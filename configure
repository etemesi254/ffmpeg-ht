--- conflicted
+++ resolved
@@ -1581,11 +1581,8 @@
     fast_cmov
     local_aligned_8
     local_aligned_16
-<<<<<<< HEAD
     local_aligned_32
-=======
     simd_align_16
->>>>>>> eba2233b
 "
 
 BUILTIN_LIST="
