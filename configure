--- conflicted
+++ resolved
@@ -6594,7 +6594,6 @@
 echo "network support           ${network-no}"
 echo "threading support         ${thread_type-no}"
 echo "safe bitstream reader     ${safe_bitstream_reader-no}"
-<<<<<<< HEAD
 echo "SDL2 support              ${sdl2-no}"
 echo "opencl enabled            ${opencl-no}"
 echo "JNI support               ${jni-no}"
@@ -6603,16 +6602,10 @@
 echo "pod2man enabled           ${pod2man-no}"
 echo "makeinfo enabled          ${makeinfo-no}"
 echo "makeinfo supports HTML    ${makeinfo_html-no}"
-=======
->>>>>>> d1a91ebe
 test -n "$random_seed" &&
     echo "random seed               ${random_seed}"
 echo
 
-echo "Enabled programs:"
-print_enabled '' $PROGRAM_LIST | print_in_columns
-echo
-
 echo "External libraries:"
 print_enabled '' $EXTERNAL_LIBRARY_LIST | print_in_columns
 echo
@@ -6626,7 +6619,7 @@
 echo
 
 echo "Programs:"
-print_enabled '' $PROGRAM_LIST | print_3_columns
+print_enabled '' $PROGRAM_LIST | print_in_columns
 echo
 
 for type in decoder encoder hwaccel parser demuxer muxer protocol filter bsf indev outdev; do
