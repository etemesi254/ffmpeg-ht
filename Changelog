Entries are sorted chronologically from oldest to youngest within each release,
releases are sorted from youngest to oldest.

version <next>:
- shuffleplanes filter
- subfile protocol
- Phantom Cine demuxer
- replaygain data export
- VP7 video decoder
- Alias PIX image encoder and decoder
<<<<<<< HEAD
- Improvments to the BRender PIX image decoder
- Improvments to the XBM decoder
- QTKit input device
=======
- BRender PIX image decoder
- Amazing Studio PAF playback support
- XBM decoder
- bmp standalone parser
- OpenEXR image decoder
>>>>>>> 38389058


version 2.2:

- HNM version 4 demuxer and video decoder
- Live HDS muxer
- setsar/setdar filters now support variables in ratio expressions
- elbg filter
- string validation in ffprobe
- support for decoding through VDPAU in ffmpeg (the -hwaccel option)
- complete Voxware MetaSound decoder
- remove mp3_header_compress bitstream filter
- Windows resource files for shared libraries
- aeval filter
- stereoscopic 3d metadata handling
- WebP encoding via libwebp
- ATRAC3+ decoder
- VP8 in Ogg demuxing
- side & metadata support in NUT
- framepack filter
- XYZ12 rawvideo support in NUT
- Exif metadata support in WebP decoder
- OpenGL device
- Use metadata_header_padding to control padding in ID3 tags (currently used in
  MP3, AIFF, and OMA files), FLAC header, and the AVI "junk" block.
- Mirillis FIC video decoder
- Support DNx444
- libx265 encoder
- dejudder filter
- Autodetect VDA like all other hardware accelerations


version 2.1:

- aecho filter
- perspective filter ported from libmpcodecs
- ffprobe -show_programs option
- compand filter
- RTMP seek support
- when transcoding with ffmpeg (i.e. not streamcopying), -ss is now accurate
  even when used as an input option. Previous behavior can be restored with
  the -noaccurate_seek option.
- ffmpeg -t option can now be used for inputs, to limit the duration of
  data read from an input file
- incomplete Voxware MetaSound decoder
- read EXIF metadata from JPEG
- DVB teletext decoder
- phase filter ported from libmpcodecs
- w3fdif filter
- Opus support in Matroska
- FFV1 version 1.3 is stable and no longer experimental
- FFV1: YUVA(444,422,420) 9, 10 and 16 bit support
- changed DTS stream id in lavf mpeg ps muxer from 0x8a to 0x88, to be
  more consistent with other muxers.
- adelay filter
- pullup filter ported from libmpcodecs
- ffprobe -read_intervals option
- Lossless and alpha support for WebP decoder
- Error Resilient AAC syntax (ER AAC LC) decoding
- Low Delay AAC (ER AAC LD) decoding
- mux chapters in ASF files
- SFTP protocol (via libssh)
- libx264: add ability to encode in YUVJ422P and YUVJ444P
- Fraps: use BT.709 colorspace by default for yuv, as reference fraps decoder does
- make decoding alpha optional for prores, ffv1 and vp6 by setting
  the skip_alpha flag.
- ladspa wrapper filter
- native VP9 decoder
- dpx parser
- max_error_rate parameter in ffmpeg
- PulseAudio output device
- ReplayGain scanner
- Enhanced Low Delay AAC (ER AAC ELD) decoding (no LD SBR support)
- Linux framebuffer output device
- HEVC decoder
- raw HEVC, HEVC in MOV/MP4, HEVC in Matroska, HEVC in MPEG-TS demuxing
- mergeplanes filter


version 2.0:

- curves filter
- reference-counting for AVFrame and AVPacket data
- ffmpeg now fails when input options are used for output file
  or vice versa
- support for Monkey's Audio versions from 3.93
- perms and aperms filters
- audio filtering support in ffplay
- 10% faster aac encoding on x86 and MIPS
- sine audio filter source
- WebP demuxing and decoding support
- ffmpeg options -filter_script and -filter_complex_script, which allow a
  filtergraph description to be read from a file
- OpenCL support
- audio phaser filter
- separatefields filter
- libquvi demuxer
- uniform options syntax across all filters
- telecine filter
- interlace filter
- smptehdbars source
- inverse telecine filters (fieldmatch and decimate)
- colorbalance filter
- colorchannelmixer filter
- The matroska demuxer can now output proper verbatim ASS packets. It will
  become the default at the next libavformat major bump.
- decent native animated GIF encoding
- asetrate filter
- interleave filter
- timeline editing with filters
- vidstabdetect and vidstabtransform filters for video stabilization using
  the vid.stab library
- astats filter
- trim and atrim filters
- ffmpeg -t and -ss (output-only) options are now sample-accurate when
  transcoding audio
- Matroska muxer can now put the index at the beginning of the file.
- extractplanes filter
- avectorscope filter
- ADPCM DTK decoder
- ADP demuxer
- RSD demuxer
- RedSpark demuxer
- ADPCM IMA Radical decoder
- zmq filters
- DCT denoiser filter (dctdnoiz)
- Wavelet denoiser filter ported from libmpcodecs as owdenoise (formerly "ow")
- Apple Intermediate Codec decoder
- Escape 130 video decoder
- FTP protocol support
- V4L2 output device
- 3D LUT filter (lut3d)
- SMPTE 302M audio encoder
- support for slice multithreading in libavfilter
- Hald CLUT support (generation and filtering)
- VC-1 interlaced B-frame support
- support for WavPack muxing (raw and in Matroska)
- XVideo output device
- vignette filter
- True Audio (TTA) encoder
- Go2Webinar decoder
- mcdeint filter ported from libmpcodecs
- sab filter ported from libmpcodecs
- ffprobe -show_chapters option
- WavPack encoding through libwavpack
- rotate filter
- spp filter ported from libmpcodecs
- libgme support
- psnr filter


version 1.2:

- VDPAU hardware acceleration through normal hwaccel
- SRTP support
- Error diffusion dither in Swscale
- Chained Ogg support
- Theora Midstream reconfiguration support
- EVRC decoder
- audio fade filter
- filtering audio with unknown channel layout
- allpass, bass, bandpass, bandreject, biquad, equalizer, highpass, lowpass
  and treble audio filter
- improved showspectrum filter, with multichannel support and sox-like colors
- histogram filter
- tee muxer
- il filter ported from libmpcodecs
- support ID3v2 tags in ASF files
- encrypted TTA stream decoding support
- RF64 support in WAV muxer
- noise filter ported from libmpcodecs
- Subtitles character encoding conversion
- blend filter
- stereo3d filter ported from libmpcodecs


version 1.1:

- stream disposition information printing in ffprobe
- filter for loudness analysis following EBU R128
- Opus encoder using libopus
- ffprobe -select_streams option
- Pinnacle TARGA CineWave YUV16 decoder
- TAK demuxer, decoder and parser
- DTS-HD demuxer
- remove -same_quant, it hasn't worked for years
- FFM2 support
- X-Face image encoder and decoder
- 24-bit FLAC encoding
- multi-channel ALAC encoding up to 7.1
- metadata (INFO tag) support in WAV muxer
- subtitles raw text decoder
- support for building DLLs using MSVC
- LVF demuxer
- ffescape tool
- metadata (info chunk) support in CAF muxer
- field filter ported from libmpcodecs
- AVR demuxer
- geq filter ported from libmpcodecs
- remove ffserver daemon mode
- AST muxer/demuxer
- new expansion syntax for drawtext
- BRender PIX image decoder
- ffprobe -show_entries option
- ffprobe -sections option
- ADPCM IMA Dialogic decoder
- BRSTM demuxer
- animated GIF decoder and demuxer
- PVF demuxer
- subtitles filter
- IRCAM muxer/demuxer
- Paris Audio File demuxer
- Virtual concatenation demuxer
- VobSub demuxer
- JSON captions for TED talks decoding support
- SOX Resampler support in libswresample
- aselect filter
- SGI RLE 8-bit decoder
- Silicon Graphics Motion Video Compressor 1 & 2 decoder
- Silicon Graphics Movie demuxer
- apad filter
- Resolution & pixel format change support with multithreading for H.264
- documentation split into per-component manuals
- pp (postproc) filter ported from MPlayer
- NIST Sphere demuxer
- MPL2, VPlayer, MPlayer, AQTitle, PJS and SubViewer v1 subtitles demuxers and decoders
- Sony Wave64 muxer
- adobe and limelight publisher authentication in RTMP
- data: URI scheme
- support building on the Plan 9 operating system
- kerndeint filter ported from MPlayer
- histeq filter ported from VirtualDub
- Megalux Frame demuxer
- 012v decoder
- Improved AVC Intra decoding support


version 1.0:

- INI and flat output in ffprobe
- Scene detection in libavfilter
- Indeo Audio decoder
- channelsplit audio filter
- setnsamples audio filter
- atempo filter
- ffprobe -show_data option
- RTMPT protocol support
- iLBC encoding/decoding via libilbc
- Microsoft Screen 1 decoder
- join audio filter
- audio channel mapping filter
- Microsoft ATC Screen decoder
- RTSP listen mode
- TechSmith Screen Codec 2 decoder
- AAC encoding via libfdk-aac
- Microsoft Expression Encoder Screen decoder
- RTMPS protocol support
- RTMPTS protocol support
- RTMPE protocol support
- RTMPTE protocol support
- showwaves and showspectrum filter
- LucasArts SMUSH playback support
- SAMI, RealText and SubViewer demuxers and decoders
- Heart Of Darkness PAF playback support
- iec61883 device
- asettb filter
- new option: -progress
- 3GPP Timed Text encoder/decoder
- GeoTIFF decoder support
- ffmpeg -(no)stdin option
- Opus decoder using libopus
- caca output device using libcaca
- alphaextract and alphamerge filters
- concat filter
- flite filter
- Canopus Lossless Codec decoder
- bitmap subtitles in filters (experimental and temporary)
- MP2 encoding via TwoLAME
- bmp parser
- smptebars source
- asetpts filter
- hue filter
- ICO muxer
- SubRip encoder and decoder without embedded timing
- edge detection filter
- framestep filter
- ffmpeg -shortest option is now per-output file
  -pass and -passlogfile are now per-output stream
- volume measurement filter
- Ut Video encoder
- Microsoft Screen 2 decoder
- smartblur filter ported from MPlayer
- CPiA decoder
- decimate filter ported from MPlayer
- RTP depacketization of JPEG
- Smooth Streaming live segmenter muxer
- F4V muxer
- sendcmd and asendcmd filters
- WebVTT demuxer and decoder (simple tags supported)
- RTP packetization of JPEG
- faststart option in the MOV/MP4 muxer
- support for building with MSVC


version 0.11:

- Fixes: CVE-2012-2772, CVE-2012-2774, CVE-2012-2775, CVE-2012-2776, CVE-2012-2777,
         CVE-2012-2779, CVE-2012-2782, CVE-2012-2783, CVE-2012-2784, CVE-2012-2785,
         CVE-2012-2786, CVE-2012-2787, CVE-2012-2788, CVE-2012-2789, CVE-2012-2790,
         CVE-2012-2791, CVE-2012-2792, CVE-2012-2793, CVE-2012-2794, CVE-2012-2795,
         CVE-2012-2796, CVE-2012-2797, CVE-2012-2798, CVE-2012-2799, CVE-2012-2800,
         CVE-2012-2801, CVE-2012-2802, CVE-2012-2803, CVE-2012-2804,
- v408 Quicktime and Microsoft AYUV Uncompressed 4:4:4:4 encoder and decoder
- setfield filter
- CDXL demuxer and decoder
- Apple ProRes encoder
- ffprobe -count_packets and -count_frames options
- Sun Rasterfile Encoder
- ID3v2 attached pictures reading and writing
- WMA Lossless decoder
- bluray protocol
- blackdetect filter
- libutvideo encoder wrapper (--enable-libutvideo)
- swapuv filter
- bbox filter
- XBM encoder and decoder
- RealAudio Lossless decoder
- ZeroCodec decoder
- tile video filter
- Metal Gear Solid: The Twin Snakes demuxer
- OpenEXR image decoder
- removelogo filter
- drop support for ffmpeg without libavfilter
- drawtext video filter: fontconfig support
- ffmpeg -benchmark_all option
- super2xsai filter ported from libmpcodecs
- add libavresample audio conversion library for compatibility
- MicroDVD decoder
- Avid Meridien (AVUI) encoder and decoder
- accept + prefix to -pix_fmt option to disable automatic conversions.
- complete audio filtering in libavfilter and ffmpeg
- add fps filter
- vorbis parser
- png parser
- audio mix filter
- ffv1: support (draft) version 1.3


version 0.10:

- Fixes: CVE-2011-3929, CVE-2011-3934, CVE-2011-3935, CVE-2011-3936,
         CVE-2011-3937, CVE-2011-3940, CVE-2011-3941, CVE-2011-3944,
         CVE-2011-3945, CVE-2011-3946, CVE-2011-3947, CVE-2011-3949,
         CVE-2011-3950, CVE-2011-3951, CVE-2011-3952
- v410 Quicktime Uncompressed 4:4:4 10-bit encoder and decoder
- SBaGen (SBG) binaural beats script demuxer
- OpenMG Audio muxer
- Timecode extraction in DV and MOV
- thumbnail video filter
- XML output in ffprobe
- asplit audio filter
- tinterlace video filter
- astreamsync audio filter
- amerge audio filter
- ISMV (Smooth Streaming) muxer
- GSM audio parser
- SMJPEG muxer
- XWD encoder and decoder
- Automatic thread count based on detection number of (available) CPU cores
- y41p Brooktree Uncompressed 4:1:1 12-bit encoder and decoder
- ffprobe -show_error option
- Avid 1:1 10-bit RGB Packer codec
- v308 Quicktime Uncompressed 4:4:4 encoder and decoder
- yuv4 libquicktime packed 4:2:0 encoder and decoder
- ffprobe -show_frames option
- silencedetect audio filter
- ffprobe -show_program_version, -show_library_versions, -show_versions options
- rv34: frame-level multi-threading
- optimized iMDCT transform on x86 using SSE for for mpegaudiodec
- Improved PGS subtitle decoder
- dumpgraph option to lavfi device
- r210 and r10k encoders
- ffwavesynth decoder
- aviocat tool
- ffeval tool


version 0.9:

- openal input device added
- boxblur filter added
- BWF muxer
- Flash Screen Video 2 decoder
- lavfi input device added
- added avconv, which is almost the same for now, except
for a few incompatible changes in the options, which will hopefully make them
easier to use. The changes are:
    * The options placement is now strictly enforced! While in theory the
      options for ffmpeg should be given in [input options] -i INPUT [output
      options] OUTPUT order, in practice it was possible to give output options
      before the -i and it mostly worked. Except when it didn't - the behavior was
      a bit inconsistent. In avconv, it is not possible to mix input and output
      options. All non-global options are reset after an input or output filename.
    * All per-file options are now truly per-file - they apply only to the next
      input or output file and specifying different values for different files
      will now work properly (notably -ss and -t options).
    * All per-stream options are now truly per-stream - it is possible to
      specify which stream(s) should a given option apply to. See the Stream
      specifiers section in the avconv manual for details.
    * In ffmpeg some options (like -newvideo/-newaudio/...) are irregular in the
      sense that they're specified after the output filename instead of before,
      like all other options. In avconv this irregularity is removed, all options
      apply to the next input or output file.
    * -newvideo/-newaudio/-newsubtitle options were removed. Not only were they
      irregular and highly confusing, they were also redundant. In avconv the -map
      option will create new streams in the output file and map input streams to
      them. E.g. avconv -i INPUT -map 0 OUTPUT will create an output stream for
      each stream in the first input file.
    * The -map option now has slightly different and more powerful syntax:
        + Colons (':') are used to separate file index/stream type/stream index
          instead of dots. Comma (',') is used to separate the sync stream instead
          of colon.. This is done for consistency with other options.
        + It's possible to specify stream type. E.g. -map 0:a:2 creates an
          output stream from the third input audio stream.
        + Omitting the stream index now maps all the streams of the given type,
          not just the first. E.g. -map 0:s creates output streams for all the
          subtitle streams in the first input file.
        + Since -map can now match multiple streams, negative mappings were
          introduced. Negative mappings disable some streams from an already
          defined map. E.g. '-map 0 -map -0:a:1' means 'create output streams for
          all the stream in the first input file, except for the second audio
          stream'.
    * There is a new option -c (or -codec) for choosing the decoder/encoder to
      use, which allows to precisely specify target stream(s) consistently with
      other options. E.g. -c:v lib264 sets the codec for all video streams, -c:a:0
      libvorbis sets the codec for the first audio stream and -c copy copies all
      the streams without reencoding. Old -vcodec/-acodec/-scodec options are now
      aliases to -c:v/a/s
    * It is now possible to precisely specify which stream should an AVOption
      apply to. E.g. -b:v:0 2M sets the bitrate for the first video stream, while
      -b:a 128k sets the bitrate for all audio streams. Note that the old -ab 128k
      syntax is deprecated and will stop working soon.
    * -map_chapters now takes only an input file index and applies to the next
      output file. This is consistent with how all the other options work.
    * -map_metadata now takes only an input metadata specifier and applies to
      the next output file. Output metadata specifier is now part of the option
      name, similarly to the AVOptions/map/codec feature above.
    * -metadata can now be used to set metadata on streams and chapters, e.g.
      -metadata:s:1 language=eng sets the language of the first stream to 'eng'.
      This made -vlang/-alang/-slang options redundant, so they were removed.
    * -qscale option now uses stream specifiers and applies to all streams, not
      just video. I.e. plain -qscale number would now apply to all streams. To get
      the old behavior, use -qscale:v. Also there is now a shortcut -q for -qscale
      and -aq is now an alias for -q:a.
    * -vbsf/-absf/-sbsf options were removed and replaced by a -bsf option which
      uses stream specifiers. Use -bsf:v/a/s instead of the old options.
    * -itsscale option now uses stream specifiers, so its argument is only the
      scale parameter.
    * -intra option was removed, use -g 0 for the same effect.
    * -psnr option was removed, use -flags +psnr for the same effect.
    * -vf option is now an alias to the new -filter option, which uses stream specifiers.
    * -vframes/-aframes/-dframes options are now aliases to the new -frames option.
    * -vtag/-atag/-stag options are now aliases to the new -tag option.
- XMV demuxer
- LOAS demuxer
- ashowinfo filter added
- Windows Media Image decoder
- amovie source added
- LATM muxer/demuxer
- Speex encoder via libspeex
- JSON output in ffprobe
- WTV muxer
- Optional C++ Support (needed for libstagefright)
- H.264 Decoding on Android via Stagefright
- Prores decoder
- BIN/XBIN/ADF/IDF text file decoder
- aconvert audio filter added
- audio support to lavfi input device added
- libcdio-paranoia input device for audio CD grabbing
- Apple ProRes decoder
- CELT in Ogg demuxing
- G.723.1 demuxer and decoder
- libmodplug support (--enable-libmodplug)
- VC-1 interlaced decoding
- libutvideo wrapper (--enable-libutvideo)
- aevalsrc audio source added
- Ut Video decoder
- Speex encoding via libspeex
- 4:2:2 H.264 decoding support
- 4:2:2 and 4:4:4 H.264 encoding with libx264
- Pulseaudio input device
- Prores encoder
- Video Decoder Acceleration (VDA) HWAccel module.
- replacement Indeo 3 decoder
- new ffmpeg option: -map_channel
- volume audio filter added
- earwax audio filter added
- libv4l2 support (--enable-libv4l2)
- TLS/SSL and HTTPS protocol support
- AVOptions API rewritten and documented
- most of CODEC_FLAG2_*, some CODEC_FLAG_* and many codec-specific fields in
  AVCodecContext deprecated. Codec private options should be used instead.
- Properly working defaults in libx264 wrapper, support for native presets.
- Encrypted OMA files support
- Discworld II BMV decoding support
- VBLE Decoder
- OS X Video Decoder Acceleration (VDA) support
- compact and csv output in ffprobe
- pan audio filter
- IFF Amiga Continuous Bitmap (ACBM) decoder
- ass filter
- CRI ADX audio format muxer and demuxer
- Playstation Portable PMP format demuxer
- Microsoft Windows ICO demuxer
- life source
- PCM format support in OMA demuxer
- CLJR encoder
- new option: -report
- Dxtory capture format decoder
- cellauto source
- Simple segmenting muxer
- Indeo 4 decoder
- SMJPEG demuxer


version 0.8:

- many many things we forgot because we rather write code than changelogs
- WebM support in Matroska de/muxer
- low overhead Ogg muxing
- MMS-TCP support
- VP8 de/encoding via libvpx
- Demuxer for On2's IVF format
- Pictor/PC Paint decoder
- HE-AAC v2 decoder
- HE-AAC v2 encoding with libaacplus
- libfaad2 wrapper removed
- DTS-ES extension (XCh) decoding support
- native VP8 decoder
- RTSP tunneling over HTTP
- RTP depacketization of SVQ3
- -strict inofficial replaced by -strict unofficial
- ffplay -exitonkeydown and -exitonmousedown options added
- native GSM / GSM MS decoder
- RTP depacketization of QDM2
- ANSI/ASCII art playback system
- Lego Mindstorms RSO de/muxer
- libavcore added (and subsequently removed)
- SubRip subtitle file muxer and demuxer
- Chinese AVS encoding via libxavs
- ffprobe -show_packets option added
- RTP packetization of Theora and Vorbis
- RTP depacketization of MP4A-LATM
- RTP packetization and depacketization of VP8
- hflip filter
- Apple HTTP Live Streaming demuxer
- a64 codec
- MMS-HTTP support
- G.722 ADPCM audio encoder/decoder
- R10k video decoder
- ocv_smooth filter
- frei0r wrapper filter
- change crop filter syntax to width:height:x:y
- make the crop filter accept parametric expressions
- make ffprobe accept AVFormatContext options
- yadif filter
- blackframe filter
- Demuxer for Leitch/Harris' VR native stream format (LXF)
- RTP depacketization of the X-QT QuickTime format
- SAP (Session Announcement Protocol, RFC 2974) muxer and demuxer
- cropdetect filter
- ffmpeg -crop* options removed
- transpose filter added
- ffmpeg -force_key_frames option added
- demuxer for receiving raw rtp:// URLs without an SDP description
- single stream LATM/LOAS decoder
- setpts filter added
- Win64 support for optimized x86 assembly functions
- MJPEG/AVI1 to JPEG/JFIF bitstream filter
- ASS subtitle encoder and decoder
- IEC 61937 encapsulation for E-AC-3, TrueHD, DTS-HD (for HDMI passthrough)
- overlay filter added
- rename aspect filter to setdar, and pixelaspect to setsar
- IEC 61937 demuxer
- Mobotix .mxg demuxer
- frei0r source added
- hqdn3d filter added
- RTP depacketization of QCELP
- FLAC parser added
- gradfun filter added
- AMR-WB decoder
- replace the ocv_smooth filter with a more generic ocv filter
- Windows Televison (WTV) demuxer
- FFmpeg metadata format muxer and demuxer
- SubRip (srt) subtitle encoder and decoder
- floating-point AC-3 encoder added
- Lagarith decoder
- ffmpeg -copytb option added
- IVF muxer added
- Wing Commander IV movies decoder added
- movie source added
- Bink version 'b' audio and video decoder
- Bitmap Brothers JV playback system
- Apple HTTP Live Streaming protocol handler
- sndio support for playback and record
- Linux framebuffer input device added
- Chronomaster DFA decoder
- DPX image encoder
- MicroDVD subtitle file muxer and demuxer
- Playstation Portable PMP format demuxer
- fieldorder video filter added
- AAC encoding via libvo-aacenc
- AMR-WB encoding via libvo-amrwbenc
- xWMA demuxer
- Mobotix MxPEG decoder
- VP8 frame-multithreading
- NEON optimizations for VP8
- Lots of deprecated API cruft removed
- fft and imdct optimizations for AVX (Sandy Bridge) processors
- showinfo filter added
- SMPTE 302M AES3 audio decoder
- Apple Core Audio Format muxer
- 9bit and 10bit per sample support in the H.264 decoder
- 9bit and 10bit FFV1 encoding / decoding
- split filter added
- select filter added
- sdl output device added
- libmpcodecs video filter support (3 times as many filters than before)
- mpeg2 aspect ratio dection fixed
- libxvid aspect pickiness fixed
- Frame multithreaded decoding
- E-AC-3 audio encoder
- ac3enc: add channel coupling support
- floating-point sample format support to the ac3, eac3, dca, aac, and vorbis decoders.
- H264/MPEG frame-level multi-threading
- All av_metadata_* functions renamed to av_dict_* and moved to libavutil
- 4:4:4 H.264 decoding support
- 10-bit H.264 optimizations for x86
- lut, lutrgb, and lutyuv filters added
- buffersink libavfilter sink added
- Bump libswscale for recently reported ABI break
- New J2K encoder (via OpenJPEG)


version 0.7:

- all the changes for 0.8, but keeping API/ABI compatibility with the 0.6 release


version 0.6:

- PB-frame decoding for H.263
- deprecated vhook subsystem removed
- deprecated old scaler removed
- VQF demuxer
- Alpha channel scaler
- PCX encoder
- RTP packetization of H.263
- RTP packetization of AMR
- RTP depacketization of Vorbis
- CorePNG decoding support
- Cook multichannel decoding support
- introduced avlanguage helpers in libavformat
- 8088flex TMV demuxer and decoder
- per-stream language-tags extraction in asfdec
- V210 decoder and encoder
- remaining GPL parts in AC-3 decoder converted to LGPL
- QCP demuxer
- SoX native format muxer and demuxer
- AMR-NB decoding/encoding, AMR-WB decoding via OpenCORE libraries
- DPX image decoder
- Electronic Arts Madcow decoder
- DivX (XSUB) subtitle encoder
- nonfree libamr support for AMR-NB/WB decoding/encoding removed
- experimental AAC encoder
- RTP depacketization of ASF and RTSP from WMS servers
- RTMP support in libavformat
- noX handling for OPT_BOOL X options
- Wave64 demuxer
- IEC-61937 compatible Muxer
- TwinVQ decoder
- Bluray (PGS) subtitle decoder
- LPCM support in MPEG-TS (HDMV RID as found on Blu-ray disks)
- WMA Pro decoder
- Core Audio Format demuxer
- ATRAC1 decoder
- MD STUDIO audio demuxer
- RF64 support in WAV demuxer
- MPEG-4 Audio Lossless Coding (ALS) decoder
- -formats option split into -formats, -codecs, -bsfs, and -protocols
- IV8 demuxer
- CDG demuxer and decoder
- R210 decoder
- Auravision Aura 1 and 2 decoders
- Deluxe Paint Animation playback system
- SIPR decoder
- Adobe Filmstrip muxer and demuxer
- RTP depacketization of H.263
- Bink demuxer and audio/video decoders
- enable symbol versioning by default for linkers that support it
- IFF PBM/ILBM bitmap decoder
- concat protocol
- Indeo 5 decoder
- RTP depacketization of AMR
- WMA Voice decoder
- ffprobe tool
- AMR-NB decoder
- RTSP muxer
- HE-AAC v1 decoder
- Kega Game Video (KGV1) decoder
- VorbisComment writing for FLAC, Ogg FLAC and Ogg Speex files
- RTP depacketization of Theora
- HTTP Digest authentication
- RTMP/RTMPT/RTMPS/RTMPE/RTMPTE protocol support via librtmp
- Psygnosis YOP demuxer and video decoder
- spectral extension support in the E-AC-3 decoder
- unsharp video filter
- RTP hinting in the mov/3gp/mp4 muxer
- Dirac in Ogg demuxing
- seek to keyframes in Ogg
- 4:2:2 and 4:4:4 Theora decoding
- 35% faster VP3/Theora decoding
- faster AAC decoding
- faster H.264 decoding
- RealAudio 1.0 (14.4K) encoder


version 0.5:

- DV50 AKA DVCPRO50 encoder, decoder, muxer and demuxer
- TechSmith Camtasia (TSCC) video decoder
- IBM Ultimotion (ULTI) video decoder
- Sierra Online audio file demuxer and decoder
- Apple QuickDraw (qdrw) video decoder
- Creative ADPCM audio decoder (16 bits as well as 8 bits schemes)
- Electronic Arts Multimedia (WVE/UV2/etc.) file demuxer
- Miro VideoXL (VIXL) video decoder
- H.261 video encoder
- QPEG video decoder
- Nullsoft Video (NSV) file demuxer
- Shorten audio decoder
- LOCO video decoder
- Apple Lossless Audio Codec (ALAC) decoder
- Winnov WNV1 video decoder
- Autodesk Animator Studio Codec (AASC) decoder
- Indeo 2 video decoder
- Fraps FPS1 video decoder
- Snow video encoder/decoder
- Sonic audio encoder/decoder
- Vorbis audio decoder
- Macromedia ADPCM decoder
- Duck TrueMotion 2 video decoder
- support for decoding FLX and DTA extensions in FLIC files
- H.264 custom quantization matrices support
- ffserver fixed, it should now be usable again
- QDM2 audio decoder
- Real Cooker audio decoder
- TrueSpeech audio decoder
- WMA2 audio decoder fixed, now all files should play correctly
- RealAudio 14.4 and 28.8 decoders fixed
- JPEG-LS decoder
- build system improvements
- tabs and trailing whitespace removed from the codebase
- CamStudio video decoder
- AIFF/AIFF-C audio format, encoding and decoding
- ADTS AAC file reading and writing
- Creative VOC file reading and writing
- American Laser Games multimedia (*.mm) playback system
- Zip Motion Blocks Video decoder
- improved Theora/VP3 decoder
- True Audio (TTA) decoder
- AVS demuxer and video decoder
- JPEG-LS encoder
- Smacker demuxer and decoder
- NuppelVideo/MythTV demuxer and RTjpeg decoder
- KMVC decoder
- MPEG-2 intra VLC support
- MPEG-2 4:2:2 encoder
- Flash Screen Video decoder
- GXF demuxer
- Chinese AVS decoder
- GXF muxer
- MXF demuxer
- VC-1/WMV3/WMV9 video decoder
- MacIntel support
- AviSynth support
- VMware video decoder
- VP5 video decoder
- VP6 video decoder
- WavPack lossless audio decoder
- Targa (.TGA) picture decoder
- Vorbis audio encoder
- Delphine Software .cin demuxer/audio and video decoder
- Tiertex .seq demuxer/video decoder
- MTV demuxer
- TIFF picture encoder and decoder
- GIF picture decoder
- Intel Music Coder decoder
- Zip Motion Blocks Video encoder
- Musepack decoder
- Flash Screen Video encoder
- Theora encoding via libtheora
- BMP encoder
- WMA encoder
- GSM-MS encoder and decoder
- DCA decoder
- DXA demuxer and decoder
- DNxHD decoder
- Gamecube movie (.THP) playback system
- Blackfin optimizations
- Interplay C93 demuxer and video decoder
- Bethsoft VID demuxer and video decoder
- CRYO APC demuxer
- ATRAC3 decoder
- V.Flash PTX decoder
- RoQ muxer, RoQ audio encoder
- Renderware TXD demuxer and decoder
- extern C declarations for C++ removed from headers
- sws_flags command line option
- codebook generator
- RoQ video encoder
- QTRLE encoder
- OS/2 support removed and restored again
- AC-3 decoder
- NUT muxer
- additional SPARC (VIS) optimizations
- Matroska muxer
- slice-based parallel H.264 decoding
- Monkey's Audio demuxer and decoder
- AMV audio and video decoder
- DNxHD encoder
- H.264 PAFF decoding
- Nellymoser ASAO decoder
- Beam Software SIFF demuxer and decoder
- libvorbis Vorbis decoding removed in favor of native decoder
- IntraX8 (J-Frame) subdecoder for WMV2 and VC-1
- Ogg (Theora, Vorbis and FLAC) muxer
- The "device" muxers and demuxers are now in a new libavdevice library
- PC Paintbrush PCX decoder
- Sun Rasterfile decoder
- TechnoTrend PVA demuxer
- Linux Media Labs MPEG-4 (LMLM4) demuxer
- AVM2 (Flash 9) SWF muxer
- QT variant of IMA ADPCM encoder
- VFW grabber
- iPod/iPhone compatible mp4 muxer
- Mimic decoder
- MSN TCP Webcam stream demuxer
- RL2 demuxer / decoder
- IFF demuxer
- 8SVX audio decoder
- non-recursive Makefiles
- BFI demuxer
- MAXIS EA XA (.xa) demuxer / decoder
- BFI video decoder
- OMA demuxer
- MLP/TrueHD decoder
- Electronic Arts CMV decoder
- Motion Pixels Video decoder
- Motion Pixels MVI demuxer
- removed animated GIF decoder/demuxer
- D-Cinema audio muxer
- Electronic Arts TGV decoder
- Apple Lossless Audio Codec (ALAC) encoder
- AAC decoder
- floating point PCM encoder/decoder
- MXF muxer
- DV100 AKA DVCPRO HD decoder and demuxer
- E-AC-3 support added to AC-3 decoder
- Nellymoser ASAO encoder
- ASS and SSA demuxer and muxer
- liba52 wrapper removed
- SVQ3 watermark decoding support
- Speex decoding via libspeex
- Electronic Arts TGQ decoder
- RV40 decoder
- QCELP / PureVoice decoder
- RV30 decoder
- hybrid WavPack support
- R3D REDCODE demuxer
- ALSA support for playback and record
- Electronic Arts TQI decoder
- OpenJPEG based JPEG 2000 decoder
- NC (NC4600) camera file demuxer
- Gopher client support
- MXF D-10 muxer
- generic metadata API
- flash ScreenVideo2 encoder


version 0.4.9-pre1:

- DV encoder, DV muxer
- Microsoft RLE video decoder
- Microsoft Video-1 decoder
- Apple Animation (RLE) decoder
- Apple Graphics (SMC) decoder
- Apple Video (RPZA) decoder
- Cinepak decoder
- Sega FILM (CPK) file demuxer
- Westwood multimedia support (VQA & AUD files)
- Id Quake II CIN playback support
- 8BPS video decoder
- FLIC playback support
- RealVideo 2.0 (RV20) decoder
- Duck TrueMotion v1 (DUCK) video decoder
- Sierra VMD demuxer and video decoder
- MSZH and ZLIB decoder support
- SVQ1 video encoder
- AMR-WB support
- PPC optimizations
- rate distortion optimal cbp support
- rate distorted optimal ac prediction for MPEG-4
- rate distorted optimal lambda->qp support
- AAC encoding with libfaac
- Sunplus JPEG codec (SP5X) support
- use Lagrange multipler instead of QP for ratecontrol
- Theora/VP3 decoding support
- XA and ADX ADPCM codecs
- export MPEG-2 active display area / pan scan
- Add support for configuring with IBM XLC
- floating point AAN DCT
- initial support for zygo video (not complete)
- RGB ffv1 support
- new audio/video parser API
- av_log() system
- av_read_frame() and av_seek_frame() support
- missing last frame fixes
- seek by mouse in ffplay
- noise reduction of DCT coefficients
- H.263 OBMC & 4MV support
- H.263 alternative inter vlc support
- H.263 loop filter
- H.263 slice structured mode
- interlaced DCT support for MPEG-2 encoding
- stuffing to stay above min_bitrate
- MB type & QP visualization
- frame stepping for ffplay
- interlaced motion estimation
- alternate scantable support
- SVCD scan offset support
- closed GOP support
- SSE2 FDCT
- quantizer noise shaping
- G.726 ADPCM audio codec
- MS ADPCM encoding
- multithreaded/SMP motion estimation
- multithreaded/SMP encoding for MPEG-1/MPEG-2/MPEG-4/H.263
- multithreaded/SMP decoding for MPEG-2
- FLAC decoder
- Metrowerks CodeWarrior suppport
- H.263+ custom pcf support
- nicer output for 'ffmpeg -formats'
- Matroska demuxer
- SGI image format, encoding and decoding
- H.264 loop filter support
- H.264 CABAC support
- nicer looking arrows for the motion vector visualization
- improved VCD support
- audio timestamp drift compensation
- MPEG-2 YUV 422/444 support
- polyphase kaiser windowed sinc and blackman nuttall windowed sinc audio resample
- better image scaling
- H.261 support
- correctly interleave packets during encoding
- VIS optimized motion compensation
- intra_dc_precision>0 encoding support
- support reuse of motion vectors/MB types/field select values of the source video
- more accurate deblock filter
- padding support
- many optimizations and bugfixes
- FunCom ISS audio file demuxer and according ADPCM decoding


version 0.4.8:

- MPEG-2 video encoding (Michael)
- Id RoQ playback subsystem (Mike Melanson and Tim Ferguson)
- Wing Commander III Movie (.mve) file playback subsystem (Mike Melanson
  and Mario Brito)
- Xan DPCM audio decoder (Mario Brito)
- Interplay MVE playback subsystem (Mike Melanson)
- Duck DK3 and DK4 ADPCM audio decoders (Mike Melanson)


version 0.4.7:

- RealAudio 1.0 (14_4) and 2.0 (28_8) native decoders. Author unknown, code from mplayerhq
  (originally from public domain player for Amiga at http://www.honeypot.net/audio)
- current version now also compiles with older GCC (Fabrice)
- 4X multimedia playback system including 4xm file demuxer (Mike
  Melanson), and 4X video and audio codecs (Michael)
- Creative YUV (CYUV) decoder (Mike Melanson)
- FFV1 codec (our very simple lossless intra only codec, compresses much better
  than HuffYUV) (Michael)
- ASV1 (Asus), H.264, Intel indeo3 codecs have been added (various)
- tiny PNG encoder and decoder, tiny GIF decoder, PAM decoder (PPM with
  alpha support), JPEG YUV colorspace support. (Fabrice Bellard)
- ffplay has been replaced with a newer version which uses SDL (optionally)
  for multiplatform support (Fabrice)
- Sorenson Version 3 codec (SVQ3) support has been added (decoding only) - donated
  by anonymous
- AMR format has been added (Johannes Carlsson)
- 3GP support has been added (Johannes Carlsson)
- VP3 codec has been added (Mike Melanson)
- more MPEG-1/2 fixes
- better multiplatform support, MS Visual Studio fixes (various)
- AltiVec optimizations (Magnus Damn and others)
- SH4 processor support has been added (BERO)
- new public interfaces (avcodec_get_pix_fmt) (Roman Shaposhnick)
- VOB streaming support (Brian Foley)
- better MP3 autodetection (Andriy Rysin)
- qpel encoding (Michael)
- 4mv+b frames encoding finally fixed (Michael)
- chroma ME (Michael)
- 5 comparison functions for ME (Michael)
- B-frame encoding speedup (Michael)
- WMV2 codec (unfinished - Michael)
- user specified diamond size for EPZS (Michael)
- Playstation STR playback subsystem, still experimental (Mike and Michael)
- ASV2 codec (Michael)
- CLJR decoder (Alex)

.. And lots more new enhancements and fixes.


version 0.4.6:

- completely new integer only MPEG audio layer 1/2/3 decoder rewritten
  from scratch
- Recoded DCT and motion vector search with gcc (no longer depends on nasm)
- fix quantization bug in AC3 encoder
- added PCM codecs and format. Corrected WAV/AVI/ASF PCM issues
- added prototype ffplay program
- added GOB header parsing on H.263/H.263+ decoder (Juanjo)
- bug fix on MCBPC tables of H.263 (Juanjo)
- bug fix on DC coefficients of H.263 (Juanjo)
- added Advanced Prediction Mode on H.263/H.263+ decoder (Juanjo)
- now we can decode H.263 streams found in QuickTime files (Juanjo)
- now we can decode H.263 streams found in VIVO v1 files(Juanjo)
- preliminary RTP "friendly" mode for H.263/H.263+ coding. (Juanjo)
- added GOB header for H.263/H.263+ coding on RTP mode (Juanjo)
- now H.263 picture size is returned on the first decoded frame (Juanjo)
- added first regression tests
- added MPEG-2 TS demuxer
- new demux API for libav
- more accurate and faster IDCT (Michael)
- faster and entropy-controlled motion search (Michael)
- two pass video encoding (Michael)
- new video rate control (Michael)
- added MSMPEG4V1, MSMPEGV2 and WMV1 support (Michael)
- great performance improvement of video encoders and decoders (Michael)
- new and faster bit readers and vlc parsers (Michael)
- high quality encoding mode: tries all macroblock/VLC types (Michael)
- added DV video decoder
- preliminary RTP/RTSP support in ffserver and libavformat
- H.263+ AIC decoding/encoding support (Juanjo)
- VCD MPEG-PS mode (Juanjo)
- PSNR stuff (Juanjo)
- simple stats output (Juanjo)
- 16-bit and 15-bit RGB/BGR/GBR support (Bisqwit)


version 0.4.5:

- some header fixes (Zdenek Kabelac <kabi at informatics.muni.cz>)
- many MMX optimizations (Nick Kurshev <nickols_k at mail.ru>)
- added configure system (actually a small shell script)
- added MPEG audio layer 1/2/3 decoding using LGPL'ed mpglib by
  Michael Hipp (temporary solution - waiting for integer only
  decoder)
- fixed VIDIOCSYNC interrupt
- added Intel H.263 decoding support ('I263' AVI fourCC)
- added Real Video 1.0 decoding (needs further testing)
- simplified image formats again. Added PGM format (=grey
  pgm). Renamed old PGM to PGMYUV.
- fixed msmpeg4 slice issues (tell me if you still find problems)
- fixed OpenDivX bugs with newer versions (added VOL header decoding)
- added support for MPlayer interface
- added macroblock skip optimization
- added MJPEG decoder
- added mmx/mmxext IDCT from libmpeg2
- added pgmyuvpipe, ppm, and ppm_pipe formats (original patch by Celer
  <celer at shell.scrypt.net>)
- added pixel format conversion layer (e.g. for MJPEG or PPM)
- added deinterlacing option
- MPEG-1/2 fixes
- MPEG-4 vol header fixes (Jonathan Marsden <snmjbm at pacbell.net>)
- ARM optimizations (Lionel Ulmer <lionel.ulmer at free.fr>).
- Windows porting of file converter
- added MJPEG raw format (input/output)
- added JPEG image format support (input/output)


version 0.4.4:

- fixed some std header definitions (Bjorn Lindgren
  <bjorn.e.lindgren at telia.com>).
- added MPEG demuxer (MPEG-1 and 2 compatible).
- added ASF demuxer
- added prototype RM demuxer
- added AC3 decoding (done with libac3 by Aaron Holtzman)
- added decoding codec parameter guessing (.e.g. for MPEG, because the
  header does not include them)
- fixed header generation in MPEG-1, AVI and ASF muxer: wmplayer can now
  play them (only tested video)
- fixed H.263 white bug
- fixed phase rounding in img resample filter
- add MMX code for polyphase img resample filter
- added CPU autodetection
- added generic title/author/copyright/comment string handling (ASF and RM
  use them)
- added SWF demux to extract MP3 track (not usable yet because no MP3
  decoder)
- added fractional frame rate support
- codecs are no longer searched by read_header() (should fix ffserver
  segfault)


version 0.4.3:

- BGR24 patch (initial patch by Jeroen Vreeken <pe1rxq at amsat.org>)
- fixed raw yuv output
- added motion rounding support in MPEG-4
- fixed motion bug rounding in MSMPEG4
- added B-frame handling in video core
- added full MPEG-1 decoding support
- added partial (frame only) MPEG-2 support
- changed the FOURCC code for H.263 to "U263" to be able to see the
  +AVI/H.263 file with the UB Video H.263+ decoder. MPlayer works with
  this +codec ;) (JuanJo).
- Halfpel motion estimation after MB type selection (JuanJo)
- added pgm and .Y.U.V output format
- suppressed 'img:' protocol. Simply use: /tmp/test%d.[pgm|Y] as input or
  output.
- added pgmpipe I/O format (original patch from Martin Aumueller
  <lists at reserv.at>, but changed completely since we use a format
  instead of a protocol)


version 0.4.2:

- added H.263/MPEG-4/MSMPEG4 decoding support. MPEG-4 decoding support
  (for OpenDivX) is almost complete: 8x8 MVs and rounding are
  missing. MSMPEG4 support is complete.
- added prototype MPEG-1 decoder. Only I- and P-frames handled yet (it
  can decode ffmpeg MPEGs :-)).
- added libavcodec API documentation (see apiexample.c).
- fixed image polyphase bug (the bottom of some images could be
  greenish)
- added support for non clipped motion vectors (decoding only)
  and image sizes non-multiple of 16
- added support for AC prediction (decoding only)
- added file overwrite confirmation (can be disabled with -y)
- added custom size picture to H.263 using H.263+ (Juanjo)


version 0.4.1:

- added MSMPEG4 (aka DivX) compatible encoder. Changed default codec
  of AVI and ASF to DIV3.
- added -me option to set motion estimation method
  (default=log). suppressed redundant -hq option.
- added options -acodec and -vcodec to force a given codec (useful for
  AVI for example)
- fixed -an option
- improved dct_quantize speed
- factorized some motion estimation code


version 0.4.0:

- removing grab code from ffserver and moved it to ffmpeg. Added
  multistream support to ffmpeg.
- added timeshifting support for live feeds (option ?date=xxx in the
  URL)
- added high quality image resize code with polyphase filter (need
  mmx/see optimization). Enable multiple image size support in ffserver.
- added multi live feed support in ffserver
- suppressed master feature from ffserver (it should be done with an
  external program which opens the .ffm url and writes it to another
  ffserver)
- added preliminary support for video stream parsing (WAV and AVI half
  done). Added proper support for audio/video file conversion in
  ffmpeg.
- added preliminary support for video file sending from ffserver
- redesigning I/O subsystem: now using URL based input and output
  (see avio.h)
- added WAV format support
- added "tty user interface" to ffmpeg to stop grabbing gracefully
- added MMX/SSE optimizations to SAD (Sums of Absolutes Differences)
  (Juan J. Sierralta P. a.k.a. "Juanjo" <juanjo at atmlab.utfsm.cl>)
- added MMX DCT from mpeg2_movie 1.5 (Juanjo)
- added new motion estimation algorithms, log and phods (Juanjo)
- changed directories: libav for format handling, libavcodec for
  codecs


version 0.3.4:

- added stereo in MPEG audio encoder


version 0.3.3:

- added 'high quality' mode which use motion vectors. It can be used in
  real time at low resolution.
- fixed rounding problems which caused quality problems at high
  bitrates and large GOP size


version 0.3.2: small fixes

- ASF fixes
- put_seek bug fix


version 0.3.1: added avi/divx support

- added AVI support
- added MPEG-4 codec compatible with OpenDivX. It is based on the H.263 codec
- added sound for flash format (not tested)


version 0.3: initial public release<|MERGE_RESOLUTION|>--- conflicted
+++ resolved
@@ -8,17 +8,10 @@
 - replaygain data export
 - VP7 video decoder
 - Alias PIX image encoder and decoder
-<<<<<<< HEAD
 - Improvments to the BRender PIX image decoder
 - Improvments to the XBM decoder
 - QTKit input device
-=======
-- BRender PIX image decoder
-- Amazing Studio PAF playback support
-- XBM decoder
-- bmp standalone parser
-- OpenEXR image decoder
->>>>>>> 38389058
+- improvments to OpenEXR image decoder
 
 
 version 2.2:
