\input texinfo @c -*- texinfo -*-

@settitle Developer Documentation
@titlepage
@center @titlefont{Developer Documentation}
@end titlepage

@top

@contents

@chapter Developers Guide

@section API
@itemize @bullet
@item libavcodec is the library containing the codecs (both encoding and
decoding). Look at @file{libavcodec/apiexample.c} to see how to use it.

@item libavformat is the library containing the file format handling (mux and
demux code for several formats). Look at @file{ffplay.c} to use it in a
player. See @file{libavformat/output-example.c} to use it to generate
audio or video streams.

@end itemize

@section Integrating libavcodec or libavformat in your program

You can integrate all the source code of the libraries to link them
statically to avoid any version problem. All you need is to provide a
'config.mak' and a 'config.h' in the parent directory. See the defines
generated by ./configure to understand what is needed.

You can use libavcodec or libavformat in your commercial program, but
@emph{any patch you make must be published}. The best way to proceed is
to send your patches to the FFmpeg mailing list.

@anchor{Coding Rules}
@section Coding Rules

FFmpeg is programmed in the ISO C90 language with a few additional
features from ISO C99, namely:
@itemize @bullet
@item
the @samp{inline} keyword;
@item
@samp{//} comments;
@item
designated struct initializers (@samp{struct s x = @{ .i = 17 @};})
@item
compound literals (@samp{x = (struct s) @{ 17, 23 @};})
@end itemize

These features are supported by all compilers we care about, so we will not
accept patches to remove their use unless they absolutely do not impair
clarity and performance.

<<<<<<< HEAD
All code must compile with GCC 3.3. Currently, FFmpeg also
compiles with several other compilers, such as the Compaq ccc compiler
or Sun Studio 9, and we would like to keep it that way unless it would
be exceedingly involved. To ensure compatibility, please do not use any
=======
All code must compile with recent versions of GCC and a number of other
currently supported compilers. To ensure compatibility, please do not use
>>>>>>> b047941d
additional C99 features or GCC extensions. Especially watch out for:
@itemize @bullet
@item
mixing statements and declarations;
@item
@samp{long long} (use @samp{int64_t} instead);
@item
@samp{__attribute__} not protected by @samp{#ifdef __GNUC__} or similar;
@item
GCC statement expressions (@samp{(x = (@{ int y = 4; y; @})}).
@end itemize

Indent size is 4.
The presentation is one inspired by 'indent -i4 -kr -nut'.
The TAB character is forbidden outside of Makefiles as is any
form of trailing whitespace. Commits containing either will be
rejected by the git repository.

The main priority in FFmpeg is simplicity and small code size in order to
minimize the bug count.

Comments: Use the JavaDoc/Doxygen
format (see examples below) so that code documentation
can be generated automatically. All nontrivial functions should have a comment
above them explaining what the function does, even if it is just one sentence.
All structures and their member variables should be documented, too.
@example
/**
 * @@file mpeg.c
 * MPEG codec.
 * @@author ...
 */

/**
 * Summary sentence.
 * more text ...
 * ...
 */
typedef struct Foobar@{
    int var1; /**< var1 description */
    int var2; ///< var2 description
    /** var3 description */
    int var3;
@} Foobar;

/**
 * Summary sentence.
 * more text ...
 * ...
 * @@param my_parameter description of my_parameter
 * @@return return value description
 */
int myfunc(int my_parameter)
...
@end example

fprintf and printf are forbidden in libavformat and libavcodec,
please use av_log() instead.

Casts should be used only when necessary. Unneeded parentheses
should also be avoided if they don't make the code easier to understand.

@section Development Policy

@enumerate
@item
   Contributions should be licensed under the LGPL 2.1, including an
   "or any later version" clause, or the MIT license.  GPL 2 including
   an "or any later version" clause is also acceptable, but LGPL is
   preferred.
@item
   You must not commit code which breaks FFmpeg! (Meaning unfinished but
   enabled code which breaks compilation or compiles but does not work or
   breaks the regression tests)
   You can commit unfinished stuff (for testing etc), but it must be disabled
   (#ifdef etc) by default so it does not interfere with other developers'
   work.
@item
   You do not have to over-test things. If it works for you, and you think it
   should work for others, then commit. If your code has problems
   (portability, triggers compiler bugs, unusual environment etc) they will be
   reported and eventually fixed.
@item
   Do not commit unrelated changes together, split them into self-contained
   pieces. Also do not forget that if part B depends on part A, but A does not
   depend on B, then A can and should be committed first and separate from B.
   Keeping changes well split into self-contained parts makes reviewing and
   understanding them on the commit log mailing list easier. This also helps
   in case of debugging later on.
   Also if you have doubts about splitting or not splitting, do not hesitate to
   ask/discuss it on the developer mailing list.
@item
   Do not change behavior of the programs (renaming options etc) or public
   API or ABI without first discussing it on the ffmpeg-devel mailing list.
   Do not remove functionality from the code. Just improve!

   Note: Redundant code can be removed.
@item
   Do not commit changes to the build system (Makefiles, configure script)
   which change behavior, defaults etc, without asking first. The same
   applies to compiler warning fixes, trivial looking fixes and to code
   maintained by other developers. We usually have a reason for doing things
   the way we do. Send your changes as patches to the ffmpeg-devel mailing
   list, and if the code maintainers say OK, you may commit. This does not
   apply to files you wrote and/or maintain.
@item
   We refuse source indentation and other cosmetic changes if they are mixed
   with functional changes, such commits will be rejected and removed. Every
   developer has his own indentation style, you should not change it. Of course
   if you (re)write something, you can use your own style, even though we would
   prefer if the indentation throughout FFmpeg was consistent (Many projects
   force a given indentation style - we do not.). If you really need to make
   indentation changes (try to avoid this), separate them strictly from real
   changes.

   NOTE: If you had to put if()@{ .. @} over a large (> 5 lines) chunk of code,
   then either do NOT change the indentation of the inner part within (do not
   move it to the right)! or do so in a separate commit
@item
   Always fill out the commit log message. Describe in a few lines what you
   changed and why. You can refer to mailing list postings if you fix a
   particular bug. Comments such as "fixed!" or "Changed it." are unacceptable.
   Recommanded format:
   area changed: Short 1 line description

   details describing what and why and giving references.
@item
   Make sure the author of the commit is set correctly. (see git commit --author)
   If you apply a patch, send an
   answer to ffmpeg-devel (or wherever you got the patch from) saying that
   you applied the patch.
@item
   When applying patches that have been discussed (at length) on the mailing
   list, reference the thread in the log message.
@item
    Do NOT commit to code actively maintained by others without permission.
    Send a patch to ffmpeg-devel instead. If no one answers within a reasonable
    timeframe (12h for build failures and security fixes, 3 days small changes,
    1 week for big patches) then commit your patch if you think it is OK.
    Also note, the maintainer can simply ask for more time to review!
@item
    Subscribe to the ffmpeg-cvslog mailing list. The diffs of all commits
    are sent there and reviewed by all the other developers. Bugs and possible
    improvements or general questions regarding commits are discussed there. We
    expect you to react if problems with your code are uncovered.
@item
    Update the documentation if you change behavior or add features. If you are
    unsure how best to do this, send a patch to ffmpeg-devel, the documentation
    maintainer(s) will review and commit your stuff.
@item
    Try to keep important discussions and requests (also) on the public
    developer mailing list, so that all developers can benefit from them.
@item
    Never write to unallocated memory, never write over the end of arrays,
    always check values read from some untrusted source before using them
    as array index or other risky things.
@item
    Remember to check if you need to bump versions for the specific libav
    parts (libavutil, libavcodec, libavformat) you are changing. You need
    to change the version integer.
    Incrementing the first component means no backward compatibility to
    previous versions (e.g. removal of a function from the public API).
    Incrementing the second component means backward compatible change
    (e.g. addition of a function to the public API or extension of an
    existing data structure).
    Incrementing the third component means a noteworthy binary compatible
    change (e.g. encoder bug fix that matters for the decoder).
@item
    Compiler warnings indicate potential bugs or code with bad style. If a type of
    warning always points to correct and clean code, that warning should
    be disabled, not the code changed.
    Thus the remaining warnings can either be bugs or correct code.
    If it is a bug, the bug has to be fixed. If it is not, the code should
    be changed to not generate a warning unless that causes a slowdown
    or obfuscates the code.
@item
    If you add a new file, give it a proper license header. Do not copy and
    paste it from a random place, use an existing file as template.
@end enumerate

We think our rules are not too hard. If you have comments, contact us.

Note, these rules are mostly borrowed from the MPlayer project.

@section Submitting patches

First, read the @ref{Coding Rules} above if you did not yet, in particular
the rules regarding patch submission.

When you submit your patch, please use @code{git format-patch} or
@code{git send-email}. We cannot read other diffs :-)

Also please do not submit a patch which contains several unrelated changes.
Split it into separate, self-contained pieces. This does not mean splitting
file by file. Instead, make the patch as small as possible while still
keeping it as a logical unit that contains an individual change, even
if it spans multiple files. This makes reviewing your patches much easier
for us and greatly increases your chances of getting your patch applied.

Use the patcheck tool of FFmpeg to check your patch.
The tool is located in the tools directory.

Run the @ref{Regression Tests} before submitting a patch in order to verify
it does not cause unexpected problems.

Patches should be posted as base64 encoded attachments (or any other
encoding which ensures that the patch will not be trashed during
transmission) to the ffmpeg-devel mailing list, see
@url{http://lists.ffmpeg.org/mailman/listinfo/ffmpeg-devel}

It also helps quite a bit if you tell us what the patch does (for example
'replaces lrint by lrintf'), and why (for example '*BSD isn't C99 compliant
and has no lrint()')

Also please if you send several patches, send each patch as a separate mail,
do not attach several unrelated patches to the same mail.

Your patch will be reviewed on the mailing list. You will likely be asked
to make some changes and are expected to send in an improved version that
incorporates the requests from the review. This process may go through
several iterations. Once your patch is deemed good enough, some developer
will pick it up and commit it to the official FFmpeg tree.

Give us a few days to react. But if some time passes without reaction,
send a reminder by email. Your patch should eventually be dealt with.


@section New codecs or formats checklist

@enumerate
@item
    Did you use av_cold for codec initialization and close functions?
@item
    Did you add a long_name under NULL_IF_CONFIG_SMALL to the AVCodec or
    AVInputFormat/AVOutputFormat struct?
@item
    Did you bump the minor version number (and reset the micro version
    number) in @file{avcodec.h} or @file{avformat.h}?
@item
    Did you register it in @file{allcodecs.c} or @file{allformats.c}?
@item
    Did you add the CodecID to @file{avcodec.h}?
@item
    If it has a fourcc, did you add it to @file{libavformat/riff.c},
    even if it is only a decoder?
@item
    Did you add a rule to compile the appropriate files in the Makefile?
    Remember to do this even if you're just adding a format to a file that is
    already being compiled by some other rule, like a raw demuxer.
@item
    Did you add an entry to the table of supported formats or codecs in
    @file{doc/general.texi}?
@item
    Did you add an entry in the Changelog?
@item
    If it depends on a parser or a library, did you add that dependency in
    configure?
@item
    Did you @code{git add} the appropriate files before committing?
@item
    Did you make sure it compiles standalone, i.e. with
    @code{configure --disable-everything --enable-decoder=foo}
    (or @code{--enable-demuxer} or whatever your component is)?
@end enumerate


@section patch submission checklist

@enumerate
@item
    Does 'make fate' pass with the patch applied?
@item
    Was the patch generated with git format-patch or send-email?
@item
    Did you sign off your patch? (git commit -s)
    See @url{http://kerneltrap.org/files/Jeremy/DCO.txt} for the meaning
    of sign off.
@item
    Did you provide a clear git commit log message?
@item
    Is the patch against latest FFmpeg git master branch?
@item
    Are you subscribed to ffmpeg-dev?
    (the list is subscribers only due to spam)
@item
    Have you checked that the changes are minimal, so that the same cannot be
    achieved with a smaller patch and/or simpler final code?
@item
    If the change is to speed critical code, did you benchmark it?
@item
    If you did any benchmarks, did you provide them in the mail?
@item
    Have you checked that the patch does not introduce buffer overflows or
    other security issues?
@item
    Did you test your decoder or demuxer against damaged data? If no, see
    tools/trasher and the noise bitstream filter. Your decoder or demuxer
    should not crash or end in a (near) infinite loop when fed damaged data.
@item
    Does the patch not mix functional and cosmetic changes?
@item
    Did you add tabs or trailing whitespace to the code? Both are forbidden.
@item
    Is the patch attached to the email you send?
@item
    Is the mime type of the patch correct? It should be text/x-diff or
    text/x-patch or at least text/plain and not application/octet-stream.
@item
    If the patch fixes a bug, did you provide a verbose analysis of the bug?
@item
    If the patch fixes a bug, did you provide enough information, including
    a sample, so the bug can be reproduced and the fix can be verified?
    Note please do not attach samples >100k to mails but rather provide a
    URL, you can upload to ftp://upload.ffmpeg.org
@item
    Did you provide a verbose summary about what the patch does change?
@item
    Did you provide a verbose explanation why it changes things like it does?
@item
    Did you provide a verbose summary of the user visible advantages and
    disadvantages if the patch is applied?
@item
    Did you provide an example so we can verify the new feature added by the
    patch easily?
@item
    If you added a new file, did you insert a license header? It should be
    taken from FFmpeg, not randomly copied and pasted from somewhere else.
@item
    You should maintain alphabetical order in alphabetically ordered lists as
    long as doing so does not break API/ABI compatibility.
@item
    Lines with similar content should be aligned vertically when doing so
    improves readability.
@item
    Consider to add a regression test for your code.
@item
    If you added YASM code please check that things still work with --disable-yasm
@end enumerate

@section Patch review process

All patches posted to ffmpeg-devel will be reviewed, unless they contain a
clear note that the patch is not for the git master branch.
Reviews and comments will be posted as replies to the patch on the
mailing list. The patch submitter then has to take care of every comment,
that can be by resubmitting a changed patch or by discussion. Resubmitted
patches will themselves be reviewed like any other patch. If at some point
a patch passes review with no comments then it is approved, that can for
simple and small patches happen immediately while large patches will generally
have to be changed and reviewed many times before they are approved.
After a patch is approved it will be committed to the repository.

We will review all submitted patches, but sometimes we are quite busy so
especially for large patches this can take several weeks.

When resubmitting patches, please do not make any significant changes
not related to the comments received during review. Such patches will
be rejected. Instead, submit  significant changes or new features as
separate patches.

@section Regression tests

Before submitting a patch (or committing to the repository), you should at least
test that you did not break anything.

The regression tests build a synthetic video stream and a synthetic
audio stream. These are then encoded and decoded with all codecs or
formats. The CRC (or MD5) of each generated file is recorded in a
result file. A 'diff' is launched to compare the reference results and
the result file. The output is checked immediately after each test
has run.

The regression tests then go on to test the FFserver code with a
limited set of streams. It is important that this step runs correctly
as well.

Run 'make test' to test all the codecs and formats. Commands like
'make regtest-mpeg2' can be used to run a single test. By default,
make will abort if any test fails. To run all tests regardless,
use make -k. To get a more verbose output, use 'make V=1 test' or
'make V=2 test'.

Run 'make fulltest' to test all the codecs, formats and FFserver.

[Of course, some patches may change the results of the regression tests. In
this case, the reference results of the regression tests shall be modified
accordingly].

@bye<|MERGE_RESOLUTION|>--- conflicted
+++ resolved
@@ -54,15 +54,8 @@
 accept patches to remove their use unless they absolutely do not impair
 clarity and performance.
 
-<<<<<<< HEAD
-All code must compile with GCC 3.3. Currently, FFmpeg also
-compiles with several other compilers, such as the Compaq ccc compiler
-or Sun Studio 9, and we would like to keep it that way unless it would
-be exceedingly involved. To ensure compatibility, please do not use any
-=======
 All code must compile with recent versions of GCC and a number of other
 currently supported compilers. To ensure compatibility, please do not use
->>>>>>> b047941d
 additional C99 features or GCC extensions. Especially watch out for:
 @itemize @bullet
 @item
