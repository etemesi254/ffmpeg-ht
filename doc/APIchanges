Never assume the API of libav* to be stable unless at least 1 month has passed
since the last major version increase or the API was added.

The last version increases were:
libavcodec:    2014-08-09
libavdevice:   2014-08-09
libavfilter:   2014-08-09
libavformat:   2014-08-09
libavresample: 2014-08-09
libpostproc:   2014-08-09
libswresample: 2014-08-09
libswscale:    2014-08-09
libavutil:     2014-08-09


API changes, most recent first:

<<<<<<< HEAD
-------- 8< --------- FFmpeg 2.6 was cut here -------- 8< ---------

2015-03-04 - cca4476 - lavf 56.25.100
  Add avformat_flush()

2015-03-03 - 81a9126 - lavf 56.24.100
  Add avio_put_str16be()

2015-02-19 - 560eb71 / 31d2039 - lavc 56.23.100 / 56.13.0
=======
2015-xx-xx - xxxxxxx - lavu 54.10.0
  Add AV_PIX_FMT_MMAL for MMAL hardware acceleration.

2015-xx-xx - xxxxxxx - lavc 56.13
>>>>>>> c4845616
  Add width, height, coded_width, coded_height and format to
  AVCodecParserContext.

2015-02-19 - e375511 / 5b1d9ce - lavu 54.19.100 / 54.9.0
  Add AV_PIX_FMT_QSV for QSV hardware acceleration.

2015-02-14 - ba22295 - lavc 56.21.102
  Deprecate VIMA decoder.

2015-01-27 - 62a82c6 / 728685f - lavc 56.21.100 / 56.12.0, lavu 54.18.100 / 54.8.0 - avcodec.h, frame.h
  Add AV_PKT_DATA_AUDIO_SERVICE_TYPE and AV_FRAME_DATA_AUDIO_SERVICE_TYPE for
  storing the audio service type as side data.

2015-01-16 - a47c933 - lavf 56.19.100 - avformat.h
  Add data_codec and data_codec_id for storing codec of data stream

2015-01-11 - 007c33d - lavd 56.4.100 - avdevice.h
  Add avdevice_list_input_sources().
  Add avdevice_list_output_sinks().

2014-12-25 - d7aaeea / c220a60 - lavc 56.19.100 / 56.10.0 - vdpau.h
  Add av_vdpau_get_surface_parameters().

2014-12-25 - ddb9a24 / 6c99c92 - lavc 56.18.100 / 56.9.0 - avcodec.h
  Add AV_HWACCEL_FLAG_ALLOW_HIGH_DEPTH flag to av_vdpau_bind_context().

2014-12-25 - d16079a / 57b6704 - lavc 56.17.100 / 56.8.0 - avcodec.h
  Add AVCodecContext.sw_pix_fmt.

2014-12-04 - 6e9ac02 - lavc 56.14.100 - dv_profile.h
  Add av_dv_codec_profile2().

-------- 8< --------- FFmpeg 2.5 was cut here -------- 8< ---------

2014-11-21 - ab922f9 - lavu 54.15.100 - dict.h
   Add av_dict_get_string().

2014-11-18 - a54a51c - lavu 54.14.100 - float_dsp.h
  Add avpriv_float_dsp_alloc().

2014-11-16 - 6690d4c3 - lavf 56.13.100 - avformat.h
  Add AVStream.recommended_encoder_configuration with accessors.

2014-11-16 - bee5844d - lavu 54.13.100 - opt.h
  Add av_opt_serialize().

2014-11-16 - eec69332 - lavu 54.12.100 - opt.h
  Add av_opt_is_set_to_default().

2014-11-06 - 44fa267 / 5e80fb7 - lavc 56.11.100 / 56.6.0 - vorbis_parser.h
  Add a public API for parsing vorbis packets.

2014-10-15 - 17085a0 / 7ea1b34 - lavc 56.7.100 / 56.5.0 - avcodec.h
  Replace AVCodecContext.time_base used for decoding
  with AVCodecContext.framerate.

2014-10-15 - 51c810e / d565fef1 - lavc 56.6.100 / 56.4.0 - avcodec.h
  Add AV_HWACCEL_FLAG_IGNORE_LEVEL flag to av_vdpau_bind_context().

2014-10-13 - da21895 / 2df0c32e - lavc 56.5.100 / 56.3.0 - avcodec.h
  Add AVCodecContext.initial_padding. Deprecate the use of AVCodecContext.delay
  for audio encoding.

2014-10-08 - bb44f7d / 5a419b2 - lavu 54.10.100 / 54.4.0 - pixdesc.h
  Add API to return the name of frame and context color properties.

2014-10-06 - a61899a / e3e158e - lavc 56.3.100 / 56.2.0 - vdpau.h
  Add av_vdpau_bind_context(). This function should now be used for creating
  (or resetting) a AVVDPAUContext instead of av_vdpau_alloc_context().

2014-10-02 - cdd6f05 - lavc 56.2.100 - avcodec.h
2014-10-02 - cdd6f05 - lavu 54.9.100 - frame.h
  Add AV_FRAME_DATA_SKIP_SAMPLES. Add lavc CODEC_FLAG2_SKIP_MANUAL and
  AVOption "skip_manual", which makes lavc export skip information via
  AV_FRAME_DATA_SKIP_SAMPLES AVFrame side data, instead of skipping and
  discarding samples automatically.

2014-10-02 - 0d92b0d - lavu 54.8.100 - avstring.h
  Add av_match_list()

2014-09-24 - ac68295 - libpostproc 53.1.100
  Add visualization support

2014-09-19 - 6edd6a4 - lavc 56.1.101 - dv_profile.h
  deprecate avpriv_dv_frame_profile2(), which was made public by accident.


-------- 8< --------- FFmpeg 2.4 was cut here -------- 8< ---------

2014-08-25 - 215db29 / b263f8f - lavf 56.3.100 / 56.3.0 - avformat.h
  Add AVFormatContext.max_ts_probe.

2014-08-28 - f30a815 / 9301486 - lavc 56.1.100 / 56.1.0 - avcodec.h
  Add AV_PKT_DATA_STEREO3D to export container-level stereo3d information.

2014-08-23 - 8fc9bd0 - lavu 54.7.100 - dict.h
  AV_DICT_DONT_STRDUP_KEY and AV_DICT_DONT_STRDUP_VAL arguments are now
  freed even on error. This is consistent with the behaviour all users
  of it we could find expect.

2014-08-21 - 980a5b0 - lavu 54.6.100 - frame.h motion_vector.h
  Add AV_FRAME_DATA_MOTION_VECTORS side data and AVMotionVector structure

2014-08-16 - b7d5e01 - lswr 1.1.100 - swresample.h
  Add AVFrame based API

2014-08-16 - c2829dc - lavu 54.4.100 - dict.h
  Add av_dict_set_int helper function.

2014-08-13 - c8571c6 / 8ddc326 - lavu 54.3.100 / 54.3.0 - mem.h
  Add av_strndup().

2014-08-13 - 2ba4577 / a8c104a - lavu 54.2.100 / 54.2.0 - opt.h
  Add av_opt_get_dict_val/set_dict_val with AV_OPT_TYPE_DICT to support
  dictionary types being set as options.

2014-08-13 - afbd4b8 - lavf 56.01.0 - avformat.h
  Add AVFormatContext.event_flags and AVStream.event_flags for signaling to
  the user when events happen in the file/stream.

2014-08-10 - 78eaaa8 / fb1ddcd - lavr 2.1.0 - avresample.h
  Add avresample_convert_frame() and avresample_config().

2014-08-10 - 78eaaa8 / fb1ddcd - lavu 54.1.100 / 54.1.0 - error.h
  Add AVERROR_INPUT_CHANGED and AVERROR_OUTPUT_CHANGED.

2014-08-08 - 3841f2a / d35b94f - lavc 55.73.102 / 55.57.4 - avcodec.h
  Deprecate FF_IDCT_XVIDMMX define and xvidmmx idct option.
  Replaced by FF_IDCT_XVID and xvid respectively.

2014-08-08 - 5c3c671 - lavf 55.53.100 - avio.h
  Add avio_feof() and deprecate url_feof().

2014-08-07 - bb78903 - lsws 2.1.3 - swscale.h
  sws_getContext is not going to be removed in the future.

2014-08-07 - a561662 / ad1ee5f - lavc 55.73.101 / 55.57.3 - avcodec.h
  reordered_opaque is not going to be removed in the future.

2014-08-02 - 28a2107 - lavu 52.98.100 - pixelutils.h
  Add pixelutils API with SAD functions

2014-08-04 - 6017c98 / e9abafc - lavu 52.97.100 / 53.22.0 - pixfmt.h
  Add AV_PIX_FMT_YA16 pixel format for 16 bit packed gray with alpha.

2014-08-04 - 4c8bc6f / e96c3b8 - lavu 52.96.101 / 53.21.1 - avstring.h
  Rename AV_PIX_FMT_Y400A to AV_PIX_FMT_YA8 to better identify the format.
  An alias pixel format and color space name are provided for compatibility.

2014-08-04 - 073c074 / d2962e9 - lavu 52.96.100 / 53.21.0 - pixdesc.h
  Support name aliases for pixel formats.

2014-08-03 - 71d008e / 1ef9e83 - lavc 55.72.101 / 55.57.2 - avcodec.h
2014-08-03 - 71d008e / 1ef9e83 - lavu 52.95.100 / 53.20.0 - frame.h
  Deprecate AVCodecContext.dtg_active_format and use side-data instead.

2014-08-03 - e680c73 - lavc 55.72.100 - avcodec.h
  Add get_pixels() to AVDCT

2014-08-03 - 9400603 / 9f17685 - lavc 55.71.101 / 55.57.1 - avcodec.h
  Deprecate unused FF_IDCT_IPP define and ipp avcodec option.
  Deprecate unused FF_DEBUG_PTS define and pts avcodec option.
  Deprecate unused FF_CODER_TYPE_DEFLATE define and deflate avcodec option.
  Deprecate unused FF_DCT_INT define and int avcodec option.
  Deprecate unused avcodec option scenechange_factor.

2014-07-30 - ba3e331 - lavu 52.94.100 - frame.h
  Add av_frame_side_data_name()

2014-07-29 - 80a3a66 / 3a19405 - lavf 56.01.100 / 56.01.0 - avformat.h
  Add mime_type field to AVProbeData, which now MUST be initialized in
  order to avoid uninitialized reads of the mime_type pointer, likely
  leading to crashes.
  Typically, this means you will do 'AVProbeData pd = { 0 };' instead of
  'AVProbeData pd;'.

2014-07-29 - 31e0b5d / 69e7336 - lavu 52.92.100 / 53.19.0 - avstring.h
  Make name matching function from lavf public as av_match_name().

2014-07-28 - 2e5c8b0 / c5fca01 - lavc 55.71.100 / 55.57.0 - avcodec.h
  Add AV_CODEC_PROP_REORDER to mark codecs supporting frame reordering.

2014-07-27 - ff9a154 - lavf 55.50.100 - avformat.h
  New field int64_t probesize2 instead of deprecated
  field int probesize.

2014-07-27 - 932ff70 - lavc 55.70.100 - avdct.h
  Add AVDCT / avcodec_dct_alloc() / avcodec_dct_init().

2014-07-23 - 8a4c086 - lavf 55.49.100 - avio.h
  Add avio_read_to_bprint()


-------- 8< --------- FFmpeg 2.3 was cut here -------- 8< ---------

2014-07-14 - 62227a7 - lavf 55.47.100 - avformat.h
  Add av_stream_get_parser()

2014-07-09 - c67690f / a54f03b - lavu 52.92.100 / 53.18.0 - display.h
  Add av_display_matrix_flip() to flip the transformation matrix.

2014-07-09 - 1b58f13 / f6ee61f - lavc 55.69.100 / 55.56.0 - dv_profile.h
  Add a public API for DV profile handling.

2014-06-20 - 0dceefc / 9e500ef - lavu 52.90.100 / 53.17.0 - imgutils.h
  Add av_image_check_sar().

2014-06-20 - 4a99333 / 874390e - lavc 55.68.100 / 55.55.0 - avcodec.h
  Add av_packet_rescale_ts() to simplify timestamp conversion.

2014-06-18 - ac293b6 / 194be1f - lavf 55.44.100 / 55.20.0 - avformat.h
  The proper way for providing a hint about the desired timebase to the muxers
  is now setting AVStream.time_base, instead of AVStream.codec.time_base as was
  done previously. The old method is now deprecated.

2014-06-11 - 67d29da - lavc 55.66.101 - avcodec.h
  Increase FF_INPUT_BUFFER_PADDING_SIZE to 32 due to some corner cases needing
  it

2014-06-10 - 5482780 - lavf 55.43.100 - avformat.h
  New field int64_t max_analyze_duration2 instead of deprecated
  int max_analyze_duration.

2014-05-30 - 00759d7 - lavu 52.89.100 - opt.h
  Add av_opt_copy()

2014-06-01 - 03bb99a / 0957b27 - lavc 55.66.100 / 55.54.0 - avcodec.h
  Add AVCodecContext.side_data_only_packets to allow encoders to output packets
  with only side data. This option may become mandatory in the future, so all
  users are recommended to update their code and enable this option.

2014-06-01 - 6e8e9f1 / 8c02adc - lavu 52.88.100 / 53.16.0 - frame.h, pixfmt.h
  Move all color-related enums (AVColorPrimaries, AVColorSpace, AVColorRange,
  AVColorTransferCharacteristic, and AVChromaLocation) inside lavu.
  And add AVFrame fields for them.

2014-05-29 - bdb2e80 / b2d4565 - lavr 1.3.0 - avresample.h
  Add avresample_max_output_samples

2014-05-28 - d858ee7 / 6d21259 - lavf 55.42.100 / 55.19.0 - avformat.h
  Add strict_std_compliance and related AVOptions to support experimental
  muxing.

2014-05-26 - 55cc60c - lavu 52.87.100 - threadmessage.h
  Add thread message queue API.

2014-05-26 - c37d179 - lavf 55.41.100 - avformat.h
  Add format_probesize to AVFormatContext.

2014-05-20 - 7d25af1 / c23c96b - lavf 55.39.100 / 55.18.0 - avformat.h
  Add av_stream_get_side_data() to access stream-level side data
  in the same way as av_packet_get_side_data().

2014-05-20 - 7336e39 - lavu 52.86.100 - fifo.h
  Add av_fifo_alloc_array() function.

2014-05-19 - ef1d4ee / bddd8cb - lavu 52.85.100 / 53.15.0 - frame.h, display.h
  Add AV_FRAME_DATA_DISPLAYMATRIX for exporting frame-level
  spatial rendering on video frames for proper display.

2014-05-19 - ef1d4ee / bddd8cb - lavc 55.64.100 / 55.53.0 - avcodec.h
  Add AV_PKT_DATA_DISPLAYMATRIX for exporting packet-level
  spatial rendering on video frames for proper display.

2014-05-19 - 999a99c / a312f71 - lavf 55.38.101 / 55.17.1 - avformat.h
  Deprecate AVStream.pts and the AVFrac struct, which was its only use case.
  See use av_stream_get_end_pts()

2014-05-18 - 68c0518 / fd05602 - lavc 55.63.100 / 55.52.0 - avcodec.h
  Add avcodec_free_context(). From now on it should be used for freeing
  AVCodecContext.

2014-05-17 - 0eec06e / 1bd0bdc - lavu 52.84.100 / 54.5.0 - time.h
  Add av_gettime_relative() av_gettime_relative_is_monotonic()

2014-05-15 - eacf7d6 / 0c1959b - lavf 55.38.100 / 55.17.0 - avformat.h
  Add AVFMT_FLAG_BITEXACT flag. Muxers now use it instead of checking
  CODEC_FLAG_BITEXACT on the first stream.

2014-05-15 - 96cb4c8 - lswr 0.19.100 - swresample.h
  Add swr_close()

2014-05-11 - 14aef38 / 66e6c8a - lavu 52.83.100 / 53.14.0 - pixfmt.h
  Add AV_PIX_FMT_VDA for new-style VDA acceleration.

2014-05-07 - 351f611 - lavu 52.82.100 - fifo.h
  Add av_fifo_freep() function.

2014-05-02 - ba52fb11 - lavu 52.81.100 - opt.h
  Add av_opt_set_dict2() function.

2014-05-01 - e77b985 / a2941c8 - lavc 55.60.103 / 55.50.3 - avcodec.h
  Deprecate CODEC_FLAG_MV0. It is replaced by the flag "mv0" in the
  "mpv_flags" private option of the mpegvideo encoders.

2014-05-01 - e40ae8c / 6484149 - lavc 55.60.102 / 55.50.2 - avcodec.h
  Deprecate CODEC_FLAG_GMC. It is replaced by the "gmc" private option of the
  libxvid encoder.

2014-05-01 - 1851643 / b2c3171 - lavc 55.60.101 / 55.50.1 - avcodec.h
  Deprecate CODEC_FLAG_NORMALIZE_AQP. It is replaced by the flag "naq" in the
  "mpv_flags" private option of the mpegvideo encoders.

2014-05-01 - cac07d0 / 5fcceda - avcodec.h
  Deprecate CODEC_FLAG_INPUT_PRESERVED. Its functionality is replaced by passing
  reference-counted frames to encoders.

2014-04-30 - 617e866 - lavu 52.81.100 - pixdesc.h
  Add av_find_best_pix_fmt_of_2(), av_get_pix_fmt_loss()
  Deprecate avcodec_get_pix_fmt_loss(), avcodec_find_best_pix_fmt_of_2()

2014-04-29 - 1bf6396 - lavc 55.60.100 - avcodec.h
  Add AVCodecDescriptor.mime_types field.

2014-04-29 - b804eb4 - lavu 52.80.100 - hash.h
  Add av_hash_final_bin(), av_hash_final_hex() and av_hash_final_b64().

2014-03-07 - 8b2a130 - lavc 55.50.0 / 55.53.100 - dxva2.h
  Add FF_DXVA2_WORKAROUND_INTEL_CLEARVIDEO for old Intel GPUs.

2014-04-22 - 502512e /dac7e8a - lavu 53.13.0 / 52.78.100 - avutil.h
  Add av_get_time_base_q().

2014-04-17 - a8d01a7 / 0983d48 - lavu 53.12.0 / 52.77.100 - crc.h
  Add AV_CRC_16_ANSI_LE crc variant.

2014-04-15 - ef818d8 - lavf 55.37.101 - avformat.h
  Add av_format_inject_global_side_data()

2014-04-12 - 4f698be - lavu 52.76.100 - log.h
  Add av_log_get_flags()

2014-04-11 - 6db42a2b - lavd 55.12.100 - avdevice.h
  Add avdevice_capabilities_create() function.
  Add avdevice_capabilities_free() function.

2014-04-07 - 0a1cc04 / 8b17243 - lavu 52.75.100 / 53.11.0 - pixfmt.h
  Add AV_PIX_FMT_YVYU422 pixel format.

2014-04-04 - c1d0536 / 8542f9c - lavu 52.74.100 / 53.10.0 - replaygain.h
  Full scale for peak values is now 100000 (instead of UINT32_MAX) and values
  may overflow.

2014-04-03 - c16e006 / 7763118 - lavu 52.73.100 / 53.9.0 - log.h
  Add AV_LOG(c) macro to have 256 color debug messages.

2014-04-03 - eaed4da9 - lavu 52.72.100 - opt.h
  Add AV_OPT_MULTI_COMPONENT_RANGE define to allow return
  multi-component option ranges.

2014-03-29 - cd50a44b - lavu 52.70.100 - mem.h
  Add av_dynarray_add_nofree() function.

2014-02-24 - 3e1f241 / d161ae0 - lavu 52.69.100 / 53.8.0 - frame.h
  Add av_frame_remove_side_data() for removing a single side data
  instance from a frame.

2014-03-24 - 83e8978 / 5a7e35d - lavu 52.68.100 / 53.7.0 - frame.h, replaygain.h
  Add AV_FRAME_DATA_REPLAYGAIN for exporting replaygain tags.
  Add a new header replaygain.h with the AVReplayGain struct.

2014-03-24 - 83e8978 / 5a7e35d - lavc 55.54.100 / 55.36.0 - avcodec.h
  Add AV_PKT_DATA_REPLAYGAIN for exporting replaygain tags.

2014-03-24 - 595ba3b / 25b3258 - lavf 55.35.100 / 55.13.0 - avformat.h
  Add AVStream.side_data and AVStream.nb_side_data for exporting stream-global
  side data (e.g. replaygain tags, video rotation)

2014-03-24 - bd34e26 / 0e2c3ee - lavc 55.53.100 / 55.35.0 - avcodec.h
  Give the name AVPacketSideData to the previously anonymous struct used for
  AVPacket.side_data.


-------- 8< --------- FFmpeg 2.2 was cut here -------- 8< ---------

2014-03-18 - 37c07d4 - lsws 2.5.102
  Make gray16 full-scale.

2014-03-16 - 6b1ca17 / 1481d24 - lavu 52.67.100 / 53.6.0 - pixfmt.h
  Add RGBA64_LIBAV pixel format and variants for compatibility

2014-03-11 - 3f3229c - lavf 55.34.101 - avformat.h
  Set AVFormatContext.start_time_realtime when demuxing.

2014-03-03 - 06fed440 - lavd 55.11.100 - avdevice.h
  Add av_input_audio_device_next().
  Add av_input_video_device_next().
  Add av_output_audio_device_next().
  Add av_output_video_device_next().

2014-02-24 - fff5262 / 1155fd0 - lavu 52.66.100 / 53.5.0 - frame.h
  Add av_frame_copy() for copying the frame data.

2014-02-24 - a66be60 - lswr 0.18.100 - swresample.h
  Add swr_is_initialized() for checking whether a resample context is initialized.

2014-02-22 - 5367c0b / 7e86c27 - lavr 1.2.0 - avresample.h
  Add avresample_is_open() for checking whether a resample context is open.

2014-02-19 - 6a24d77 / c3ecd96 - lavu 52.65.100 / 53.4.0  - opt.h
  Add AV_OPT_FLAG_EXPORT and AV_OPT_FLAG_READONLY to mark options meant (only)
  for reading.

2014-02-19 - f4c8d00 / 6bb8720 - lavu 52.64.101 / 53.3.1 - opt.h
  Deprecate unused AV_OPT_FLAG_METADATA.

2014-02-16 - 81c3f81 - lavd 55.10.100 - avdevice.h
  Add avdevice_list_devices() and avdevice_free_list_devices()

2014-02-16 - db3c970 - lavf 55.33.100 - avio.h
  Add avio_find_protocol_name() to find out the name of the protocol that would
  be selected for a given URL.

2014-02-15 - a2bc6c1 / c98f316 - lavu 52.64.100 / 53.3.0 - frame.h
  Add AV_FRAME_DATA_DOWNMIX_INFO value to the AVFrameSideDataType enum and
  downmix_info.h API, which identify downmix-related metadata.

2014-02-11 - 1b05ac2 - lavf 55.32.100 - avformat.h
  Add av_write_uncoded_frame() and av_interleaved_write_uncoded_frame().

2014-02-04 - 3adb5f8 / d9ae103 - lavf 55.30.100 / 55.11.0 - avformat.h
  Add AVFormatContext.max_interleave_delta for controlling amount of buffering
  when interleaving.

2014-02-02 - 5871ee5 - lavf 55.29.100 - avformat.h
  Add output_ts_offset muxing option to AVFormatContext.

2014-01-27 - 102bd64 - lavd 55.7.100 - avdevice.h
                       lavf 55.28.100 - avformat.h
  Add avdevice_dev_to_app_control_message() function.

2014-01-27 - 7151411 - lavd 55.6.100 - avdevice.h
                       lavf 55.27.100 - avformat.h
  Add avdevice_app_to_dev_control_message() function.

2014-01-24 - 86bee79 - lavf 55.26.100 - avformat.h
  Add AVFormatContext option metadata_header_padding to allow control over the
  amount of padding added.

2014-01-20 - eef74b2 / 93c553c - lavc 55.48.102 / 55.32.1 - avcodec.h
  Edges are not required anymore on video buffers allocated by get_buffer2()
  (i.e. as if the CODEC_FLAG_EMU_EDGE flag was always on). Deprecate
  CODEC_FLAG_EMU_EDGE and avcodec_get_edge_width().

2014-01-19 - 1a193c4 - lavf 55.25.100 - avformat.h
  Add avformat_get_mov_video_tags() and avformat_get_mov_audio_tags().

2014-01-19 - 3532dd5 - lavu 52.63.100 - rational.h
  Add av_make_q() function.

2014-01-05 - 4cf4da9 / 5b4797a - lavu 52.62.100 / 53.2.0 - frame.h
  Add AV_FRAME_DATA_MATRIXENCODING value to the AVFrameSideDataType enum, which
  identifies AVMatrixEncoding data.

2014-01-05 - 751385f / 5c437fb - lavu 52.61.100 / 53.1.0 - channel_layout.h
  Add values for various Dolby flags to the AVMatrixEncoding enum.

2014-01-04 - b317f94 - lavu 52.60.100 - mathematics.h
  Add av_add_stable() function.

2013-12-22 - 911676c - lavu 52.59.100 - avstring.h
  Add av_strnlen() function.

2013-12-09 - 64f73ac - lavu 52.57.100 - opencl.h
  Add av_opencl_benchmark() function.

2013-11-30 - 82b2e9c - lavu 52.56.100 - ffversion.h
  Moves version.h to libavutil/ffversion.h.
  Install ffversion.h and make it public.

2013-12-11 - 29c83d2 / b9fb59d,409a143 / 9431356,44967ab / d7b3ee9 - lavc 55.45.101 / 55.28.1 - avcodec.h
  av_frame_alloc(), av_frame_unref() and av_frame_free() now can and should be
  used instead of avcodec_alloc_frame(), avcodec_get_frame_defaults() and
  avcodec_free_frame() respectively. The latter three functions are deprecated.

2013-12-09 - 7a60348 / 7e244c6- - lavu 52.58.100 / 52.20.0 - frame.h
  Add AV_FRAME_DATA_STEREO3D value to the AVFrameSideDataType enum and
  stereo3d.h API, that identify codec-independent stereo3d information.

2013-11-26 - 625b290 / 1eaac1d- - lavu 52.55.100 / 52.19.0 - frame.h
  Add AV_FRAME_DATA_A53_CC value to the AVFrameSideDataType enum, which
  identifies ATSC A53 Part 4 Closed Captions data.

2013-11-22 - 6859065 - lavu 52.54.100 - avstring.h
  Add av_utf8_decode() function.

2013-11-22 - fb7d70c - lavc 55.44.100 - avcodec.h
  Add HEVC profiles

2013-11-20 - c28b61c - lavc 55.44.100 - avcodec.h
  Add av_packet_{un,}pack_dictionary()
  Add AV_PKT_METADATA_UPDATE side data type, used to transmit key/value
  strings between a stream and the application.

2013-11-14 - 7c888ae / cce3e0a - lavu 52.53.100 / 52.18.0 - mem.h
  Move av_fast_malloc() and av_fast_realloc() for libavcodec to libavutil.

2013-11-14 - b71e4d8 / 8941971 - lavc 55.43.100 / 55.27.0 - avcodec.h
  Deprecate AVCodecContext.error_rate, it is replaced by the 'error_rate'
  private option of the mpegvideo encoder family.

2013-11-14 - 31c09b7 / 728c465 - lavc 55.42.100 / 55.26.0 - vdpau.h
  Add av_vdpau_get_profile().
  Add av_vdpau_alloc_context(). This function must from now on be
  used for allocating AVVDPAUContext.

2013-11-04 - be41f21 / cd8f772 - lavc 55.41.100 / 55.25.0 - avcodec.h
                       lavu 52.51.100 - frame.h
  Add ITU-R BT.2020 and other not yet included values to color primaries,
  transfer characteristics and colorspaces.

2013-11-04 - 85cabf1 - lavu 52.50.100 - avutil.h
  Add av_fopen_utf8()

2013-10-31 - 78265fc / 28096e0 - lavu 52.49.100 / 52.17.0 - frame.h
  Add AVFrame.flags and AV_FRAME_FLAG_CORRUPT.


-------- 8< --------- FFmpeg 2.1 was cut here -------- 8< ---------

2013-10-27 - dbe6f9f - lavc 55.39.100 - avcodec.h
  Add CODEC_CAP_DELAY support to avcodec_decode_subtitle2.

2013-10-27 - d61617a - lavu 52.48.100 - parseutils.h
  Add av_get_known_color_name().

2013-10-17 - 8696e51 - lavu 52.47.100 - opt.h
  Add AV_OPT_TYPE_CHANNEL_LAYOUT and channel layout option handlers
  av_opt_get_channel_layout() and av_opt_set_channel_layout().

2013-10-06 - ccf96f8 -libswscale 2.5.101 - options.c
  Change default scaler to bicubic

2013-10-03 - e57dba0 - lavc 55.34.100 - avcodec.h
  Add av_codec_get_max_lowres()

2013-10-02 - 5082fcc - lavf 55.19.100 - avformat.h
  Add audio/video/subtitle AVCodec fields to AVFormatContext to force specific
  decoders

2013-09-28 - 7381d31 / 0767bfd - lavfi 3.88.100 / 3.11.0 - avfilter.h
  Add AVFilterGraph.execute and AVFilterGraph.opaque for custom slice threading
  implementations.

2013-09-21 - 85f8a3c / e208e6d - lavu 52.46.100 / 52.16.0 - pixfmt.h
  Add interleaved 4:2:2 8/10-bit formats AV_PIX_FMT_NV16 and
  AV_PIX_FMT_NV20.

2013-09-16 - c74c3fb / 3feb3d6 - lavu 52.44.100 / 52.15.0 - mem.h
  Add av_reallocp.

2013-09-04 - 3e1f507 - lavc 55.31.101 - avcodec.h
  avcodec_close() argument can be NULL.

2013-09-04 - 36cd017a - lavf 55.16.101 - avformat.h
  avformat_close_input() argument can be NULL and point on NULL.

2013-08-29 - e31db62 - lavf 55.15.100 - avformat.h
  Add av_format_get_probe_score().

2013-08-15 - 1e0e193 - lsws 2.5.100 -
  Add a sws_dither AVOption, allowing to set the dither algorithm used

2013-08-11 - d404fe35 - lavc 55.27.100 - vdpau.h
  Add a render2 alternative to the render callback function.

2013-08-11 - af05edc - lavc 55.26.100 - vdpau.h
  Add allocation function for AVVDPAUContext, allowing
  to extend it in the future without breaking ABI/API.

2013-08-10 - 67a580f / 5a9a9d4 - lavc 55.25.100 / 55.16.0 - avcodec.h
  Extend AVPacket API with av_packet_unref, av_packet_ref,
  av_packet_move_ref, av_packet_copy_props, av_packet_free_side_data.

2013-08-05 - 9547e3e / f824535 - lavc 55.22.100 / 55.13.0 - avcodec.h
  Deprecate the bitstream-related members from struct AVVDPAUContext.
  The bitstream buffers no longer need to be explicitly freed.

2013-08-05 - 3b805dc / 549294f - lavc 55.21.100 / 55.12.0 - avcodec.h
  Deprecate the CODEC_CAP_HWACCEL_VDPAU codec capability. Use CODEC_CAP_HWACCEL
  and select the AV_PIX_FMT_VDPAU format with get_format() instead.

2013-08-05 - 4ee0984 / a0ad5d0 - lavu 52.41.100 / 52.14.0 - pixfmt.h
  Deprecate AV_PIX_FMT_VDPAU_*. Use AV_PIX_FMT_VDPAU instead.

2013-08-02 - 82fdfe8 / a8b1927 - lavc 55.20.100 / 55.11.0 - avcodec.h
  Add output_picture_number to AVCodecParserContext.

2013-07-23 - abc8110 - lavc 55.19.100 - avcodec.h
  Add avcodec_chroma_pos_to_enum()
  Add avcodec_enum_to_chroma_pos()


-------- 8< --------- FFmpeg 2.0 was cut here -------- 8< ---------

2013-07-03 - 838bd73 - lavfi 3.78.100 - avfilter.h
  Deprecate avfilter_graph_parse() in favor of the equivalent
  avfilter_graph_parse_ptr().

2013-06-24 - af5f9c0 / 95d5246 - lavc 55.17.100 / 55.10.0 - avcodec.h
  Add MPEG-2 AAC profiles

2013-06-25 - af5f9c0 / 95d5246 - lavf 55.10.100 - avformat.h
  Add AV_DISPOSITION_* flags to indicate text track kind.

2013-06-15 - 99b8cd0 - lavu 52.36.100
  Add AVRIPEMD:
   av_ripemd_alloc()
   av_ripemd_init()
   av_ripemd_update()
   av_ripemd_final()

2013-06-04 - 30b491f / fc962d4 - lavu 52.35.100 / 52.13.0 - mem.h
  Add av_realloc_array and av_reallocp_array

2013-05-30 - 682b227 - lavu 52.35.100
  Add AVSHA512:
   av_sha512_alloc()
   av_sha512_init()
   av_sha512_update()
   av_sha512_final()

2013-05-24 - 8d4e969 / 129bb23 - lavfi 3.10.0 / 3.70.100 - avfilter.h
  Add support for slice multithreading to lavfi. Filters supporting threading
  are marked with AVFILTER_FLAG_SLICE_THREADS.
  New fields AVFilterContext.thread_type, AVFilterGraph.thread_type and
  AVFilterGraph.nb_threads (accessible directly or through AVOptions) may be
  used to configure multithreading.

2013-05-24 - fe40a9f / 2a6eaea - lavu 52.12.0 / 52.34.100 - cpu.h
  Add av_cpu_count() function for getting the number of logical CPUs.

2013-05-24 - 0c25c39 / b493847 - lavc 55.7.0 / 55.12.100 - avcodec.h
  Add picture_structure to AVCodecParserContext.

2013-05-17 - 3a751ea - lavu 52.33.100 - opt.h
  Add AV_OPT_TYPE_COLOR value to AVOptionType enum.

2013-05-13 - e398416 - lavu 52.31.100 - mem.h
  Add av_dynarray2_add().

2013-05-12 - 1776177 - lavfi 3.65.100
  Add AVFILTER_FLAG_SUPPORT_TIMELINE* filter flags.

2013-04-19 - 380cfce - lavc 55.4.100
  Add AV_CODEC_PROP_TEXT_SUB property for text based subtitles codec.

2013-04-18 - 7c1a002 - lavf 55.3.100
  The matroska demuxer can now output proper verbatim ASS packets. It will
  become the default starting lavf 56.0.100.

2013-04-10 - af0d270 - lavu 25.26.100 - avutil.h,opt.h
  Add av_int_list_length()
  and av_opt_set_int_list().

2013-03-30 - 5c73645 - lavu 52.24.100 - samplefmt.h
  Add av_samples_alloc_array_and_samples().

2013-03-29 - ef7b6b4 - lavf 55.1.100 - avformat.h
  Add av_guess_frame_rate()

2013-03-20 - 8d928a9 - lavu 52.22.100 - opt.h
  Add AV_OPT_TYPE_DURATION value to AVOptionType enum.

2013-03-17 - 7aa9af5 - lavu 52.20.100 - opt.h
  Add AV_OPT_TYPE_VIDEO_RATE value to AVOptionType enum.


-------- 8< --------- FFmpeg 1.2 was cut here -------- 8< ---------

2013-03-07 - 9767ec6 - lavu 52.18.100 - avstring.h,bprint.h
  Add av_escape() and av_bprint_escape() API.

2013-02-24 - b59cd08 - lavfi 3.41.100 - buffersink.h
  Add sample_rates field to AVABufferSinkParams.

2013-01-17 - a1a707f - lavf 54.61.100
  Add av_codec_get_tag2().

2013-01-01 - 2eb2e17 - lavfi 3.34.100
  Add avfilter_get_audio_buffer_ref_from_arrays_channels.


-------- 8< --------- FFmpeg 1.1 was cut here -------- 8< ---------

2012-12-20 - 34de47aa - lavfi 3.29.100 - avfilter.h
  Add AVFilterLink.channels, avfilter_link_get_channels()
  and avfilter_ref_get_channels().

2012-12-15 - 96d815fc - lavc 54.80.100 - avcodec.h
  Add pkt_size field to AVFrame.

2012-11-25 - c70ec631 - lavu 52.9.100 - opt.h
  Add the following convenience functions to opt.h:
   av_opt_get_image_size
   av_opt_get_pixel_fmt
   av_opt_get_sample_fmt
   av_opt_set_image_size
   av_opt_set_pixel_fmt
   av_opt_set_sample_fmt

2012-11-17 - 4cd74c81 - lavu 52.8.100 - bprint.h
  Add av_bprint_strftime().

2012-11-15 - 92648107 - lavu 52.7.100 - opt.h
  Add av_opt_get_key_value().

2012-11-13 - 79456652 - lavfi 3.23.100 - avfilter.h
  Add channels field to AVFilterBufferRefAudioProps.

2012-11-03 - 481fdeee - lavu 52.3.100 - opt.h
  Add AV_OPT_TYPE_SAMPLE_FMT value to AVOptionType enum.

2012-10-21 - 6fb2fd8 - lavc  54.68.100 - avcodec.h
                       lavfi  3.20.100 - avfilter.h
  Add AV_PKT_DATA_STRINGS_METADATA side data type, used to transmit key/value
  strings between AVPacket and AVFrame, and add metadata field to
  AVCodecContext (which shall not be accessed by users; see AVFrame metadata
  instead).

2012-09-27 - a70b493 - lavd 54.3.100 - version.h
  Add LIBAVDEVICE_IDENT symbol.

2012-09-27 - a70b493 - lavfi 3.18.100 - version.h
  Add LIBAVFILTER_IDENT symbol.

2012-09-27 - a70b493 - libswr 0.16.100 - version.h
  Add LIBSWRESAMPLE_VERSION, LIBSWRESAMPLE_BUILD
  and LIBSWRESAMPLE_IDENT symbols.


-------- 8< --------- FFmpeg 1.0 was cut here -------- 8< ---------

2012-09-06 - 29e972f - lavu 51.72.100 - parseutils.h
  Add av_small_strptime() time parsing function.

  Can be used as a stripped-down replacement for strptime(), on
  systems which do not support it.

2012-08-25 - 2626cc4 - lavf 54.28.100
  Matroska demuxer now identifies SRT subtitles as AV_CODEC_ID_SUBRIP instead
  of AV_CODEC_ID_TEXT.

2012-08-13 - 5c0d8bc - lavfi 3.8.100 - avfilter.h
  Add avfilter_get_class() function, and priv_class field to AVFilter
  struct.

2012-08-12 - a25346e - lavu 51.69.100 - opt.h
  Add AV_OPT_FLAG_FILTERING_PARAM symbol in opt.h.

2012-07-31 - 23fc4dd - lavc 54.46.100
  Add channels field to AVFrame.

2012-07-30 - f893904 - lavu 51.66.100
  Add av_get_channel_description()
  and av_get_standard_channel_layout() functions.

2012-07-21 - 016a472 - lavc 54.43.100
  Add decode_error_flags field to AVFrame.

2012-07-20 - b062936 - lavf 54.18.100
  Add avformat_match_stream_specifier() function.

2012-07-14 - f49ec1b - lavc 54.38.100 - avcodec.h
  Add metadata to AVFrame, and the accessor functions
  av_frame_get_metadata() and av_frame_set_metadata().

2012-07-10 - 0e003d8 - lavc 54.33.100
  Add av_fast_padded_mallocz().

2012-07-10 - 21d5609 - lavfi 3.2.0 - avfilter.h
  Add init_opaque() callback to AVFilter struct.

2012-06-26 - e6674e4 - lavu 51.63.100 - imgutils.h
  Add functions to libavutil/imgutils.h:
  av_image_get_buffer_size()
  av_image_fill_arrays()
  av_image_copy_to_buffer()

2012-06-24 - c41899a - lavu 51.62.100 - version.h
  version moved from avutil.h to version.h

2012-04-11 - 359abb1 - lavu 51.58.100 - error.h
  Add av_make_error_string() and av_err2str() utilities to
  libavutil/error.h.

2012-06-05 - 62b39d4 - lavc 54.24.100
  Add pkt_duration field to AVFrame.

2012-05-24 - f2ee065 - lavu 51.54.100
  Move AVPALETTE_SIZE and AVPALETTE_COUNT macros from
  libavcodec/avcodec.h to libavutil/pixfmt.h.

2012-05-14 - 94a9ac1 - lavf 54.5.100
  Add av_guess_sample_aspect_ratio() function.

2012-04-20 - 65fa7bc - lavfi 2.70.100
  Add avfilter_unref_bufferp() to avfilter.h.

2012-04-13 - 162e400 - lavfi 2.68.100
  Install libavfilter/asrc_abuffer.h public header.

2012-03-26 - a67d9cf - lavfi 2.66.100
  Add avfilter_fill_frame_from_{audio_,}buffer_ref() functions.

2013-05-15 - ff46809 / e6c4ac7 - lavu 52.32.100 / 52.11.0 - pixdesc.h
  Replace PIX_FMT_* flags with AV_PIX_FMT_FLAG_*.

2013-04-03 - 6fc58a8 / 507b1e4 - lavc 55.7.100 / 55.4.0 - avcodec.h
  Add field_order to AVCodecParserContext.

2013-04-19 - f4b05cd / 5e83d9a - lavc 55.5.100 / 55.2.0 - avcodec.h
  Add CODEC_FLAG_UNALIGNED to allow decoders to produce unaligned output.

2013-04-11 - lavfi 3.53.100 / 3.8.0
  231fd44 / 38f0c07 - Move all content from avfiltergraph.h to avfilter.h. Deprecate
            avfilterhraph.h, user applications should include just avfilter.h
  86070b8 / bc1a985 - Add avfilter_graph_alloc_filter(), deprecate avfilter_open() and
            avfilter_graph_add_filter().
  4fde705 / 1113672 - Add AVFilterContext.graph pointing to the AVFilterGraph that contains the
            filter.
  710b0aa / 48a5ada - Add avfilter_init_str(), deprecate avfilter_init_filter().
  46de9ba / 1ba95a9 - Add avfilter_init_dict().
  16fc24b / 7cdd737 - Add AVFilter.flags field and AVFILTER_FLAG_DYNAMIC_{INPUTS,OUTPUTS} flags.
  f4db6bf / 7e8fe4b - Add avfilter_pad_count() for counting filter inputs/outputs.
  835cc0f / fa2a34c - Add avfilter_next(), deprecate av_filter_next().
            Deprecate avfilter_uninit().

2013-04-09 - lavfi 3.51.100 / 3.7.0 - avfilter.h
  0594ef0 / b439c99 - Add AVFilter.priv_class for exporting filter options through the
            AVOptions API in the similar way private options work in lavc and lavf.
  44d4488 / 8114c10 - Add avfilter_get_class().
  Switch all filters to use AVOptions.

2013-03-19 - 17ebef2 / 2c328a9 - lavu 52.20.100 / 52.9.0 - pixdesc.h
  Add av_pix_fmt_count_planes() function for counting planes in a pixel format.

2013-03-16 - ecade98 / 42c7c61 - lavfi 3.47.100 / 3.6.0
  Add AVFilterGraph.nb_filters, deprecate AVFilterGraph.filter_count.

2013-03-08 - Reference counted buffers - lavu 52.8.0, lavc 55.0.100 / 55.0.0, lavf 55.0.100 / 55.0.0,
lavd 54.4.100 / 54.0.0, lavfi 3.5.0
  36099df / 8e401db, 532f31a / 1cec062 - add a new API for reference counted buffers and buffer
                     pools (new header libavutil/buffer.h).
  2653e12 / 1afddbe - add AVPacket.buf to allow reference counting for the AVPacket data.
            Add av_packet_from_data() function for constructing packets from
            av_malloc()ed data.
  c4e8821 / 7ecc2d4 - move AVFrame from lavc to lavu (new header libavutil/frame.h), add
            AVFrame.buf/extended_buf to allow reference counting for the AVFrame
            data. Add new API for working with reference-counted AVFrames.
  80e9e63 / 759001c - add the refcounted_frames field to AVCodecContext to make audio and
            video decoders return reference-counted frames. Add get_buffer2()
            callback to AVCodecContext which allocates reference-counted frames.
            Add avcodec_default_get_buffer2() as the default get_buffer2()
            implementation.
            Deprecate AVCodecContext.get_buffer() / release_buffer() /
            reget_buffer(), avcodec_default_get_buffer(),
            avcodec_default_reget_buffer(), avcodec_default_release_buffer().
            Remove avcodec_default_free_buffers(), which should not have ever
            been called from outside of lavc.
            Deprecate the following AVFrame fields:
                * base -- is now stored in AVBufferRef
                * reference, type, buffer_hints -- are unnecessary in the new API
                * hwaccel_picture_private, owner, thread_opaque -- should not
                  have been acessed from outside of lavc
                * qscale_table, qstride, qscale_type, mbskip_table, motion_val,
                  mb_type, dct_coeff, ref_index -- mpegvideo-specific tables,
                  which are not exported anymore.
  a05a44e / 7e35037 - switch libavfilter to use AVFrame instead of AVFilterBufferRef. Add
            av_buffersrc_add_frame(), deprecate av_buffersrc_buffer().
            Add av_buffersink_get_frame() and av_buffersink_get_samples(),
            deprecate av_buffersink_read() and av_buffersink_read_samples().
            Deprecate AVFilterBufferRef and all functions for working with it.

2013-03-17 - 6c17ff8 / 12c5c1d - lavu 52.19.100 / 52.8.0 - avstring.h
  Add av_isdigit, av_isgraph, av_isspace, av_isxdigit.

2013-02-23 - 71cf094 / 9f12235 - lavfi 3.40.100 / 3.4.0 - avfiltergraph.h
  Add resample_lavr_opts to AVFilterGraph for setting libavresample options
  for auto-inserted resample filters.

2013-01-25 - e7e14bc / 38c1466 - lavu 52.17.100 / 52.7.0 - dict.h
  Add av_dict_parse_string() to set multiple key/value pairs at once from a
  string.

2013-01-25 - 25be630 / b85a5e8 - lavu 52.16.100 / 52.6.0 - avstring.h
  Add av_strnstr()

2013-01-15 - e7e0186 / 8ee288d - lavu 52.15.100 / 52.5.0 - hmac.h
  Add AVHMAC.

2013-01-13 - 8ee7b38 / 44e065d - lavc 54.87.100 / 54.36.0 - vdpau.h
  Add AVVDPAUContext struct for VDPAU hardware-accelerated decoding.

2013-01-12 - dae382b / 169fb94 - lavu 52.14.100 / 52.4.0 - pixdesc.h
  Add AV_PIX_FMT_VDPAU flag.

2013-01-07 - 249fca3 / 074a00d - lavr 1.1.0
  Add avresample_set_channel_mapping() for input channel reordering,
  duplication, and silencing.

2012-12-29 - 2ce43b3 / d8fd06c - lavu 52.13.100 / 52.3.0 - avstring.h
  Add av_basename() and av_dirname().

2012-11-11 - 03b0787 / 5980f5d - lavu 52.6.100 / 52.2.0 - audioconvert.h
  Rename audioconvert.h to channel_layout.h. audioconvert.h is now deprecated.

2012-11-05 - 7d26be6 / dfde8a3 - lavu 52.5.100 / 52.1.0 - intmath.h
  Add av_ctz() for trailing zero bit count

2012-10-21 - e3a91c5 / a893655 - lavu 51.77.100 / 51.45.0 - error.h
  Add AVERROR_EXPERIMENTAL

2012-10-12 - a33ed6b / d2fcb35 - lavu 51.76.100 / 51.44.0 - pixdesc.h
  Add functions for accessing pixel format descriptors.
  Accessing the av_pix_fmt_descriptors array directly is now
  deprecated.

2012-10-11 - f391e40 / 9a92aea - lavu 51.75.100 / 51.43.0 - aes.h, md5.h, sha.h, tree.h
  Add functions for allocating the opaque contexts for the algorithms,

2012-10-10 - de31814 / b522000 - lavf 54.32.100 / 54.18.0 - avio.h
  Add avio_closep to complement avio_close.

2012-10-08 - ae77266 / 78071a1 - lavu 51.74.100 / 51.42.0 - pixfmt.h
  Rename PixelFormat to AVPixelFormat and all PIX_FMT_* to AV_PIX_FMT_*.
  To provide backwards compatibility, PixelFormat is now #defined as
  AVPixelFormat.
  Note that this can break user code that includes pixfmt.h and uses the
  'PixelFormat' identifier. Such code should either #undef PixelFormat
  or stop using the PixelFormat name.

2012-10-05 - 55c49af / e7ba5b1 - lavr 1.0.0 - avresample.h
  Data planes parameters to avresample_convert() and
  avresample_read() are now uint8_t** instead of void**.
  Libavresample is now stable.

2012-09-26 - 3ba0dab7 / 1384df64 - lavf 54.29.101 / 56.06.3 - avformat.h
  Add AVFormatContext.avoid_negative_ts.

2012-09-24 - 46a3595 / a42aada - lavc 54.59.100 / 54.28.0 - avcodec.h
  Add avcodec_free_frame(). This function must now
  be used for freeing an AVFrame.

2012-09-12 - e3e09f2 / 8919fee - lavu 51.73.100 / 51.41.0 - audioconvert.h
  Added AV_CH_LOW_FREQUENCY_2 channel mask value.

2012-09-04 - b21b5b0 / 686a329 - lavu 51.71.100 / 51.40.0 - opt.h
  Reordered the fields in default_val in AVOption, changed which
  default_val field is used for which AVOptionType.

2012-08-30 - 98298eb / a231832 - lavc 54.54.101 / 54.26.1 - avcodec.h
  Add codec descriptor properties AV_CODEC_PROP_LOSSY and
  AV_CODEC_PROP_LOSSLESS.

2012-08-18 - lavc 54.26 - avcodec.h
  Add codec descriptors for accessing codec properties without having
  to refer to a specific decoder or encoder.

  f5f3684 / c223d79 - Add an AVCodecDescriptor struct and functions
            avcodec_descriptor_get() and avcodec_descriptor_next().
  f5f3684 / 51efed1 - Add AVCodecDescriptor.props and AV_CODEC_PROP_INTRA_ONLY.
  6c180b3 / 91e59fe - Add avcodec_descriptor_get_by_name().

2012-08-08 - f5f3684 / 987170c - lavu 51.68.100 / 51.38.0 - dict.h
  Add av_dict_count().

2012-08-07 - 7a72695 / 104e10f - lavc 54.51.100 / 54.25.0 - avcodec.h
  Rename CodecID to AVCodecID and all CODEC_ID_* to AV_CODEC_ID_*.
  To provide backwards compatibility, CodecID is now #defined as AVCodecID.
  Note that this can break user code that includes avcodec.h and uses the
  'CodecID' identifier. Such code should either #undef CodecID or stop using the
  CodecID name.

2012-08-03 - e776ee8 / 239fdf1 - lavu 51.66.101 / 51.37.1 - cpu.h
                       lsws 2.1.1   - swscale.h
  Rename AV_CPU_FLAG_MMX2  ---> AV_CPU_FLAG_MMXEXT.
  Rename SWS_CPU_CAPS_MMX2 ---> SWS_CPU_CAPS_MMXEXT.

2012-07-29 - 7c26761 / 681ed00 - lavf 54.22.100 / 54.13.0 - avformat.h
  Add AVFMT_FLAG_NOBUFFER for low latency use cases.

2012-07-10 - fbe0245 / f3e5e6f - lavu 51.65.100 / 51.37.0
  Add av_malloc_array() and av_mallocz_array()

2012-06-22 - e847f41 / d3d3a32 - lavu 51.61.100 / 51.34.0
  Add av_usleep()

2012-06-20 - 4da42eb / ae0a301 - lavu 51.60.100 / 51.33.0
  Move av_gettime() to libavutil, add libavutil/time.h

2012-06-09 - 82edf67 / 3971be0 - lavr 0.0.3
  Add a parameter to avresample_build_matrix() for Dolby/DPLII downmixing.

2012-06-12 - c7b9eab / 9baeff9 - lavfi 2.79.100 / 2.23.0 - avfilter.h
  Add AVFilterContext.nb_inputs/outputs. Deprecate
  AVFilterContext.input/output_count.

2012-06-12 - c7b9eab / 84b9fbe - lavfi 2.79.100 / 2.22.0 - avfilter.h
  Add avfilter_pad_get_type() and avfilter_pad_get_name(). Those
  should now be used instead of accessing AVFilterPad members
  directly.

2012-06-12 - 3630a07 / b0f0dfc - lavu 51.57.100 / 51.32.0 - audioconvert.h
  Add av_get_channel_layout_channel_index(), av_get_channel_name()
  and av_channel_layout_extract_channel().

2012-05-25 - 53ce990 / 154486f - lavu 51.55.100 / 51.31.0 - opt.h
  Add av_opt_set_bin()

2012-05-15 - lavfi 2.74.100 / 2.17.0
  Add support for audio filters
  61930bd / ac71230, 1cbf7fb / a2cd9be - add video/audio buffer sink in a new installed
                    header buffersink.h
  1cbf7fb / 720c6b7 - add av_buffersrc_write_frame(), deprecate
            av_vsrc_buffer_add_frame()
  61930bd / ab16504 - add avfilter_copy_buf_props()
  61930bd / 9453c9e - add extended_data to AVFilterBuffer
  61930bd / 1b8c927 - add avfilter_get_audio_buffer_ref_from_arrays()

2012-05-09 - lavu 51.53.100 / 51.30.0 - samplefmt.h
  61930bd / 142e740 - add av_samples_copy()
  61930bd / 6d7f617 - add av_samples_set_silence()

2012-05-09 - 61930bd / a5117a2 - lavc 54.21.101 / 54.13.1
  For audio formats with fixed frame size, the last frame
  no longer needs to be padded with silence, libavcodec
  will handle this internally (effectively all encoders
  behave as if they had CODEC_CAP_SMALL_LAST_FRAME set).

2012-05-07 - 653d117 / 828bd08 - lavc 54.20.100 / 54.13.0 - avcodec.h
  Add sample_rate and channel_layout fields to AVFrame.

2012-05-01 - 2330eb1 / 4010d72 - lavr 0.0.1
  Change AV_MIX_COEFF_TYPE_Q6 to AV_MIX_COEFF_TYPE_Q8.

2012-04-25 - e890b68 / 3527a73 - lavu 51.48.100 / 51.29.0 - cpu.h
  Add av_parse_cpu_flags()

2012-04-24 - 3ead79e / c8af852 - lavr 0.0.0
  Add libavresample audio conversion library

2012-04-20 - 3194ab7 / 0c0d1bc - lavu 51.47.100 / 51.28.0 - audio_fifo.h
  Add audio FIFO functions:
    av_audio_fifo_free()
    av_audio_fifo_alloc()
    av_audio_fifo_realloc()
    av_audio_fifo_write()
    av_audio_fifo_read()
    av_audio_fifo_drain()
    av_audio_fifo_reset()
    av_audio_fifo_size()
    av_audio_fifo_space()

2012-04-14 - lavfi 2.70.100 / 2.16.0 - avfiltergraph.h
  7432bcf / d7bcc71 Add avfilter_graph_parse2().

2012-04-08 - 6bfb304 / 4d693b0 - lavu 51.46.100 / 51.27.0 - samplefmt.h
  Add av_get_packed_sample_fmt() and av_get_planar_sample_fmt()

2012-03-21 - b75c67d - lavu 51.43.100
  Add bprint.h for bprint API.

2012-02-21 - 9cbf17e - lavc 54.4.100
  Add av_get_pcm_codec() function.

2012-02-16 - 560b224 - libswr 0.7.100
  Add swr_set_matrix() function.

2012-02-09 - c28e7af - lavu 51.39.100
  Add a new installed header libavutil/timestamp.h with timestamp
  utilities.

2012-02-06 - 70ffda3 - lavu 51.38.100
  Add av_parse_ratio() function to parseutils.h.

2012-02-06 - 70ffda3 - lavu 51.38.100
  Add AV_LOG_MAX_OFFSET macro to log.h.

2012-02-02 - 0eaa123 - lavu 51.37.100
  Add public timecode helpers.

2012-01-24 - 0c3577b - lavfi 2.60.100
  Add avfilter_graph_dump.

2012-03-20 - 0ebd836 / 3c90cc2 - lavfo 54.2.0
  Deprecate av_read_packet(), use av_read_frame() with
  AVFMT_FLAG_NOPARSE | AVFMT_FLAG_NOFILLIN in AVFormatContext.flags

2012-03-05 - lavc 54.10.100 / 54.8.0
  f095391 / 6699d07 Add av_get_exact_bits_per_sample()
  f095391 / 9524cf7 Add av_get_audio_frame_duration()

2012-03-04 - 2af8f2c / 44fe77b - lavc 54.8.100 / 54.7.0 - avcodec.h
  Add av_codec_is_encoder/decoder().

2012-03-01 - 1eb7f39 / 442c132 - lavc 54.5.100 / 54.3.0 - avcodec.h
  Add av_packet_shrink_side_data.

2012-02-29 - 79ae084 / dd2a4bc - lavf 54.2.100 / 54.2.0 - avformat.h
  Add AVStream.attached_pic and AV_DISPOSITION_ATTACHED_PIC,
  used for dealing with attached pictures/cover art.

2012-02-25 - 305e4b3 / c9bca80 - lavu 51.41.100 / 51.24.0 - error.h
  Add AVERROR_UNKNOWN
  NOTE: this was backported to 0.8

2012-02-20 - eadd426 / e9cda85 - lavc 54.2.100 / 54.2.0
  Add duration field to AVCodecParserContext

2012-02-20 - eadd426 / 0b42a93 - lavu 51.40.100 / 51.23.1 - mathematics.h
  Add av_rescale_q_rnd()

2012-02-08 - f2b20b7 / 38d5533 - lavu 51.38.101 / 51.22.1 - pixdesc.h
  Add PIX_FMT_PSEUDOPAL flag.

2012-02-08 - f2b20b7 / 52f82a1 - lavc 54.2.100 / 54.1.0
  Add avcodec_encode_video2() and deprecate avcodec_encode_video().

2012-02-01 - 4c677df / 316fc74 - lavc 54.1.0
  Add av_fast_padded_malloc() as alternative for av_realloc() when aligned
  memory is required. The buffer will always have FF_INPUT_BUFFER_PADDING_SIZE
  zero-padded bytes at the end.

2012-01-31 - a369a6b / dd6d3b0 - lavf 54.1.0
  Add avformat_get_riff_video_tags() and avformat_get_riff_audio_tags().
  NOTE: this was backported to 0.8

2012-01-31 - a369a6b / af08d9a - lavc 54.1.0
  Add avcodec_is_open() function.
  NOTE: this was backported to 0.8

2012-01-30 - 151ecc2 / 8b93312 - lavu 51.36.100 / 51.22.0 - intfloat.h
  Add a new installed header libavutil/intfloat.h with int/float punning
  functions.
  NOTE: this was backported to 0.8

2012-01-25 - lavf 53.31.100 / 53.22.0
  3c5fe5b / f1caf01 Allow doing av_write_frame(ctx, NULL) for flushing possible
          buffered data within a muxer. Added AVFMT_ALLOW_FLUSH for
          muxers supporting it (av_write_frame makes sure it is called
          only for muxers with this flag).

2012-01-15 - lavc 53.56.105 / 53.34.0
  New audio encoding API:
  67f5650 / b2c75b6 Add CODEC_CAP_VARIABLE_FRAME_SIZE capability for use by audio
          encoders.
  67f5650 / 5ee5fa0 Add avcodec_fill_audio_frame() as a convenience function.
  67f5650 / b2c75b6 Add avcodec_encode_audio2() and deprecate avcodec_encode_audio().
          Add AVCodec.encode2().

2012-01-12 - b18e17e / 3167dc9 - lavfi 2.59.100 / 2.15.0
  Add a new installed header -- libavfilter/version.h -- with version macros.


-------- 8< --------- FFmpeg 0.9 was cut here -------- 8< ---------

2011-12-08 - a502939 - lavfi 2.52.0
  Add av_buffersink_poll_frame() to buffersink.h.

2011-12-08 - 26c6fec - lavu 51.31.0
  Add av_log_format_line.

2011-12-03 - 976b095 - lavu 51.30.0
  Add AVERROR_BUG.

2011-11-24 - 573ffbb - lavu 51.28.1
  Add av_get_alt_sample_fmt() to samplefmt.h.

2011-11-03 - 96949da - lavu 51.23.0
  Add av_strcasecmp() and av_strncasecmp() to avstring.h.

2011-10-20 - b35e9e1 - lavu 51.22.0
  Add av_strtok() to avstring.h.

2012-01-03 - ad1c8dd / b73ec05 - lavu 51.34.100 / 51.21.0
  Add av_popcount64

2011-12-18 - 7c29313 / 8400b12 - lavc 53.46.1 / 53.28.1
  Deprecate AVFrame.age. The field is unused.

2011-12-12 - 8bc7fe4 / 5266045 - lavf 53.25.0 / 53.17.0
  Add avformat_close_input().
  Deprecate av_close_input_file() and av_close_input_stream().

2011-12-09 - c59b80c / b2890f5 - lavu 51.32.0 / 51.20.0 - audioconvert.h
  Expand the channel layout list.

2011-12-02 - e4de716 / 0eea212 - lavc 53.40.0 / 53.25.0
  Add nb_samples and extended_data fields to AVFrame.
  Deprecate AVCODEC_MAX_AUDIO_FRAME_SIZE.
  Deprecate avcodec_decode_audio3() in favor of avcodec_decode_audio4().
  avcodec_decode_audio4() writes output samples to an AVFrame, which allows
  audio decoders to use get_buffer().

2011-12-04 - e4de716 / 560f773 - lavc 53.40.0 / 53.24.0
  Change AVFrame.data[4]/base[4]/linesize[4]/error[4] to [8] at next major bump.
  Change AVPicture.data[4]/linesize[4] to [8] at next major bump.
  Change AVCodecContext.error[4] to [8] at next major bump.
  Add AV_NUM_DATA_POINTERS to simplify the bump transition.

2011-11-24 - lavu 51.29.0 / 51.19.0
  92afb43 / bd97b2e - add planar RGB pixel formats
  92afb43 / 6b0768e - add PIX_FMT_PLANAR and PIX_FMT_RGB pixel descriptions

2011-11-23 - 8e576d5 / bbb46f3 - lavu 51.27.0 / 51.18.0
  Add av_samples_get_buffer_size(), av_samples_fill_arrays(), and
  av_samples_alloc(), to samplefmt.h.

2011-11-23 - 8e576d5 / 8889cc4 - lavu 51.27.0 / 51.17.0
  Add planar sample formats and av_sample_fmt_is_planar() to samplefmt.h.

2011-11-19 - dbb38bc / f3a29b7 - lavc 53.36.0 / 53.21.0
  Move some AVCodecContext fields to a new private struct, AVCodecInternal,
  which is accessed from a new field, AVCodecContext.internal.
  - fields moved:
      AVCodecContext.internal_buffer       --> AVCodecInternal.buffer
      AVCodecContext.internal_buffer_count --> AVCodecInternal.buffer_count
      AVCodecContext.is_copy               --> AVCodecInternal.is_copy

2011-11-16 - 8709ba9 / 6270671 - lavu 51.26.0 / 51.16.0
  Add av_timegm()

2011-11-13 - lavf 53.21.0 / 53.15.0
  New interrupt callback API, allowing per-AVFormatContext/AVIOContext
  interrupt callbacks.
  5f268ca / 6aa0b98 Add AVIOInterruptCB struct and the interrupt_callback field to
          AVFormatContext.
  5f268ca / 1dee0ac Add avio_open2() with additional parameters. Those are
          an interrupt callback and an options AVDictionary.
          This will allow passing AVOptions to protocols after lavf
          54.0.

2011-11-06 - 13b7781 / ba04ecf - lavu 51.24.0 / 51.14.0
  Add av_strcasecmp() and av_strncasecmp() to avstring.h.

2011-11-06 - 13b7781 / 07b172f - lavu 51.24.0 / 51.13.0
  Add av_toupper()/av_tolower()

2011-11-05 - d8cab5c / b6d08f4 - lavf 53.19.0 / 53.13.0
  Add avformat_network_init()/avformat_network_deinit()

2011-10-27 - 6faf0a2 / 512557b - lavc 53.24.0 / 53.15.0
  Remove avcodec_parse_frame.
  Deprecate AVCodecContext.parse_only and CODEC_CAP_PARSE_ONLY.

2011-10-19 - d049257 / 569129a - lavf 53.17.0 / 53.10.0
  Add avformat_new_stream(). Deprecate av_new_stream().

2011-10-13 - 91eb1b1 / b631fba - lavf 53.16.0 / 53.9.0
  Add AVFMT_NO_BYTE_SEEK AVInputFormat flag.

2011-10-12 - lavu 51.21.0 / 51.12.0
  AVOptions API rewrite.

  - f884ef0 / 145f741 FF_OPT_TYPE* renamed to AV_OPT_TYPE_*
  - new setting/getting functions with slightly different semantics:
        f884ef0 / dac66da av_set_string3 -> av_opt_set
                av_set_double  -> av_opt_set_double
                av_set_q       -> av_opt_set_q
                av_set_int     -> av_opt_set_int

        f884ef0 / 41d9d51 av_get_string  -> av_opt_get
                av_get_double  -> av_opt_get_double
                av_get_q       -> av_opt_get_q
                av_get_int     -> av_opt_get_int

  - f884ef0 / 8c5dcaa trivial rename av_next_option -> av_opt_next
  - f884ef0 / 641c7af new functions - av_opt_child_next, av_opt_child_class_next
    and av_opt_find2()

2011-09-22 - a70e787 - lavu 51.17.0
  Add av_x_if_null().

2011-09-18 - 645cebb - lavc 53.16.0
  Add showall flag2

2011-09-16 - ea8de10 - lavfi 2.42.0
  Add avfilter_all_channel_layouts.

2011-09-16 - 9899037 - lavfi 2.41.0
  Rename avfilter_all_* function names to avfilter_make_all_*.

  In particular, apply the renames:
  avfilter_all_formats         -> avfilter_make_all_formats
  avfilter_all_channel_layouts -> avfilter_make_all_channel_layouts
  avfilter_all_packing_formats -> avfilter_make_all_packing_formats

2011-09-12 - 4381bdd - lavfi 2.40.0
  Change AVFilterBufferRefAudioProps.sample_rate type from uint32_t to int.

2011-09-12 - 2c03174 - lavfi 2.40.0
  Simplify signature for avfilter_get_audio_buffer(), make it
  consistent with avfilter_get_video_buffer().

2011-09-06 - 4f7dfe1 - lavfi 2.39.0
  Rename libavfilter/vsink_buffer.h to libavfilter/buffersink.h.

2011-09-06 - c4415f6 - lavfi 2.38.0
  Unify video and audio sink API.

  In particular, add av_buffersink_get_buffer_ref(), deprecate
  av_vsink_buffer_get_video_buffer_ref() and change the value for the
  opaque field passed to the abuffersink init function.

2011-09-04 - 61e2e29 - lavu 51.16.0
  Add av_asprintf().

2011-08-22 - dacd827 - lavf 53.10.0
  Add av_find_program_from_stream().

2011-08-20 - 69e2c1a - lavu 51.13.0
  Add av_get_media_type_string().

2011-09-03 - 1889c67 / fb4ca26 - lavc 53.13.0
                       lavf 53.11.0
                       lsws  2.1.0
  Add {avcodec,avformat,sws}_get_class().

2011-08-03 - 1889c67 / c11fb82 - lavu 51.15.0
  Add AV_OPT_SEARCH_FAKE_OBJ flag for av_opt_find() function.

2011-08-14 - 323b930 - lavu 51.12.0
  Add av_fifo_peek2(), deprecate av_fifo_peek().

2011-08-26 - lavu 51.14.0 / 51.9.0
  - 976a8b2 / add41de..976a8b2 / abc78a5 Do not include intfloat_readwrite.h,
    mathematics.h, rational.h, pixfmt.h, or log.h from avutil.h.

2011-08-16 - 27fbe31 / 48f9e45 - lavf 53.11.0 / 53.8.0
  Add avformat_query_codec().

2011-08-16 - 27fbe31 / bca06e7 - lavc 53.11.0
  Add avcodec_get_type().

2011-08-06 - 0cb233c / 2f63440 - lavf 53.7.0
  Add error_recognition to AVFormatContext.

2011-08-02 - 1d186e9 / 9d39cbf - lavc 53.9.1
  Add AV_PKT_FLAG_CORRUPT AVPacket flag.

2011-07-16 - b57df29 - lavfi 2.27.0
  Add audio packing negotiation fields and helper functions.

  In particular, add AVFilterPacking enum, planar, in_packings and
  out_packings fields to AVFilterLink, and the functions:
  avfilter_set_common_packing_formats()
  avfilter_all_packing_formats()

2011-07-10 - 3602ad7 / a67c061 - lavf 53.6.0
  Add avformat_find_stream_info(), deprecate av_find_stream_info().
  NOTE: this was backported to 0.7

2011-07-10 - 3602ad7 / 0b950fe - lavc 53.8.0
  Add avcodec_open2(), deprecate avcodec_open().
  NOTE: this was backported to 0.7

  Add avcodec_alloc_context3. Deprecate avcodec_alloc_context() and
  avcodec_alloc_context2().

2011-07-01 - b442ca6 - lavf 53.5.0 - avformat.h
  Add function av_get_output_timestamp().

2011-06-28 - 5129336 - lavu 51.11.0 - avutil.h
  Define the AV_PICTURE_TYPE_NONE value in AVPictureType enum.


-------- 8< --------- FFmpeg 0.7 was cut here -------- 8< ---------



-------- 8< --------- FFmpeg 0.8 was cut here -------- 8< ---------

2011-06-19 - fd2c0a5 - lavfi 2.23.0 - avfilter.h
  Add layout negotiation fields and helper functions.

  In particular, add in_chlayouts and out_chlayouts to AVFilterLink,
  and the functions:
  avfilter_set_common_sample_formats()
  avfilter_set_common_channel_layouts()
  avfilter_all_channel_layouts()

2011-06-19 - 527ca39 - lavfi 2.22.0 - AVFilterFormats
  Change type of AVFilterFormats.formats from int * to int64_t *,
  and update formats handling API accordingly.

  avfilter_make_format_list() still takes a int32_t array and converts
  it to int64_t. A new function, avfilter_make_format64_list(), that
  takes int64_t arrays has been added.

2011-06-19 - 44f669e - lavfi 2.21.0 - vsink_buffer.h
  Add video sink buffer and vsink_buffer.h public header.

2011-06-12 - 9fdf772 - lavfi 2.18.0 - avcodec.h
  Add avfilter_get_video_buffer_ref_from_frame() function in
  libavfilter/avcodec.h.

2011-06-12 - c535494 - lavfi 2.17.0 - avfiltergraph.h
  Add avfilter_inout_alloc() and avfilter_inout_free() functions.

2011-06-12 - 6119b23 - lavfi 2.16.0 - avfilter_graph_parse()
  Change avfilter_graph_parse() signature.

2011-06-23 - 686959e / 67e9ae1 - lavu 51.10.0 / 51.8.0 - attributes.h
  Add av_printf_format().

2011-06-16 - 2905e3f / 05e84c9, 2905e3f / 25de595 - lavf 53.4.0 / 53.2.0 - avformat.h
  Add avformat_open_input and avformat_write_header().
  Deprecate av_open_input_stream, av_open_input_file,
  AVFormatParameters and av_write_header.

2011-06-16 - 2905e3f / 7e83e1c, 2905e3f / dc59ec5 - lavu 51.9.0 / 51.7.0 - opt.h
  Add av_opt_set_dict() and av_opt_find().
  Deprecate av_find_opt().
  Add AV_DICT_APPEND flag.

2011-06-10 - 45fb647 / cb7c11c - lavu 51.6.0 - opt.h
  Add av_opt_flag_is_set().

2011-06-10 - c381960 - lavfi 2.15.0 - avfilter_get_audio_buffer_ref_from_arrays
  Add avfilter_get_audio_buffer_ref_from_arrays() to avfilter.h.

2011-06-09 - f9ecb84 / d9f80ea - lavu 51.8.0 - AVMetadata
  Move AVMetadata from lavf to lavu and rename it to
  AVDictionary -- new installed header dict.h.
  All av_metadata_* functions renamed to av_dict_*.

2011-06-07 - d552f61 / a6703fa - lavu 51.8.0 - av_get_bytes_per_sample()
  Add av_get_bytes_per_sample() in libavutil/samplefmt.h.
  Deprecate av_get_bits_per_sample_fmt().

2011-06-05 - f956924 / b39b062 - lavu 51.8.0 - opt.h
  Add av_opt_free convenience function.

2011-06-06 - 95a0242 - lavfi 2.14.0 - AVFilterBufferRefAudioProps
  Remove AVFilterBufferRefAudioProps.size, and use nb_samples in
  avfilter_get_audio_buffer() and avfilter_default_get_audio_buffer() in
  place of size.

2011-06-06 - 0bc2cca - lavu 51.6.0 - av_samples_alloc()
  Switch nb_channels and nb_samples parameters order in
  av_samples_alloc().

2011-06-06 - e1c7414 - lavu 51.5.0 - av_samples_*
  Change the data layout created by av_samples_fill_arrays() and
  av_samples_alloc().

2011-06-06 - 27bcf55 - lavfi 2.13.0 - vsrc_buffer.h
  Make av_vsrc_buffer_add_video_buffer_ref() accepts an additional
  flags parameter in input.

2011-06-03 - e977ca2 - lavfi 2.12.0 - avfilter_link_free()
  Add avfilter_link_free() function.

2011-06-02 - 5ad38d9 - lavu 51.4.0 - av_force_cpu_flags()
  Add av_cpu_flags() in libavutil/cpu.h.

2011-05-28 - e71f260 - lavu 51.3.0 - pixdesc.h
  Add av_get_pix_fmt_name() in libavutil/pixdesc.h, and deprecate
  avcodec_get_pix_fmt_name() in libavcodec/avcodec.h in its favor.

2011-05-25 - 39e4206 / 30315a8 - lavf 53.3.0 - avformat.h
  Add fps_probe_size to AVFormatContext.

2011-05-22 - 5ecdfd0 - lavf 53.2.0 - avformat.h
  Introduce avformat_alloc_output_context2() and deprecate
  avformat_alloc_output_context().

2011-05-22 - 83db719 - lavfi 2.10.0 - vsrc_buffer.h
  Make libavfilter/vsrc_buffer.h public.

2011-05-19 - c000a9f - lavfi 2.8.0 - avcodec.h
  Add av_vsrc_buffer_add_frame() to libavfilter/avcodec.h.

2011-05-14 - 9fdf772 - lavfi 2.6.0 - avcodec.h
  Add avfilter_get_video_buffer_ref_from_frame() to libavfilter/avcodec.h.

2011-05-18 - 75a37b5 / 64150ff - lavc 53.7.0 - AVCodecContext.request_sample_fmt
  Add request_sample_fmt field to AVCodecContext.

2011-05-10 - 59eb12f / 188dea1 - lavc 53.6.0 - avcodec.h
  Deprecate AVLPCType and the following fields in
  AVCodecContext: lpc_coeff_precision, prediction_order_method,
  min_partition_order, max_partition_order, lpc_type, lpc_passes.
  Corresponding FLAC encoder options should be used instead.

2011-05-07 - 9fdf772 - lavfi 2.5.0 - avcodec.h
  Add libavfilter/avcodec.h header and avfilter_copy_frame_props()
  function.

2011-05-07 - 18ded93 - lavc 53.5.0 - AVFrame
  Add format field to AVFrame.

2011-05-07 - 22333a6 - lavc 53.4.0 - AVFrame
  Add width and height fields to AVFrame.

2011-05-01 - 35fe66a - lavfi 2.4.0 - avfilter.h
  Rename AVFilterBufferRefVideoProps.pixel_aspect to
  sample_aspect_ratio.

2011-05-01 - 77e9dee - lavc 53.3.0 - AVFrame
  Add a sample_aspect_ratio field to AVFrame.

2011-05-01 - 1ba5727 - lavc 53.2.0 - AVFrame
  Add a pkt_pos field to AVFrame.

2011-04-29 - 35ceaa7 - lavu 51.2.0 - mem.h
  Add av_dynarray_add function for adding
  an element to a dynamic array.

2011-04-26 - d7e5aeb / bebe72f - lavu 51.1.0 - avutil.h
  Add AVPictureType enum and av_get_picture_type_char(), deprecate
  FF_*_TYPE defines and av_get_pict_type_char() defined in
  libavcodec/avcodec.h.

2011-04-26 - d7e5aeb / 10d3940 - lavfi 2.3.0 - avfilter.h
  Add pict_type and key_frame fields to AVFilterBufferRefVideo.

2011-04-26 - d7e5aeb / 7a11c82 - lavfi 2.2.0 - vsrc_buffer
  Add sample_aspect_ratio fields to vsrc_buffer arguments

2011-04-21 - 8772156 / 94f7451 - lavc 53.1.0 - avcodec.h
  Add CODEC_CAP_SLICE_THREADS for codecs supporting sliced threading.

2011-04-15 - lavc 52.120.0 - avcodec.h
  AVPacket structure got additional members for passing side information:
    c407984 / 4de339e introduce side information for AVPacket
    c407984 / 2d8591c make containers pass palette change in AVPacket

2011-04-12 - lavf 52.107.0 - avio.h
  Avio cleanup, part II - deprecate the entire URLContext API:
    c55780d / 175389c add avio_check as a replacement for url_exist
    9891004 / ff1ec0c add avio_pause and avio_seek_time as replacements
            for _av_url_read_fseek/fpause
    d4d0932 / cdc6a87 deprecate av_protocol_next(), avio_enum_protocols
            should be used instead.
    c88caa5 / 80c6e23 rename url_set_interrupt_cb->avio_set_interrupt_cb.
    c88caa5 / f87b1b3 rename open flags: URL_* -> AVIO_*
    d4d0932 / f8270bb add avio_enum_protocols.
    d4d0932 / 5593f03 deprecate URLProtocol.
    d4d0932 / c486dad deprecate URLContext.
    d4d0932 / 026e175 deprecate the typedef for URLInterruptCB
    c88caa5 / 8e76a19 deprecate av_register_protocol2.
    11d7841 / b840484 deprecate URL_PROTOCOL_FLAG_NESTED_SCHEME
    11d7841 / 1305d93 deprecate av_url_read_seek
    11d7841 / fa104e1 deprecate av_url_read_pause
    434f248 / 727c7aa deprecate url_get_filename().
    434f248 / 5958df3 deprecate url_max_packet_size().
    434f248 / 1869ea0 deprecate url_get_file_handle().
    434f248 / 32a97d4 deprecate url_filesize().
    434f248 / e52a914 deprecate url_close().
    434f248 / 58a48c6 deprecate url_seek().
    434f248 / 925e908 deprecate url_write().
    434f248 / dce3756 deprecate url_read_complete().
    434f248 / bc371ac deprecate url_read().
    434f248 / 0589da0 deprecate url_open().
    434f248 / 62eaaea deprecate url_connect.
    434f248 / 5652bb9 deprecate url_alloc.
    434f248 / 333e894 deprecate url_open_protocol
    434f248 / e230705 deprecate url_poll and URLPollEntry

2011-04-08 - lavf 52.106.0 - avformat.h
  Minor avformat.h cleanup:
    d4d0932 / a9bf9d8 deprecate av_guess_image2_codec
    d4d0932 / c3675df rename avf_sdp_create->av_sdp_create

2011-04-03 - lavf 52.105.0 - avio.h
  Large-scale renaming/deprecating of AVIOContext-related functions:
    2cae980 / 724f6a0 deprecate url_fdopen
    2cae980 / 403ee83 deprecate url_open_dyn_packet_buf
    2cae980 / 6dc7d80 rename url_close_dyn_buf       -> avio_close_dyn_buf
    2cae980 / b92c545 rename url_open_dyn_buf        -> avio_open_dyn_buf
    2cae980 / 8978fed introduce an AVIOContext.seekable field as a replacement for
            AVIOContext.is_streamed and url_is_streamed()
    1caa412 / b64030f deprecate get_checksum()
    1caa412 / 4c4427a deprecate init_checksum()
    2fd41c9 / 4ec153b deprecate udp_set_remote_url/get_local_port
    4fa0e24 / 933e90a deprecate av_url_read_fseek/fpause
    4fa0e24 / 8d9769a deprecate url_fileno
    0fecf26 / b7f2fdd rename put_flush_packet -> avio_flush
    0fecf26 / 35f1023 deprecate url_close_buf
    0fecf26 / 83fddae deprecate url_open_buf
    0fecf26 / d9d86e0 rename url_fprintf -> avio_printf
    0fecf26 / 59f65d9 deprecate url_setbufsize
    6947b0c / 3e68b3b deprecate url_ferror
    e8bb2e2 deprecate url_fget_max_packet_size
    76aa876 rename url_fsize -> avio_size
    e519753 deprecate url_fgetc
    655e45e deprecate url_fgets
    a2704c9 rename url_ftell -> avio_tell
    e16ead0 deprecate get_strz() in favor of avio_get_str
    0300db8,2af07d3 rename url_fskip -> avio_skip
    6b4aa5d rename url_fseek -> avio_seek
    61840b4 deprecate put_tag
    22a3212 rename url_fopen/fclose -> avio_open/close.
    0ac8e2b deprecate put_nbyte
    77eb550 rename put_byte          -> avio_w8
                   put_[b/l]e<type>  -> avio_w[b/l]<type>
                   put_buffer        -> avio_write
    b7effd4 rename get_byte          -> avio_r8,
                   get_[b/l]e<type>  -> avio_r[b/l]<type>
                   get_buffer        -> avio_read
    b3db9ce deprecate get_partial_buffer
    8d9ac96 rename av_alloc_put_byte -> avio_alloc_context

2011-03-25 - 27ef7b1 / 34b47d7 - lavc 52.115.0 - AVCodecContext.audio_service_type
  Add audio_service_type field to AVCodecContext.

2011-03-17 - e309fdc - lavu 50.40.0 - pixfmt.h
  Add PIX_FMT_BGR48LE and PIX_FMT_BGR48BE pixel formats

2011-03-02 - 863c471 - lavf  52.103.0 - av_pkt_dump2, av_pkt_dump_log2
  Add new functions av_pkt_dump2, av_pkt_dump_log2 that uses the
  source stream timebase for outputting timestamps. Deprecate
  av_pkt_dump and av_pkt_dump_log.

2011-02-20 - e731b8d - lavf  52.102.0 - avio.h
  * e731b8d - rename init_put_byte() to ffio_init_context(), deprecating the
              original, and move it to a private header so it is no longer
              part of our public API. Instead, use av_alloc_put_byte().
  * ae628ec - rename ByteIOContext to AVIOContext.

2011-02-16 - 09d171b - lavf  52.101.0 - avformat.h
                       lavu  52.39.0  - parseutils.h
  * 610219a - Add av_ prefix to dump_format().
  * f6c7375 - Replace parse_date() in lavf with av_parse_time() in lavu.
  * ab0287f - Move find_info_tag from lavf to lavu and add av_prefix to it.

2011-02-15 - lavu 52.38.0 - merge libavcore
  libavcore is merged back completely into libavutil

2011-02-10 - 55bad0c - lavc 52.113.0 - vbv_delay
  Add vbv_delay field to AVCodecContext

2011-02-14 - 24a83bd - lavf 52.100.0 - AV_DISPOSITION_CLEAN_EFFECTS
  Add AV_DISPOSITION_CLEAN_EFFECTS disposition flag.

2011-02-14 - 910b5b8 - lavfi 1.76.0 - AVFilterLink sample_aspect_ratio
  Add sample_aspect_ratio field to AVFilterLink.

2011-02-10 - 12c14cd - lavf 52.99.0 - AVStream.disposition
  Add AV_DISPOSITION_HEARING_IMPAIRED and AV_DISPOSITION_VISUAL_IMPAIRED.

2011-02-09 - c0b102c - lavc 52.112.0 - avcodec_thread_init()
  Deprecate avcodec_thread_init()/avcodec_thread_free() use; instead
  set thread_count before calling avcodec_open.

2011-02-09 - 37b00b4 - lavc 52.111.0 - threading API
  Add CODEC_CAP_FRAME_THREADS with new restrictions on get_buffer()/
  release_buffer()/draw_horiz_band() callbacks for appropriate codecs.
  Add thread_type and active_thread_type fields to AVCodecContext.

2011-02-08 - 3940caa - lavf 52.98.0 - av_probe_input_buffer
  Add av_probe_input_buffer() to avformat.h for probing format from a
  ByteIOContext.

2011-02-06 - fe174fc - lavf 52.97.0 - avio.h
  Add flag for non-blocking protocols: URL_FLAG_NONBLOCK

2011-02-04 - f124b08 - lavf 52.96.0 - avformat_free_context()
  Add avformat_free_context() in avformat.h.

2011-02-03 - f5b82f4 - lavc 52.109.0 - add CODEC_ID_PRORES
  Add CODEC_ID_PRORES to avcodec.h.

2011-02-03 - fe9a3fb - lavc 52.109.0 - H.264 profile defines
  Add defines for H.264 * Constrained Baseline and Intra profiles

2011-02-02 - lavf 52.95.0
  * 50196a9 - add a new installed header version.h.
  * 4efd5cf, dccbd97, 93b78d1 - add several variants of public
    avio_{put,get}_str* functions.  Deprecate corresponding semi-public
    {put,get}_str*.

2011-02-02 - dfd2a00 - lavu 50.37.0 - log.h
  Make av_dlog public.

2011-01-31 - 7b3ea55 - lavfi 1.76.0 - vsrc_buffer
  Add sample_aspect_ratio fields to vsrc_buffer arguments

2011-01-31 - 910b5b8 - lavfi 1.75.0 - AVFilterLink sample_aspect_ratio
  Add sample_aspect_ratio field to AVFilterLink.

2011-01-15 - a242ac3 - lavfi 1.74.0 - AVFilterBufferRefAudioProps
  Rename AVFilterBufferRefAudioProps.samples_nb to nb_samples.

2011-01-14 - 7f88a5b - lavf 52.93.0 - av_metadata_copy()
  Add av_metadata_copy() in avformat.h.

2011-01-07 - 81c623f - lavc 52.107.0 - deprecate reordered_opaque
  Deprecate reordered_opaque in favor of pkt_pts/dts.

2011-01-07 - 1919fea - lavc 52.106.0 - pkt_dts
  Add pkt_dts to AVFrame, this will in the future allow multithreading decoders
  to not mess up dts.

2011-01-07 - 393cbb9 - lavc 52.105.0 - pkt_pts
  Add pkt_pts to AVFrame.

2011-01-07 - 060ec0a - lavc 52.104.0 - av_get_profile_name()
  Add av_get_profile_name to libavcodec/avcodec.h.

2010-12-27 - 0ccabee - lavfi 1.71.0 - AV_PERM_NEG_LINESIZES
  Add AV_PERM_NEG_LINESIZES in avfilter.h.

2010-12-27 - 9128ae0 - lavf 52.91.0 - av_find_best_stream()
  Add av_find_best_stream to libavformat/avformat.h.

2010-12-27 - 107a7e3 - lavf 52.90.0
  Add AVFMT_NOSTREAMS flag for formats with no streams,
  like e.g. text metadata.

2010-12-22 - 0328b9e - lavu 50.36.0 - file.h
  Add functions av_file_map() and av_file_unmap() in file.h.

2010-12-19 - 0bc55f5 - lavu 50.35.0 - error.h
  Add "not found" error codes:
  AVERROR_DEMUXER_NOT_FOUND
  AVERROR_MUXER_NOT_FOUND
  AVERROR_DECODER_NOT_FOUND
  AVERROR_ENCODER_NOT_FOUND
  AVERROR_PROTOCOL_NOT_FOUND
  AVERROR_FILTER_NOT_FOUND
  AVERROR_BSF_NOT_FOUND
  AVERROR_STREAM_NOT_FOUND

2010-12-09 - c61cdd0 - lavcore 0.16.0 - avcore.h
  Move AV_NOPTS_VALUE, AV_TIME_BASE, AV_TIME_BASE_Q symbols from
  avcodec.h to avcore.h.

2010-12-04 - 16cfc96 - lavc 52.98.0 - CODEC_CAP_NEG_LINESIZES
  Add CODEC_CAP_NEG_LINESIZES codec capability flag in avcodec.h.

2010-12-04 - bb4afa1 - lavu 50.34.0 - av_get_pix_fmt_string()
  Deprecate avcodec_pix_fmt_string() in favor of
  pixdesc.h/av_get_pix_fmt_string().

2010-12-04 - 4da12e3 - lavcore 0.15.0 - av_image_alloc()
  Add av_image_alloc() to libavcore/imgutils.h.

2010-12-02 - 037be76 - lavfi 1.67.0 - avfilter_graph_create_filter()
  Add function avfilter_graph_create_filter() in avfiltergraph.h.

2010-11-25 - 4723bc2 - lavfi 1.65.0 - avfilter_get_video_buffer_ref_from_arrays()
  Add function avfilter_get_video_buffer_ref_from_arrays() in
  avfilter.h.

2010-11-21 - 176a615 - lavcore 0.14.0 - audioconvert.h
  Add a public audio channel API in audioconvert.h, and deprecate the
  corresponding functions in libavcodec:
  avcodec_get_channel_name()
  avcodec_get_channel_layout()
  avcodec_get_channel_layout_string()
  avcodec_channel_layout_num_channels()
  and the CH_* macros defined in libavcodec/avcodec.h.

2010-11-21 - 6bfc268 - lavf 52.85.0 - avformat.h
  Add av_append_packet().

2010-11-21 - a08d918 - lavc 52.97.0 - avcodec.h
  Add av_grow_packet().

2010-11-17 - 0985e1a - lavcore 0.13.0 - parseutils.h
  Add av_parse_color() declared in libavcore/parseutils.h.

2010-11-13 - cb2c971 - lavc 52.95.0 - AVCodecContext
  Add AVCodecContext.subtitle_header and AVCodecContext.subtitle_header_size
  fields.

2010-11-13 - 5aaea02 - lavfi 1.62.0 - avfiltergraph.h
  Make avfiltergraph.h public.

2010-11-13 - 4fcbb2a - lavfi 1.61.0 - avfiltergraph.h
  Remove declarations from avfiltergraph.h for the functions:
  avfilter_graph_check_validity()
  avfilter_graph_config_links()
  avfilter_graph_config_formats()
  which are now internal.
  Use avfilter_graph_config() instead.

2010-11-08 - d2af720 - lavu 50.33.0 - eval.h
  Deprecate functions:
  av_parse_and_eval_expr(),
  av_parse_expr(),
  av_eval_expr(),
  av_free_expr(),
  in favor of the functions:
  av_expr_parse_and_eval(),
  av_expr_parse(),
  av_expr_eval(),
  av_expr_free().

2010-11-08 - 24de0ed - lavfi 1.59.0 - avfilter_free()
  Rename avfilter_destroy() to avfilter_free().
  This change breaks libavfilter API/ABI.

2010-11-07 - 1e80a0e - lavfi 1.58.0 - avfiltergraph.h
  Remove graphparser.h header, move AVFilterInOut and
  avfilter_graph_parse() declarations to libavfilter/avfiltergraph.h.

2010-11-07 - 7313132 - lavfi 1.57.0 - AVFilterInOut
  Rename field AVFilterInOut.filter to AVFilterInOut.filter_ctx.
  This change breaks libavfilter API.

2010-11-04 - 97dd1e4 - lavfi 1.56.0 - avfilter_graph_free()
  Rename avfilter_graph_destroy() to avfilter_graph_free().
  This change breaks libavfilter API/ABI.

2010-11-04 - e15aeea - lavfi 1.55.0 - avfilter_graph_alloc()
  Add avfilter_graph_alloc() to libavfilter/avfiltergraph.h.

2010-11-02 - 6f84cd1 - lavcore 0.12.0 - av_get_bits_per_sample_fmt()
  Add av_get_bits_per_sample_fmt() to libavcore/samplefmt.h and
  deprecate av_get_bits_per_sample_format().

2010-11-02 - d63e456 - lavcore 0.11.0 - samplefmt.h
  Add sample format functions in libavcore/samplefmt.h:
  av_get_sample_fmt_name(),
  av_get_sample_fmt(),
  av_get_sample_fmt_string(),
  and deprecate the corresponding libavcodec/audioconvert.h functions:
  avcodec_get_sample_fmt_name(),
  avcodec_get_sample_fmt(),
  avcodec_sample_fmt_string().

2010-11-02 - 262d1c5 - lavcore 0.10.0 - samplefmt.h
  Define enum AVSampleFormat in libavcore/samplefmt.h, deprecate enum
  SampleFormat.

2010-10-16 - 2a24df9 - lavfi 1.52.0 - avfilter_graph_config()
  Add the function avfilter_graph_config() in avfiltergraph.h.

2010-10-15 - 03700d3 - lavf 52.83.0 - metadata API
  Change demuxers to export metadata in generic format and
  muxers to accept generic format. Deprecate the public
  conversion API.

2010-10-10 - 867ae7a - lavfi 1.49.0 - AVFilterLink.time_base
  Add time_base field to AVFilterLink.

2010-09-27 - c85eef4 - lavu 50.31.0 - av_set_options_string()
  Move av_set_options_string() from libavfilter/parseutils.h to
  libavutil/opt.h.

2010-09-27 - acc0490 - lavfi 1.47.0 - AVFilterLink
  Make the AVFilterLink fields srcpad and dstpad store the pointers to
  the source and destination pads, rather than their indexes.

2010-09-27 - 372e288 - lavu 50.30.0 - av_get_token()
  Move av_get_token() from libavfilter/parseutils.h to
  libavutil/avstring.h.

2010-09-26 - 635d4ae - lsws 0.12.0 - swscale.h
  Add the functions sws_alloc_context() and sws_init_context().

2010-09-26 - 6ed0404 - lavu 50.29.0 - opt.h
  Move libavcodec/opt.h to libavutil/opt.h.

2010-09-24 - 1c1c80f - lavu 50.28.0 - av_log_set_flags()
  Default of av_log() changed due to many problems to the old no repeat
  detection. Read the docs of AV_LOG_SKIP_REPEATED in log.h before
  enabling it for your app!.

2010-09-24 - f66eb58 - lavc 52.90.0 - av_opt_show2()
  Deprecate av_opt_show() in favor or av_opt_show2().

2010-09-14 - bc6f0af - lavu 50.27.0 - av_popcount()
  Add av_popcount() to libavutil/common.h.

2010-09-08 - c6c98d0 - lavu 50.26.0 - av_get_cpu_flags()
  Add av_get_cpu_flags().

2010-09-07 - 34017fd - lavcore 0.9.0 - av_image_copy()
  Add av_image_copy().

2010-09-07 - 9686abb - lavcore 0.8.0 - av_image_copy_plane()
  Add av_image_copy_plane().

2010-09-07 - 9b7269e - lavcore 0.7.0 - imgutils.h
  Adopt hierarchical scheme for the imgutils.h function names,
  deprecate the old names.

2010-09-04 - 7160bb7 - lavu 50.25.0 - AV_CPU_FLAG_*
  Deprecate the FF_MM_* flags defined in libavcodec/avcodec.h in favor
  of the AV_CPU_FLAG_* flags defined in libavutil/cpu.h.

2010-08-26 - 5da19b5 - lavc 52.87.0 - avcodec_get_channel_layout()
  Add avcodec_get_channel_layout() in audioconvert.h.

2010-08-20 - e344336 - lavcore 0.6.0 - av_fill_image_max_pixsteps()
  Rename av_fill_image_max_pixstep() to av_fill_image_max_pixsteps().

2010-08-18 - a6ddf8b - lavcore 0.5.0 - av_fill_image_max_pixstep()
  Add av_fill_image_max_pixstep() in imgutils.h.

2010-08-17 - 4f2d2e4 - lavu 50.24.0 - AV_NE()
  Add the AV_NE macro.

2010-08-17 - ad2c950 - lavfi 1.36.0 - audio framework
  Implement AVFilterBufferRefAudioProps struct for audio properties,
  get_audio_buffer(), filter_samples() functions and related changes.

2010-08-12 - 81c1eca - lavcore 0.4.0 - av_get_image_linesize()
  Add av_get_image_linesize() in imgutils.h.

2010-08-11 - c1db7bf - lavfi 1.34.0 - AVFilterBufferRef
  Resize data and linesize arrays in AVFilterBufferRef to 8.

  This change breaks libavfilter API/ABI.

2010-08-11 - 9f08d80 - lavc 52.85.0 - av_picture_data_copy()
  Add av_picture_data_copy in avcodec.h.

2010-08-11 - 84c0386 - lavfi 1.33.0 - avfilter_open()
  Change avfilter_open() signature:
  AVFilterContext *avfilter_open(AVFilter *filter, const char *inst_name) ->
  int avfilter_open(AVFilterContext **filter_ctx, AVFilter *filter, const char *inst_name);

  This change breaks libavfilter API/ABI.

2010-08-11 - cc80caf - lavfi 1.32.0 - AVFilterBufferRef
  Add a type field to AVFilterBufferRef, and move video specific
  properties to AVFilterBufferRefVideoProps.

  This change breaks libavfilter API/ABI.

2010-08-07 - 5d4890d - lavfi 1.31.0 - AVFilterLink
  Rename AVFilterLink fields:
  AVFilterLink.srcpic    ->  AVFilterLink.src_buf
  AVFilterLink.cur_pic   ->  AVFilterLink.cur_buf
  AVFilterLink.outpic    ->  AVFilterLink.out_buf

2010-08-07 - 7fce481 - lavfi 1.30.0
  Rename functions and fields:
  avfilter_(un)ref_pic       -> avfilter_(un)ref_buffer
  avfilter_copy_picref_props -> avfilter_copy_buffer_ref_props
  AVFilterBufferRef.pic      -> AVFilterBufferRef.buffer

2010-08-07 - ecc8dad - lavfi 1.29.0 - AVFilterBufferRef
  Rename AVFilterPicRef to AVFilterBufferRef.

2010-08-07 - d54e094 - lavfi 1.28.0 - AVFilterBuffer
  Move format field from AVFilterBuffer to AVFilterPicRef.

2010-08-06 - bf176f5 - lavcore 0.3.0 - av_check_image_size()
  Deprecate avcodec_check_dimensions() in favor of the function
  av_check_image_size() defined in libavcore/imgutils.h.

2010-07-30 - 56b5e9d - lavfi 1.27.0 - AVFilterBuffer
  Increase size of the arrays AVFilterBuffer.data and
  AVFilterBuffer.linesize from 4 to 8.

  This change breaks libavfilter ABI.

2010-07-29 - e7bd48a - lavcore 0.2.0 - imgutils.h
  Add functions av_fill_image_linesizes() and
  av_fill_image_pointers(), declared in libavcore/imgutils.h.

2010-07-27 - 126b638 - lavcore 0.1.0 - parseutils.h
  Deprecate av_parse_video_frame_size() and av_parse_video_frame_rate()
  defined in libavcodec in favor of the newly added functions
  av_parse_video_size() and av_parse_video_rate() declared in
  libavcore/parseutils.h.

2010-07-23 - 4485247 - lavu 50.23.0 - mathematics.h
  Add the M_PHI constant definition.

2010-07-22 - bdab614 - lavfi 1.26.0 - media format generalization
  Add a type field to AVFilterLink.

  Change the field types:
  enum PixelFormat format   -> int format   in AVFilterBuffer
  enum PixelFormat *formats -> int *formats in AVFilterFormats
  enum PixelFormat *format  -> int format   in AVFilterLink

  Change the function signatures:
  AVFilterFormats *avfilter_make_format_list(const enum PixelFormat *pix_fmts); ->
  AVFilterFormats *avfilter_make_format_list(const int *fmts);

  int avfilter_add_colorspace(AVFilterFormats **avff, enum PixelFormat pix_fmt); ->
  int avfilter_add_format    (AVFilterFormats **avff, int fmt);

  AVFilterFormats *avfilter_all_colorspaces(void); ->
  AVFilterFormats *avfilter_all_formats    (enum AVMediaType type);

  This change breaks libavfilter API/ABI.

2010-07-21 - aac6ca6 - lavcore 0.0.0
  Add libavcore.

2010-07-17 - b5c582f - lavfi 1.25.0 - AVFilterBuffer
  Remove w and h fields from AVFilterBuffer.

2010-07-17 - f0d77b2 - lavfi 1.24.0 - AVFilterBuffer
  Rename AVFilterPic to AVFilterBuffer.

2010-07-17 - 57fe80f - lavf 52.74.0 - url_fskip()
  Make url_fskip() return an int error code instead of void.

2010-07-11 - 23940f1 - lavc 52.83.0
  Add AVCodecContext.lpc_type and AVCodecContext.lpc_passes fields.
  Add AVLPCType enum.
  Deprecate AVCodecContext.use_lpc.

2010-07-11 - e1d7c88 - lavc 52.82.0 - avsubtitle_free()
  Add a function for free the contents of a AVSubtitle generated by
  avcodec_decode_subtitle.

2010-07-11 - b91d08f - lavu 50.22.0 - bswap.h and intreadwrite.h
  Make the bswap.h and intreadwrite.h API public.

2010-07-08 - ce1cd1c - lavu 50.21.0 - pixdesc.h
  Rename read/write_line() to av_read/write_image_line().

2010-07-07 - 4d508e4 - lavfi 1.21.0 - avfilter_copy_picref_props()
  Add avfilter_copy_picref_props().

2010-07-03 - 2d525ef - lavc 52.79.0
  Add FF_COMPLIANCE_UNOFFICIAL and change all instances of
  FF_COMPLIANCE_INOFFICIAL to use FF_COMPLIANCE_UNOFFICIAL.

2010-07-02 - 89eec74 - lavu 50.20.0 - lfg.h
  Export av_lfg_init(), av_lfg_get(), av_mlfg_get(), and av_bmg_get() through
  lfg.h.

2010-06-28 - a52e2c3 - lavfi 1.20.1 - av_parse_color()
  Extend av_parse_color() syntax, make it accept an alpha value specifier and
  set the alpha value to 255 by default.

2010-06-22 - 735cf6b - lavf 52.71.0 - URLProtocol.priv_data_size, priv_data_class
  Add priv_data_size and priv_data_class to URLProtocol.

2010-06-22 - ffbb289 - lavf 52.70.0 - url_alloc(), url_connect()
  Add url_alloc() and url_connect().

2010-06-22 - 9b07a2d - lavf 52.69.0 - av_register_protocol2()
  Add av_register_protocol2(), deprecating av_register_protocol().

2010-06-09 - 65db058 - lavu 50.19.0 - av_compare_mod()
  Add av_compare_mod() to libavutil/mathematics.h.

2010-06-05 - 0b99215 - lavu 50.18.0 - eval API
  Make the eval API public.

2010-06-04 - 31878fc - lavu 50.17.0 - AV_BASE64_SIZE
  Add AV_BASE64_SIZE() macro.

2010-06-02 - 7e566bb - lavc 52.73.0 - av_get_codec_tag_string()
  Add av_get_codec_tag_string().


-------- 8< --------- FFmpeg 0.6 was cut here -------- 8< ---------

2010-06-01 - 2b99142 - lsws 0.11.0 - convertPalette API
  Add sws_convertPalette8ToPacked32() and sws_convertPalette8ToPacked24().

2010-05-26 - 93ebfee - lavc 52.72.0 - CODEC_CAP_EXPERIMENTAL
  Add CODEC_CAP_EXPERIMENTAL flag.
  NOTE: this was backported to 0.6

2010-05-23 - 9977863 - lavu 50.16.0 - av_get_random_seed()
  Add av_get_random_seed().

2010-05-18 - 796ac23 - lavf 52.63.0 - AVFMT_FLAG_RTP_HINT
  Add AVFMT_FLAG_RTP_HINT as possible value for AVFormatContext.flags.
  NOTE: this was backported to 0.6

2010-05-09 - b6bc205 - lavfi 1.20.0 - AVFilterPicRef
  Add interlaced and top_field_first fields to AVFilterPicRef.

2010-05-01 - 8e2ee18 - lavf 52.62.0 - probe function
  Add av_probe_input_format2 to API, it allows ignoring probe
  results below given score and returns the actual probe score.

2010-04-01 - 3dd6180 - lavf 52.61.0 - metadata API
  Add a flag for av_metadata_set2() to disable overwriting of
  existing tags.

2010-04-01 - 0fb49b5 - lavc 52.66.0
  Add avcodec_get_edge_width().

2010-03-31 - d103218 - lavc 52.65.0
  Add avcodec_copy_context().

2010-03-31 - 1a70d12 - lavf 52.60.0 - av_match_ext()
  Make av_match_ext() public.

2010-03-31 - 1149150 - lavu 50.14.0 - AVMediaType
  Move AVMediaType enum from libavcodec to libavutil.

2010-03-31 - 72415b2 - lavc 52.64.0 - AVMediaType
  Define AVMediaType enum, and use it instead of enum CodecType, which
  is deprecated and will be dropped at the next major bump.

2010-03-25 - 8795823 - lavu 50.13.0 - av_strerror()
  Implement av_strerror().

2010-03-23 - e1484eb - lavc 52.60.0 - av_dct_init()
  Support DCT-I and DST-I.

2010-03-15 - b8819c8 - lavf 52.56.0 - AVFormatContext.start_time_realtime
  Add AVFormatContext.start_time_realtime field.

2010-03-13 - 5bb5c1d - lavfi 1.18.0 - AVFilterPicRef.pos
  Add AVFilterPicRef.pos field.

2010-03-13 - 60c144f - lavu 50.12.0 - error.h
  Move error code definitions from libavcodec/avcodec.h to
  the new public header libavutil/error.h.

2010-03-07 - c709483 - lavc 52.56.0 - avfft.h
  Add public FFT interface.

2010-03-06 - ac6ef86 - lavu 50.11.0 - av_stristr()
  Add av_stristr().

2010-03-03 - 4b83fc0 - lavu 50.10.0 - av_tree_enumerate()
  Add av_tree_enumerate().

2010-02-07 - b687c1a - lavu 50.9.0 - av_compare_ts()
  Add av_compare_ts().

2010-02-05 - 3f3dc76 - lsws 0.10.0 - sws_getCoefficients()
  Add sws_getCoefficients().

2010-02-01 - ca76a11 - lavf 52.50.0 - metadata API
  Add a list of generic tag names, change 'author' -> 'artist',
  'year' -> 'date'.

2010-01-30 - 80a07f6 - lavu 50.8.0 - av_get_pix_fmt()
  Add av_get_pix_fmt().

2010-01-21 - 01cc47d - lsws 0.9.0 - sws_scale()
  Change constness attributes of sws_scale() parameters.

2010-01-10 - 3fb8e77 - lavfi 1.15.0 - avfilter_graph_config_links()
  Add a log_ctx parameter to avfilter_graph_config_links().

2010-01-07 - 8e9767f - lsws 0.8.0 - sws_isSupported{In,Out}put()
  Add sws_isSupportedInput() and sws_isSupportedOutput() functions.

2010-01-06 - c1d662f - lavfi 1.14.0 - avfilter_add_colorspace()
  Change the avfilter_add_colorspace() signature, make it accept an
  (AVFilterFormats **) rather than an (AVFilterFormats *) as before.

2010-01-03 - 4fd1f18 - lavfi 1.13.0 - avfilter_add_colorspace()
  Add avfilter_add_colorspace().

2010-01-02 - 8eb631f - lavf 52.46.0 - av_match_ext()
  Add av_match_ext(), it should be used in place of match_ext().

2010-01-01 - a1f547b - lavf 52.45.0 - av_guess_format()
  Add av_guess_format(), it should be used in place of guess_format().

2009-12-13 - a181981 - lavf 52.43.0 - metadata API
  Add av_metadata_set2(), AV_METADATA_DONT_STRDUP_KEY and
  AV_METADATA_DONT_STRDUP_VAL.

2009-12-13 - 277c733 - lavu 50.7.0 - avstring.h API
  Add av_d2str().

2009-12-13 - 02b398e - lavc 52.42.0 - AVStream
  Add avg_frame_rate.

2009-12-12 - 3ba69a1 - lavu 50.6.0 - av_bmg_next()
  Introduce the av_bmg_next() function.

2009-12-05 - a13a543 - lavfi 1.12.0 - avfilter_draw_slice()
  Add a slice_dir parameter to avfilter_draw_slice().

2009-11-26 - 4cc3f6a - lavfi 1.11.0 - AVFilter
  Remove the next field from AVFilter, this is not anymore required.

2009-11-25 - 1433c4a - lavfi 1.10.0 - avfilter_next()
  Introduce the avfilter_next() function.

2009-11-25 - 86a60fa - lavfi 1.9.0 - avfilter_register()
  Change the signature of avfilter_register() to make it return an
  int. This is required since now the registration operation may fail.

2009-11-25 - 74a0059 - lavu 50.5.0 - pixdesc.h API
  Make the pixdesc.h API public.

2009-10-27 - 243110f - lavfi 1.5.0 - AVFilter.next
  Add a next field to AVFilter, this is used for simplifying the
  registration and management of the registered filters.

2009-10-23 - cccd292 - lavfi 1.4.1 - AVFilter.description
  Add a description field to AVFilter.

2009-10-19 - 6b5dc05 - lavfi 1.3.0 - avfilter_make_format_list()
  Change the interface of avfilter_make_format_list() from
  avfilter_make_format_list(int n, ...) to
  avfilter_make_format_list(enum PixelFormat *pix_fmts).

2009-10-18 - 0eb4ff9 - lavfi 1.0.0 - avfilter_get_video_buffer()
  Make avfilter_get_video_buffer() recursive and add the w and h
  parameters to it.

2009-10-07 - 46c40e4 - lavfi 0.5.1 - AVFilterPic
  Add w and h fields to AVFilterPic.

2009-06-22 - 92400be - lavf 52.34.1 - AVFormatContext.packet_size
  This is now an unsigned int instead of a signed int.

2009-06-19 - a4276ba - lavc 52.32.0 - AVSubtitle.pts
  Add a pts field to AVSubtitle which gives the subtitle packet pts
  in AV_TIME_BASE. Some subtitle de-/encoders (e.g. XSUB) will
  not work right without this.

2009-06-03 - 8f3f2e0 - lavc 52.30.2 - AV_PKT_FLAG_KEY
  PKT_FLAG_KEY has been deprecated and will be dropped at the next
  major version. Use AV_PKT_FLAG_KEY instead.

2009-06-01 - f988ce6 - lavc 52.30.0 - av_lockmgr_register()
  av_lockmgr_register() can be used to register a callback function
  that lavc (and in the future, libraries that depend on lavc) can use
  to implement mutexes. The application should provide a callback function
  that implements the AV_LOCK_* operations described in avcodec.h.
  When the lock manager is registered, FFmpeg is guaranteed to behave
  correctly in a multi-threaded application.

2009-04-30 - ce1d9c8 - lavc 52.28.0 - av_free_packet()
  av_free_packet() is no longer an inline function. It is now exported.

2009-04-11 - 80d403f - lavc 52.25.0 - deprecate av_destruct_packet_nofree()
  Please use NULL instead. This has been supported since r16506
  (lavf > 52.23.1, lavc > 52.10.0).

2009-04-07 - 7a00bba - lavc 52.23.0 - avcodec_decode_video/audio/subtitle
  The old decoding functions are deprecated, all new code should use the
  new functions avcodec_decode_video2(), avcodec_decode_audio3() and
  avcodec_decode_subtitle2(). These new functions take an AVPacket *pkt
  argument instead of a const uint8_t *buf / int buf_size pair.

2009-04-03 - 7b09db3 - lavu 50.3.0 - av_fifo_space()
  Introduce the av_fifo_space() function.

2009-04-02 - fabd246 - lavc 52.23.0 - AVPacket
  Move AVPacket declaration from libavformat/avformat.h to
  libavcodec/avcodec.h.

2009-03-22 - 6e08ca9 - lavu 50.2.0 - RGB32 pixel formats
  Convert the pixel formats PIX_FMT_ARGB, PIX_FMT_RGBA, PIX_FMT_ABGR,
  PIX_FMT_BGRA, which were defined as macros, into enum PixelFormat values.
  Conversely PIX_FMT_RGB32, PIX_FMT_RGB32_1, PIX_FMT_BGR32 and
  PIX_FMT_BGR32_1 are now macros.
  avcodec_get_pix_fmt() now recognizes the "rgb32" and "bgr32" aliases.
  Re-sort the enum PixelFormat list accordingly.
  This change breaks API/ABI backward compatibility.

2009-03-22 - f82674e - lavu 50.1.0 - PIX_FMT_RGB5X5 endian variants
  Add the enum PixelFormat values:
  PIX_FMT_RGB565BE, PIX_FMT_RGB565LE, PIX_FMT_RGB555BE, PIX_FMT_RGB555LE,
  PIX_FMT_BGR565BE, PIX_FMT_BGR565LE, PIX_FMT_BGR555BE, PIX_FMT_BGR555LE.

2009-03-21 - ee6624e - lavu 50.0.0  - av_random*
  The Mersenne Twister PRNG implemented through the av_random* functions
  was removed. Use the lagged Fibonacci PRNG through the av_lfg* functions
  instead.

2009-03-08 - 41dd680 - lavu 50.0.0  - AVFifoBuffer
  av_fifo_init, av_fifo_read, av_fifo_write and av_fifo_realloc were dropped
  and replaced by av_fifo_alloc, av_fifo_generic_read, av_fifo_generic_write
  and av_fifo_realloc2.
  In addition, the order of the function arguments of av_fifo_generic_read
  was changed to match av_fifo_generic_write.
  The AVFifoBuffer/struct AVFifoBuffer may only be used in an opaque way by
  applications, they may not use sizeof() or directly access members.

2009-03-01 - ec26457 - lavf 52.31.0 - Generic metadata API
  Introduce a new metadata API (see av_metadata_get() and friends).
  The old API is now deprecated and should not be used anymore. This especially
  includes the following structure fields:
    - AVFormatContext.title
    - AVFormatContext.author
    - AVFormatContext.copyright
    - AVFormatContext.comment
    - AVFormatContext.album
    - AVFormatContext.year
    - AVFormatContext.track
    - AVFormatContext.genre
    - AVStream.language
    - AVStream.filename
    - AVProgram.provider_name
    - AVProgram.name
    - AVChapter.title<|MERGE_RESOLUTION|>--- conflicted
+++ resolved
@@ -15,7 +15,9 @@
 
 API changes, most recent first:
 
-<<<<<<< HEAD
+2015-xx-xx - xxxxxxx - lavu 54.21.100 / 54.10.0
+  Add AV_PIX_FMT_MMAL for MMAL hardware acceleration.
+
 -------- 8< --------- FFmpeg 2.6 was cut here -------- 8< ---------
 
 2015-03-04 - cca4476 - lavf 56.25.100
@@ -25,12 +27,6 @@
   Add avio_put_str16be()
 
 2015-02-19 - 560eb71 / 31d2039 - lavc 56.23.100 / 56.13.0
-=======
-2015-xx-xx - xxxxxxx - lavu 54.10.0
-  Add AV_PIX_FMT_MMAL for MMAL hardware acceleration.
-
-2015-xx-xx - xxxxxxx - lavc 56.13
->>>>>>> c4845616
   Add width, height, coded_width, coded_height and format to
   AVCodecParserContext.
 
