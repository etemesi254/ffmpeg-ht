--- conflicted
+++ resolved
@@ -2545,18 +2545,13 @@
 
     s->slice_count = 0;
 
-<<<<<<< HEAD
     if (avctx->extradata && !s->parsed_extra) {
-        int ret = decode_chunks(avctx, picture, data_size, avctx->extradata, avctx->extradata_size);
-        if(*data_size) {
+        int ret = decode_chunks(avctx, picture, got_output, avctx->extradata, avctx->extradata_size);
+        if(*got_output) {
             av_log(avctx, AV_LOG_ERROR, "picture in extradata\n");
-            *data_size = 0;
+            *got_output = 0;
         }
         s->parsed_extra = 1;
-=======
-    if (avctx->extradata && !avctx->frame_number) {
-        int ret = decode_chunks(avctx, picture, got_output, avctx->extradata, avctx->extradata_size);
->>>>>>> 1a8c6917
         if (ret < 0 && (avctx->err_recognition & AV_EF_EXPLODE))
             return ret;
     }
