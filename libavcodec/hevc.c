/*
 * HEVC video Decoder
 *
 * Copyright (C) 2012 - 2013 Guillaume Martres
 * Copyright (C) 2012 - 2013 Mickael Raulet
 * Copyright (C) 2012 - 2013 Gildas Cocherel
 * Copyright (C) 2012 - 2013 Wassim Hamidouche
 *
 * This file is part of FFmpeg.
 *
 * FFmpeg is free software; you can redistribute it and/or
 * modify it under the terms of the GNU Lesser General Public
 * License as published by the Free Software Foundation; either
 * version 2.1 of the License, or (at your option) any later version.
 *
 * FFmpeg is distributed in the hope that it will be useful,
 * but WITHOUT ANY WARRANTY; without even the implied warranty of
 * MERCHANTABILITY or FITNESS FOR A PARTICULAR PURPOSE.  See the GNU
 * Lesser General Public License for more details.
 *
 * You should have received a copy of the GNU Lesser General Public
 * License along with FFmpeg; if not, write to the Free Software
 * Foundation, Inc., 51 Franklin Street, Fifth Floor, Boston, MA 02110-1301 USA
 */

#include "libavutil/atomic.h"
#include "libavutil/attributes.h"
#include "libavutil/common.h"
#include "libavutil/display.h"
#include "libavutil/internal.h"
#include "libavutil/md5.h"
#include "libavutil/opt.h"
#include "libavutil/pixdesc.h"
#include "libavutil/stereo3d.h"

#include "bswapdsp.h"
#include "bytestream.h"
#include "cabac_functions.h"
#include "golomb.h"
#include "hevc.h"

const uint8_t ff_hevc_pel_weight[65] = { [2] = 0, [4] = 1, [6] = 2, [8] = 3, [12] = 4, [16] = 5, [24] = 6, [32] = 7, [48] = 8, [64] = 9 };

/**
 * NOTE: Each function hls_foo correspond to the function foo in the
 * specification (HLS stands for High Level Syntax).
 */

/**
 * Section 5.7
 */

/* free everything allocated  by pic_arrays_init() */
static void pic_arrays_free(HEVCContext *s)
{
    av_freep(&s->sao);
    av_freep(&s->deblock);

    av_freep(&s->skip_flag);
    av_freep(&s->tab_ct_depth);

    av_freep(&s->tab_ipm);
    av_freep(&s->cbf_luma);
    av_freep(&s->is_pcm);

    av_freep(&s->qp_y_tab);
    av_freep(&s->tab_slice_address);
    av_freep(&s->filter_slice_edges);

    av_freep(&s->horizontal_bs);
    av_freep(&s->vertical_bs);

    av_freep(&s->sh.entry_point_offset);
    av_freep(&s->sh.size);
    av_freep(&s->sh.offset);

    av_buffer_pool_uninit(&s->tab_mvf_pool);
    av_buffer_pool_uninit(&s->rpl_tab_pool);
}

/* allocate arrays that depend on frame dimensions */
static int pic_arrays_init(HEVCContext *s, const HEVCSPS *sps)
{
    int log2_min_cb_size = sps->log2_min_cb_size;
    int width            = sps->width;
    int height           = sps->height;
    int pic_size_in_ctb  = ((width  >> log2_min_cb_size) + 1) *
                           ((height >> log2_min_cb_size) + 1);
    int ctb_count        = sps->ctb_width * sps->ctb_height;
    int min_pu_size      = sps->min_pu_width * sps->min_pu_height;

    s->bs_width  = (width  >> 2) + 1;
    s->bs_height = (height >> 2) + 1;

    s->sao           = av_mallocz_array(ctb_count, sizeof(*s->sao));
    s->deblock       = av_mallocz_array(ctb_count, sizeof(*s->deblock));
    if (!s->sao || !s->deblock)
        goto fail;

    s->skip_flag    = av_malloc(sps->min_cb_height * sps->min_cb_width);
    s->tab_ct_depth = av_malloc_array(sps->min_cb_height, sps->min_cb_width);
    if (!s->skip_flag || !s->tab_ct_depth)
        goto fail;

    s->cbf_luma = av_malloc_array(sps->min_tb_width, sps->min_tb_height);
    s->tab_ipm  = av_mallocz(min_pu_size);
    s->is_pcm   = av_malloc((sps->min_pu_width + 1) * (sps->min_pu_height + 1));
    if (!s->tab_ipm || !s->cbf_luma || !s->is_pcm)
        goto fail;

    s->filter_slice_edges = av_malloc(ctb_count);
    s->tab_slice_address  = av_malloc_array(pic_size_in_ctb,
                                      sizeof(*s->tab_slice_address));
    s->qp_y_tab           = av_malloc_array(pic_size_in_ctb,
                                      sizeof(*s->qp_y_tab));
    if (!s->qp_y_tab || !s->filter_slice_edges || !s->tab_slice_address)
        goto fail;

    s->horizontal_bs = av_mallocz_array(s->bs_width, s->bs_height);
    s->vertical_bs   = av_mallocz_array(s->bs_width, s->bs_height);
    if (!s->horizontal_bs || !s->vertical_bs)
        goto fail;

    s->tab_mvf_pool = av_buffer_pool_init(min_pu_size * sizeof(MvField),
                                          av_buffer_allocz);
    s->rpl_tab_pool = av_buffer_pool_init(ctb_count * sizeof(RefPicListTab),
                                          av_buffer_allocz);
    if (!s->tab_mvf_pool || !s->rpl_tab_pool)
        goto fail;

    return 0;

fail:
    pic_arrays_free(s);
    return AVERROR(ENOMEM);
}

static void pred_weight_table(HEVCContext *s, GetBitContext *gb)
{
    int i = 0;
    int j = 0;
    uint8_t luma_weight_l0_flag[16];
    uint8_t chroma_weight_l0_flag[16];
    uint8_t luma_weight_l1_flag[16];
    uint8_t chroma_weight_l1_flag[16];

    s->sh.luma_log2_weight_denom = get_ue_golomb_long(gb);
    if (s->sps->chroma_format_idc != 0) {
        int delta = get_se_golomb(gb);
        s->sh.chroma_log2_weight_denom = av_clip(s->sh.luma_log2_weight_denom + delta, 0, 7);
    }

    for (i = 0; i < s->sh.nb_refs[L0]; i++) {
        luma_weight_l0_flag[i] = get_bits1(gb);
        if (!luma_weight_l0_flag[i]) {
            s->sh.luma_weight_l0[i] = 1 << s->sh.luma_log2_weight_denom;
            s->sh.luma_offset_l0[i] = 0;
        }
    }
    if (s->sps->chroma_format_idc != 0) {
        for (i = 0; i < s->sh.nb_refs[L0]; i++)
            chroma_weight_l0_flag[i] = get_bits1(gb);
    } else {
        for (i = 0; i < s->sh.nb_refs[L0]; i++)
            chroma_weight_l0_flag[i] = 0;
    }
    for (i = 0; i < s->sh.nb_refs[L0]; i++) {
        if (luma_weight_l0_flag[i]) {
            int delta_luma_weight_l0 = get_se_golomb(gb);
            s->sh.luma_weight_l0[i] = (1 << s->sh.luma_log2_weight_denom) + delta_luma_weight_l0;
            s->sh.luma_offset_l0[i] = get_se_golomb(gb);
        }
        if (chroma_weight_l0_flag[i]) {
            for (j = 0; j < 2; j++) {
                int delta_chroma_weight_l0 = get_se_golomb(gb);
                int delta_chroma_offset_l0 = get_se_golomb(gb);
                s->sh.chroma_weight_l0[i][j] = (1 << s->sh.chroma_log2_weight_denom) + delta_chroma_weight_l0;
                s->sh.chroma_offset_l0[i][j] = av_clip((delta_chroma_offset_l0 - ((128 * s->sh.chroma_weight_l0[i][j])
                                                                                    >> s->sh.chroma_log2_weight_denom) + 128), -128, 127);
            }
        } else {
            s->sh.chroma_weight_l0[i][0] = 1 << s->sh.chroma_log2_weight_denom;
            s->sh.chroma_offset_l0[i][0] = 0;
            s->sh.chroma_weight_l0[i][1] = 1 << s->sh.chroma_log2_weight_denom;
            s->sh.chroma_offset_l0[i][1] = 0;
        }
    }
    if (s->sh.slice_type == B_SLICE) {
        for (i = 0; i < s->sh.nb_refs[L1]; i++) {
            luma_weight_l1_flag[i] = get_bits1(gb);
            if (!luma_weight_l1_flag[i]) {
                s->sh.luma_weight_l1[i] = 1 << s->sh.luma_log2_weight_denom;
                s->sh.luma_offset_l1[i] = 0;
            }
        }
        if (s->sps->chroma_format_idc != 0) {
            for (i = 0; i < s->sh.nb_refs[L1]; i++)
                chroma_weight_l1_flag[i] = get_bits1(gb);
        } else {
            for (i = 0; i < s->sh.nb_refs[L1]; i++)
                chroma_weight_l1_flag[i] = 0;
        }
        for (i = 0; i < s->sh.nb_refs[L1]; i++) {
            if (luma_weight_l1_flag[i]) {
                int delta_luma_weight_l1 = get_se_golomb(gb);
                s->sh.luma_weight_l1[i] = (1 << s->sh.luma_log2_weight_denom) + delta_luma_weight_l1;
                s->sh.luma_offset_l1[i] = get_se_golomb(gb);
            }
            if (chroma_weight_l1_flag[i]) {
                for (j = 0; j < 2; j++) {
                    int delta_chroma_weight_l1 = get_se_golomb(gb);
                    int delta_chroma_offset_l1 = get_se_golomb(gb);
                    s->sh.chroma_weight_l1[i][j] = (1 << s->sh.chroma_log2_weight_denom) + delta_chroma_weight_l1;
                    s->sh.chroma_offset_l1[i][j] = av_clip((delta_chroma_offset_l1 - ((128 * s->sh.chroma_weight_l1[i][j])
                                                                                        >> s->sh.chroma_log2_weight_denom) + 128), -128, 127);
                }
            } else {
                s->sh.chroma_weight_l1[i][0] = 1 << s->sh.chroma_log2_weight_denom;
                s->sh.chroma_offset_l1[i][0] = 0;
                s->sh.chroma_weight_l1[i][1] = 1 << s->sh.chroma_log2_weight_denom;
                s->sh.chroma_offset_l1[i][1] = 0;
            }
        }
    }
}

static int decode_lt_rps(HEVCContext *s, LongTermRPS *rps, GetBitContext *gb)
{
    const HEVCSPS *sps = s->sps;
    int max_poc_lsb    = 1 << sps->log2_max_poc_lsb;
    int prev_delta_msb = 0;
    unsigned int nb_sps = 0, nb_sh;
    int i;

    rps->nb_refs = 0;
    if (!sps->long_term_ref_pics_present_flag)
        return 0;

    if (sps->num_long_term_ref_pics_sps > 0)
        nb_sps = get_ue_golomb_long(gb);
    nb_sh = get_ue_golomb_long(gb);

    if (nb_sh + (uint64_t)nb_sps > FF_ARRAY_ELEMS(rps->poc))
        return AVERROR_INVALIDDATA;

    rps->nb_refs = nb_sh + nb_sps;

    for (i = 0; i < rps->nb_refs; i++) {
        uint8_t delta_poc_msb_present;

        if (i < nb_sps) {
            uint8_t lt_idx_sps = 0;

            if (sps->num_long_term_ref_pics_sps > 1)
                lt_idx_sps = get_bits(gb, av_ceil_log2(sps->num_long_term_ref_pics_sps));

            rps->poc[i]  = sps->lt_ref_pic_poc_lsb_sps[lt_idx_sps];
            rps->used[i] = sps->used_by_curr_pic_lt_sps_flag[lt_idx_sps];
        } else {
            rps->poc[i]  = get_bits(gb, sps->log2_max_poc_lsb);
            rps->used[i] = get_bits1(gb);
        }

        delta_poc_msb_present = get_bits1(gb);
        if (delta_poc_msb_present) {
            int delta = get_ue_golomb_long(gb);

            if (i && i != nb_sps)
                delta += prev_delta_msb;

            rps->poc[i] += s->poc - delta * max_poc_lsb - s->sh.pic_order_cnt_lsb;
            prev_delta_msb = delta;
        }
    }

    return 0;
}

static int get_buffer_sao(HEVCContext *s, AVFrame *frame, const HEVCSPS *sps)
{
    int ret, i;

    frame->width  = s->avctx->width  + 2;
    frame->height = s->avctx->height + 2;
    if ((ret = ff_get_buffer(s->avctx, frame, AV_GET_BUFFER_FLAG_REF)) < 0)
        return ret;
    for (i = 0; frame->data[i]; i++) {
        int offset = frame->linesize[i] + (1 << sps->pixel_shift);
        frame->data[i] += offset;
    }
    frame->width  = s->avctx->width;
    frame->height = s->avctx->height;

    return 0;
}

static int set_sps(HEVCContext *s, const HEVCSPS *sps)
{
    int ret;
    unsigned int num = 0, den = 0;

    pic_arrays_free(s);
    ret = pic_arrays_init(s, sps);
    if (ret < 0)
        goto fail;

    s->avctx->coded_width         = sps->width;
    s->avctx->coded_height        = sps->height;
    s->avctx->width               = sps->output_width;
    s->avctx->height              = sps->output_height;
    s->avctx->pix_fmt             = sps->pix_fmt;
    s->avctx->has_b_frames        = sps->temporal_layer[sps->max_sub_layers - 1].num_reorder_pics;

    ff_set_sar(s->avctx, sps->vui.sar);

    if (sps->vui.video_signal_type_present_flag)
        s->avctx->color_range = sps->vui.video_full_range_flag ? AVCOL_RANGE_JPEG
                                                               : AVCOL_RANGE_MPEG;
    else
        s->avctx->color_range = AVCOL_RANGE_MPEG;

    if (sps->vui.colour_description_present_flag) {
        s->avctx->color_primaries = sps->vui.colour_primaries;
        s->avctx->color_trc       = sps->vui.transfer_characteristic;
        s->avctx->colorspace      = sps->vui.matrix_coeffs;
    } else {
        s->avctx->color_primaries = AVCOL_PRI_UNSPECIFIED;
        s->avctx->color_trc       = AVCOL_TRC_UNSPECIFIED;
        s->avctx->colorspace      = AVCOL_SPC_UNSPECIFIED;
    }

    ff_hevc_pred_init(&s->hpc,     sps->bit_depth);
    ff_hevc_dsp_init (&s->hevcdsp, sps->bit_depth);
    ff_videodsp_init (&s->vdsp,    sps->bit_depth);

    if (sps->sao_enabled) {
        av_frame_unref(s->tmp_frame);
        ret = get_buffer_sao(s, s->tmp_frame, sps);
        s->sao_frame = s->tmp_frame;
    }

    s->sps = sps;
    s->vps = (HEVCVPS*) s->vps_list[s->sps->vps_id]->data;

    if (s->vps->vps_timing_info_present_flag) {
        num = s->vps->vps_num_units_in_tick;
        den = s->vps->vps_time_scale;
    } else if (sps->vui.vui_timing_info_present_flag) {
        num = sps->vui.vui_num_units_in_tick;
        den = sps->vui.vui_time_scale;
    }

    if (num != 0 && den != 0)
        av_reduce(&s->avctx->time_base.num, &s->avctx->time_base.den,
                  num, den, 1 << 30);

    return 0;

fail:
    pic_arrays_free(s);
    s->sps = NULL;
    return ret;
}

static int hls_slice_header(HEVCContext *s)
{
    GetBitContext *gb = &s->HEVClc->gb;
    SliceHeader *sh   = &s->sh;
    int i, j, ret;

    // Coded parameters
    sh->first_slice_in_pic_flag = get_bits1(gb);
    if ((IS_IDR(s) || IS_BLA(s)) && sh->first_slice_in_pic_flag) {
        s->seq_decode = (s->seq_decode + 1) & 0xff;
        s->max_ra     = INT_MAX;
        if (IS_IDR(s))
            ff_hevc_clear_refs(s);
    }
    sh->no_output_of_prior_pics_flag = 0;
    if (IS_IRAP(s))
        sh->no_output_of_prior_pics_flag = get_bits1(gb);

    sh->pps_id = get_ue_golomb_long(gb);
    if (sh->pps_id >= MAX_PPS_COUNT || !s->pps_list[sh->pps_id]) {
        av_log(s->avctx, AV_LOG_ERROR, "PPS id out of range: %d\n", sh->pps_id);
        return AVERROR_INVALIDDATA;
    }
    if (!sh->first_slice_in_pic_flag &&
        s->pps != (HEVCPPS*)s->pps_list[sh->pps_id]->data) {
        av_log(s->avctx, AV_LOG_ERROR, "PPS changed between slices.\n");
        return AVERROR_INVALIDDATA;
    }
    s->pps = (HEVCPPS*)s->pps_list[sh->pps_id]->data;
    if (s->nal_unit_type == NAL_CRA_NUT && s->last_eos == 1)
        sh->no_output_of_prior_pics_flag = 1;

    if (s->sps != (HEVCSPS*)s->sps_list[s->pps->sps_id]->data) {
        const HEVCSPS* last_sps = s->sps;
        s->sps = (HEVCSPS*)s->sps_list[s->pps->sps_id]->data;
        if (last_sps && IS_IRAP(s) && s->nal_unit_type != NAL_CRA_NUT) {
            if (s->sps->width !=  last_sps->width || s->sps->height != last_sps->height ||
                s->sps->temporal_layer[s->sps->max_sub_layers - 1].max_dec_pic_buffering !=
                last_sps->temporal_layer[last_sps->max_sub_layers - 1].max_dec_pic_buffering)
                sh->no_output_of_prior_pics_flag = 0;
        }
        ff_hevc_clear_refs(s);
        ret = set_sps(s, s->sps);
        if (ret < 0)
            return ret;

        s->seq_decode = (s->seq_decode + 1) & 0xff;
        s->max_ra     = INT_MAX;
    }

    s->avctx->profile = s->sps->ptl.general_ptl.profile_idc;
    s->avctx->level   = s->sps->ptl.general_ptl.level_idc;

    sh->dependent_slice_segment_flag = 0;
    if (!sh->first_slice_in_pic_flag) {
        int slice_address_length;

        if (s->pps->dependent_slice_segments_enabled_flag)
            sh->dependent_slice_segment_flag = get_bits1(gb);

        slice_address_length = av_ceil_log2(s->sps->ctb_width *
                                            s->sps->ctb_height);
        sh->slice_segment_addr = get_bits(gb, slice_address_length);
        if (sh->slice_segment_addr >= s->sps->ctb_width * s->sps->ctb_height) {
            av_log(s->avctx, AV_LOG_ERROR,
                   "Invalid slice segment address: %u.\n",
                   sh->slice_segment_addr);
            return AVERROR_INVALIDDATA;
        }

        if (!sh->dependent_slice_segment_flag) {
            sh->slice_addr = sh->slice_segment_addr;
            s->slice_idx++;
        }
    } else {
        sh->slice_segment_addr = sh->slice_addr = 0;
        s->slice_idx           = 0;
        s->slice_initialized   = 0;
    }

    if (!sh->dependent_slice_segment_flag) {
        s->slice_initialized = 0;

        for (i = 0; i < s->pps->num_extra_slice_header_bits; i++)
            skip_bits(gb, 1);  // slice_reserved_undetermined_flag[]

        sh->slice_type = get_ue_golomb_long(gb);
        if (!(sh->slice_type == I_SLICE ||
              sh->slice_type == P_SLICE ||
              sh->slice_type == B_SLICE)) {
            av_log(s->avctx, AV_LOG_ERROR, "Unknown slice type: %d.\n",
                   sh->slice_type);
            return AVERROR_INVALIDDATA;
        }
        if (IS_IRAP(s) && sh->slice_type != I_SLICE) {
            av_log(s->avctx, AV_LOG_ERROR, "Inter slices in an IRAP frame.\n");
            return AVERROR_INVALIDDATA;
        }

        // when flag is not present, picture is inferred to be output
        sh->pic_output_flag = 1;
        if (s->pps->output_flag_present_flag)
            sh->pic_output_flag = get_bits1(gb);

        if (s->sps->separate_colour_plane_flag)
            sh->colour_plane_id = get_bits(gb, 2);

        if (!IS_IDR(s)) {
            int short_term_ref_pic_set_sps_flag, poc;

            sh->pic_order_cnt_lsb = get_bits(gb, s->sps->log2_max_poc_lsb);
            poc = ff_hevc_compute_poc(s, sh->pic_order_cnt_lsb);
            if (!sh->first_slice_in_pic_flag && poc != s->poc) {
                av_log(s->avctx, AV_LOG_WARNING,
                       "Ignoring POC change between slices: %d -> %d\n", s->poc, poc);
                if (s->avctx->err_recognition & AV_EF_EXPLODE)
                    return AVERROR_INVALIDDATA;
                poc = s->poc;
            }
            s->poc = poc;

            short_term_ref_pic_set_sps_flag = get_bits1(gb);
            if (!short_term_ref_pic_set_sps_flag) {
                ret = ff_hevc_decode_short_term_rps(s, &sh->slice_rps, s->sps, 1);
                if (ret < 0)
                    return ret;

                sh->short_term_rps = &sh->slice_rps;
            } else {
                int numbits, rps_idx;

                if (!s->sps->nb_st_rps) {
                    av_log(s->avctx, AV_LOG_ERROR, "No ref lists in the SPS.\n");
                    return AVERROR_INVALIDDATA;
                }

                numbits = av_ceil_log2(s->sps->nb_st_rps);
                rps_idx = numbits > 0 ? get_bits(gb, numbits) : 0;
                sh->short_term_rps = &s->sps->st_rps[rps_idx];
            }

            ret = decode_lt_rps(s, &sh->long_term_rps, gb);
            if (ret < 0) {
                av_log(s->avctx, AV_LOG_WARNING, "Invalid long term RPS.\n");
                if (s->avctx->err_recognition & AV_EF_EXPLODE)
                    return AVERROR_INVALIDDATA;
            }

            if (s->sps->sps_temporal_mvp_enabled_flag)
                sh->slice_temporal_mvp_enabled_flag = get_bits1(gb);
            else
                sh->slice_temporal_mvp_enabled_flag = 0;
        } else {
            s->sh.short_term_rps = NULL;
            s->poc               = 0;
        }

        /* 8.3.1 */
        if (s->temporal_id == 0 &&
            s->nal_unit_type != NAL_TRAIL_N &&
            s->nal_unit_type != NAL_TSA_N   &&
            s->nal_unit_type != NAL_STSA_N  &&
            s->nal_unit_type != NAL_RADL_N  &&
            s->nal_unit_type != NAL_RADL_R  &&
            s->nal_unit_type != NAL_RASL_N  &&
            s->nal_unit_type != NAL_RASL_R)
            s->pocTid0 = s->poc;

        if (s->sps->sao_enabled) {
            sh->slice_sample_adaptive_offset_flag[0] = get_bits1(gb);
            sh->slice_sample_adaptive_offset_flag[1] =
            sh->slice_sample_adaptive_offset_flag[2] = get_bits1(gb);
        } else {
            sh->slice_sample_adaptive_offset_flag[0] = 0;
            sh->slice_sample_adaptive_offset_flag[1] = 0;
            sh->slice_sample_adaptive_offset_flag[2] = 0;
        }

        sh->nb_refs[L0] = sh->nb_refs[L1] = 0;
        if (sh->slice_type == P_SLICE || sh->slice_type == B_SLICE) {
            int nb_refs;

            sh->nb_refs[L0] = s->pps->num_ref_idx_l0_default_active;
            if (sh->slice_type == B_SLICE)
                sh->nb_refs[L1] = s->pps->num_ref_idx_l1_default_active;

            if (get_bits1(gb)) { // num_ref_idx_active_override_flag
                sh->nb_refs[L0] = get_ue_golomb_long(gb) + 1;
                if (sh->slice_type == B_SLICE)
                    sh->nb_refs[L1] = get_ue_golomb_long(gb) + 1;
            }
            if (sh->nb_refs[L0] > MAX_REFS || sh->nb_refs[L1] > MAX_REFS) {
                av_log(s->avctx, AV_LOG_ERROR, "Too many refs: %d/%d.\n",
                       sh->nb_refs[L0], sh->nb_refs[L1]);
                return AVERROR_INVALIDDATA;
            }

            sh->rpl_modification_flag[0] = 0;
            sh->rpl_modification_flag[1] = 0;
            nb_refs = ff_hevc_frame_nb_refs(s);
            if (!nb_refs) {
                av_log(s->avctx, AV_LOG_ERROR, "Zero refs for a frame with P or B slices.\n");
                return AVERROR_INVALIDDATA;
            }

            if (s->pps->lists_modification_present_flag && nb_refs > 1) {
                sh->rpl_modification_flag[0] = get_bits1(gb);
                if (sh->rpl_modification_flag[0]) {
                    for (i = 0; i < sh->nb_refs[L0]; i++)
                        sh->list_entry_lx[0][i] = get_bits(gb, av_ceil_log2(nb_refs));
                }

                if (sh->slice_type == B_SLICE) {
                    sh->rpl_modification_flag[1] = get_bits1(gb);
                    if (sh->rpl_modification_flag[1] == 1)
                        for (i = 0; i < sh->nb_refs[L1]; i++)
                            sh->list_entry_lx[1][i] = get_bits(gb, av_ceil_log2(nb_refs));
                }
            }

            if (sh->slice_type == B_SLICE)
                sh->mvd_l1_zero_flag = get_bits1(gb);

            if (s->pps->cabac_init_present_flag)
                sh->cabac_init_flag = get_bits1(gb);
            else
                sh->cabac_init_flag = 0;

            sh->collocated_ref_idx = 0;
            if (sh->slice_temporal_mvp_enabled_flag) {
                sh->collocated_list = L0;
                if (sh->slice_type == B_SLICE)
                    sh->collocated_list = !get_bits1(gb);

                if (sh->nb_refs[sh->collocated_list] > 1) {
                    sh->collocated_ref_idx = get_ue_golomb_long(gb);
                    if (sh->collocated_ref_idx >= sh->nb_refs[sh->collocated_list]) {
                        av_log(s->avctx, AV_LOG_ERROR,
                               "Invalid collocated_ref_idx: %d.\n",
                               sh->collocated_ref_idx);
                        return AVERROR_INVALIDDATA;
                    }
                }
            }

            if ((s->pps->weighted_pred_flag   && sh->slice_type == P_SLICE) ||
                (s->pps->weighted_bipred_flag && sh->slice_type == B_SLICE)) {
                pred_weight_table(s, gb);
            }

            sh->max_num_merge_cand = 5 - get_ue_golomb_long(gb);
            if (sh->max_num_merge_cand < 1 || sh->max_num_merge_cand > 5) {
                av_log(s->avctx, AV_LOG_ERROR,
                       "Invalid number of merging MVP candidates: %d.\n",
                       sh->max_num_merge_cand);
                return AVERROR_INVALIDDATA;
            }
        }

        sh->slice_qp_delta = get_se_golomb(gb);

        if (s->pps->pic_slice_level_chroma_qp_offsets_present_flag) {
            sh->slice_cb_qp_offset = get_se_golomb(gb);
            sh->slice_cr_qp_offset = get_se_golomb(gb);
        } else {
            sh->slice_cb_qp_offset = 0;
            sh->slice_cr_qp_offset = 0;
        }

        if (s->pps->chroma_qp_offset_list_enabled_flag)
            sh->cu_chroma_qp_offset_enabled_flag = get_bits1(gb);
        else
            sh->cu_chroma_qp_offset_enabled_flag = 0;

        if (s->pps->deblocking_filter_control_present_flag) {
            int deblocking_filter_override_flag = 0;

            if (s->pps->deblocking_filter_override_enabled_flag)
                deblocking_filter_override_flag = get_bits1(gb);

            if (deblocking_filter_override_flag) {
                sh->disable_deblocking_filter_flag = get_bits1(gb);
                if (!sh->disable_deblocking_filter_flag) {
                    sh->beta_offset = get_se_golomb(gb) * 2;
                    sh->tc_offset   = get_se_golomb(gb) * 2;
                }
            } else {
                sh->disable_deblocking_filter_flag = s->pps->disable_dbf;
                sh->beta_offset                    = s->pps->beta_offset;
                sh->tc_offset                      = s->pps->tc_offset;
            }
        } else {
            sh->disable_deblocking_filter_flag = 0;
            sh->beta_offset                    = 0;
            sh->tc_offset                      = 0;
        }

        if (s->pps->seq_loop_filter_across_slices_enabled_flag &&
            (sh->slice_sample_adaptive_offset_flag[0] ||
             sh->slice_sample_adaptive_offset_flag[1] ||
             !sh->disable_deblocking_filter_flag)) {
            sh->slice_loop_filter_across_slices_enabled_flag = get_bits1(gb);
        } else {
            sh->slice_loop_filter_across_slices_enabled_flag = s->pps->seq_loop_filter_across_slices_enabled_flag;
        }
    } else if (!s->slice_initialized) {
        av_log(s->avctx, AV_LOG_ERROR, "Independent slice segment missing.\n");
        return AVERROR_INVALIDDATA;
    }

    sh->num_entry_point_offsets = 0;
    if (s->pps->tiles_enabled_flag || s->pps->entropy_coding_sync_enabled_flag) {
        sh->num_entry_point_offsets = get_ue_golomb_long(gb);
        if (sh->num_entry_point_offsets > 0) {
            int offset_len = get_ue_golomb_long(gb) + 1;
            int segments = offset_len >> 4;
            int rest = (offset_len & 15);
            av_freep(&sh->entry_point_offset);
            av_freep(&sh->offset);
            av_freep(&sh->size);
            sh->entry_point_offset = av_malloc_array(sh->num_entry_point_offsets, sizeof(int));
            sh->offset = av_malloc_array(sh->num_entry_point_offsets, sizeof(int));
            sh->size = av_malloc_array(sh->num_entry_point_offsets, sizeof(int));
            if (!sh->entry_point_offset || !sh->offset || !sh->size) {
                sh->num_entry_point_offsets = 0;
                av_log(s->avctx, AV_LOG_ERROR, "Failed to allocate memory\n");
                return AVERROR(ENOMEM);
            }
            for (i = 0; i < sh->num_entry_point_offsets; i++) {
                int val = 0;
                for (j = 0; j < segments; j++) {
                    val <<= 16;
                    val += get_bits(gb, 16);
                }
                if (rest) {
                    val <<= rest;
                    val += get_bits(gb, rest);
                }
                sh->entry_point_offset[i] = val + 1; // +1; // +1 to get the size
            }
            if (s->threads_number > 1 && (s->pps->num_tile_rows > 1 || s->pps->num_tile_columns > 1)) {
                s->enable_parallel_tiles = 0; // TODO: you can enable tiles in parallel here
                s->threads_number = 1;
            } else
                s->enable_parallel_tiles = 0;
        } else
            s->enable_parallel_tiles = 0;
    }

    if (s->pps->slice_header_extension_present_flag) {
        unsigned int length = get_ue_golomb_long(gb);
        if (length*8LL > get_bits_left(gb)) {
            av_log(s->avctx, AV_LOG_ERROR, "too many slice_header_extension_data_bytes\n");
            return AVERROR_INVALIDDATA;
        }
        for (i = 0; i < length; i++)
            skip_bits(gb, 8);  // slice_header_extension_data_byte
    }

    // Inferred parameters
    sh->slice_qp = 26U + s->pps->pic_init_qp_minus26 + sh->slice_qp_delta;
    if (sh->slice_qp > 51 ||
        sh->slice_qp < -s->sps->qp_bd_offset) {
        av_log(s->avctx, AV_LOG_ERROR,
               "The slice_qp %d is outside the valid range "
               "[%d, 51].\n",
               sh->slice_qp,
               -s->sps->qp_bd_offset);
        return AVERROR_INVALIDDATA;
    }

    sh->slice_ctb_addr_rs = sh->slice_segment_addr;

    if (!s->sh.slice_ctb_addr_rs && s->sh.dependent_slice_segment_flag) {
        av_log(s->avctx, AV_LOG_ERROR, "Impossible slice segment.\n");
        return AVERROR_INVALIDDATA;
    }

    s->HEVClc->first_qp_group = !s->sh.dependent_slice_segment_flag;

    if (!s->pps->cu_qp_delta_enabled_flag)
        s->HEVClc->qp_y = s->sh.slice_qp;

    s->slice_initialized = 1;
    s->HEVClc->tu.cu_qp_offset_cb = 0;
    s->HEVClc->tu.cu_qp_offset_cr = 0;

    return 0;
}

#define CTB(tab, x, y) ((tab)[(y) * s->sps->ctb_width + (x)])

#define SET_SAO(elem, value)                            \
do {                                                    \
    if (!sao_merge_up_flag && !sao_merge_left_flag)     \
        sao->elem = value;                              \
    else if (sao_merge_left_flag)                       \
        sao->elem = CTB(s->sao, rx-1, ry).elem;         \
    else if (sao_merge_up_flag)                         \
        sao->elem = CTB(s->sao, rx, ry-1).elem;         \
    else                                                \
        sao->elem = 0;                                  \
} while (0)

static void hls_sao_param(HEVCContext *s, int rx, int ry)
{
    HEVCLocalContext *lc    = s->HEVClc;
    int sao_merge_left_flag = 0;
    int sao_merge_up_flag   = 0;
    SAOParams *sao          = &CTB(s->sao, rx, ry);
    int c_idx, i;

    if (s->sh.slice_sample_adaptive_offset_flag[0] ||
        s->sh.slice_sample_adaptive_offset_flag[1]) {
        if (rx > 0) {
            if (lc->ctb_left_flag)
                sao_merge_left_flag = ff_hevc_sao_merge_flag_decode(s);
        }
        if (ry > 0 && !sao_merge_left_flag) {
            if (lc->ctb_up_flag)
                sao_merge_up_flag = ff_hevc_sao_merge_flag_decode(s);
        }
    }

    for (c_idx = 0; c_idx < 3; c_idx++) {
        int log2_sao_offset_scale = c_idx == 0 ? s->pps->log2_sao_offset_scale_luma :
                                                 s->pps->log2_sao_offset_scale_chroma;

        if (!s->sh.slice_sample_adaptive_offset_flag[c_idx]) {
            sao->type_idx[c_idx] = SAO_NOT_APPLIED;
            continue;
        }

        if (c_idx == 2) {
            sao->type_idx[2] = sao->type_idx[1];
            sao->eo_class[2] = sao->eo_class[1];
        } else {
            SET_SAO(type_idx[c_idx], ff_hevc_sao_type_idx_decode(s));
        }

        if (sao->type_idx[c_idx] == SAO_NOT_APPLIED)
            continue;

        for (i = 0; i < 4; i++)
            SET_SAO(offset_abs[c_idx][i], ff_hevc_sao_offset_abs_decode(s));

        if (sao->type_idx[c_idx] == SAO_BAND) {
            for (i = 0; i < 4; i++) {
                if (sao->offset_abs[c_idx][i]) {
                    SET_SAO(offset_sign[c_idx][i],
                            ff_hevc_sao_offset_sign_decode(s));
                } else {
                    sao->offset_sign[c_idx][i] = 0;
                }
            }
            SET_SAO(band_position[c_idx], ff_hevc_sao_band_position_decode(s));
        } else if (c_idx != 2) {
            SET_SAO(eo_class[c_idx], ff_hevc_sao_eo_class_decode(s));
        }

        // Inferred parameters
        sao->offset_val[c_idx][0] = 0;
        for (i = 0; i < 4; i++) {
            sao->offset_val[c_idx][i + 1] = sao->offset_abs[c_idx][i];
            if (sao->type_idx[c_idx] == SAO_EDGE) {
                if (i > 1)
                    sao->offset_val[c_idx][i + 1] = -sao->offset_val[c_idx][i + 1];
            } else if (sao->offset_sign[c_idx][i]) {
                sao->offset_val[c_idx][i + 1] = -sao->offset_val[c_idx][i + 1];
            }
            sao->offset_val[c_idx][i + 1] <<= log2_sao_offset_scale;
        }
    }
}

#undef SET_SAO
#undef CTB

static int hls_cross_component_pred(HEVCContext *s, int idx) {
    HEVCLocalContext *lc    = s->HEVClc;
    int log2_res_scale_abs_plus1 = ff_hevc_log2_res_scale_abs(s, idx);

    if (log2_res_scale_abs_plus1 !=  0) {
        int res_scale_sign_flag = ff_hevc_res_scale_sign_flag(s, idx);
        lc->tu.res_scale_val = (1 << (log2_res_scale_abs_plus1 - 1)) *
                               (1 - 2 * res_scale_sign_flag);
    } else {
        lc->tu.res_scale_val = 0;
    }


    return 0;
}

static int hls_transform_unit(HEVCContext *s, int x0, int y0,
                              int xBase, int yBase, int cb_xBase, int cb_yBase,
                              int log2_cb_size, int log2_trafo_size,
                              int trafo_depth, int blk_idx,
                              int cbf_luma, int *cbf_cb, int *cbf_cr)
{
    HEVCLocalContext *lc = s->HEVClc;
    const int log2_trafo_size_c = log2_trafo_size - s->sps->hshift[1];
    int i;

    if (lc->cu.pred_mode == MODE_INTRA) {
        int trafo_size = 1 << log2_trafo_size;
        ff_hevc_set_neighbour_available(s, x0, y0, trafo_size, trafo_size);

        s->hpc.intra_pred[log2_trafo_size - 2](s, x0, y0, 0);
    }

    if (cbf_luma || cbf_cb[0] || cbf_cr[0] ||
        (s->sps->chroma_format_idc == 2 && (cbf_cb[1] || cbf_cr[1]))) {
        int scan_idx   = SCAN_DIAG;
        int scan_idx_c = SCAN_DIAG;
        int cbf_chroma = cbf_cb[0] || cbf_cr[0] ||
                         (s->sps->chroma_format_idc == 2 &&
                         (cbf_cb[1] || cbf_cr[1]));

        if (s->pps->cu_qp_delta_enabled_flag && !lc->tu.is_cu_qp_delta_coded) {
            lc->tu.cu_qp_delta = ff_hevc_cu_qp_delta_abs(s);
            if (lc->tu.cu_qp_delta != 0)
                if (ff_hevc_cu_qp_delta_sign_flag(s) == 1)
                    lc->tu.cu_qp_delta = -lc->tu.cu_qp_delta;
            lc->tu.is_cu_qp_delta_coded = 1;

            if (lc->tu.cu_qp_delta < -(26 + s->sps->qp_bd_offset / 2) ||
                lc->tu.cu_qp_delta >  (25 + s->sps->qp_bd_offset / 2)) {
                av_log(s->avctx, AV_LOG_ERROR,
                       "The cu_qp_delta %d is outside the valid range "
                       "[%d, %d].\n",
                       lc->tu.cu_qp_delta,
                       -(26 + s->sps->qp_bd_offset / 2),
                        (25 + s->sps->qp_bd_offset / 2));
                return AVERROR_INVALIDDATA;
            }

            ff_hevc_set_qPy(s, cb_xBase, cb_yBase, log2_cb_size);
        }

        if (s->sh.cu_chroma_qp_offset_enabled_flag && cbf_chroma &&
            !lc->cu.cu_transquant_bypass_flag  &&  !lc->tu.is_cu_chroma_qp_offset_coded) {
            int cu_chroma_qp_offset_flag = ff_hevc_cu_chroma_qp_offset_flag(s);
            if (cu_chroma_qp_offset_flag) {
                int cu_chroma_qp_offset_idx  = 0;
                if (s->pps->chroma_qp_offset_list_len_minus1 > 0) {
                    cu_chroma_qp_offset_idx = ff_hevc_cu_chroma_qp_offset_idx(s);
                    av_log(s->avctx, AV_LOG_ERROR,
                        "cu_chroma_qp_offset_idx not yet tested.\n");
                }
                lc->tu.cu_qp_offset_cb = s->pps->cb_qp_offset_list[cu_chroma_qp_offset_idx];
                lc->tu.cu_qp_offset_cr = s->pps->cr_qp_offset_list[cu_chroma_qp_offset_idx];
            } else {
                lc->tu.cu_qp_offset_cb = 0;
                lc->tu.cu_qp_offset_cr = 0;
            }
            lc->tu.is_cu_chroma_qp_offset_coded = 1;
        }

        if (lc->cu.pred_mode == MODE_INTRA && log2_trafo_size < 4) {
            if (lc->tu.intra_pred_mode >= 6 &&
                lc->tu.intra_pred_mode <= 14) {
                scan_idx = SCAN_VERT;
            } else if (lc->tu.intra_pred_mode >= 22 &&
                       lc->tu.intra_pred_mode <= 30) {
                scan_idx = SCAN_HORIZ;
            }

            if (lc->tu.intra_pred_mode_c >=  6 &&
                lc->tu.intra_pred_mode_c <= 14) {
                scan_idx_c = SCAN_VERT;
            } else if (lc->tu.intra_pred_mode_c >= 22 &&
                       lc->tu.intra_pred_mode_c <= 30) {
                scan_idx_c = SCAN_HORIZ;
            }
        }

        lc->tu.cross_pf = 0;

        if (cbf_luma)
            ff_hevc_hls_residual_coding(s, x0, y0, log2_trafo_size, scan_idx, 0);
        if (log2_trafo_size > 2 || s->sps->chroma_format_idc == 3) {
            int trafo_size_h = 1 << (log2_trafo_size_c + s->sps->hshift[1]);
            int trafo_size_v = 1 << (log2_trafo_size_c + s->sps->vshift[1]);
            lc->tu.cross_pf  = (s->pps->cross_component_prediction_enabled_flag && cbf_luma &&
                                (lc->cu.pred_mode == MODE_INTER ||
                                 (lc->tu.chroma_mode_c ==  4)));

            if (lc->tu.cross_pf) {
                hls_cross_component_pred(s, 0);
            }
            for (i = 0; i < (s->sps->chroma_format_idc == 2 ? 2 : 1); i++) {
                if (lc->cu.pred_mode == MODE_INTRA) {
                    ff_hevc_set_neighbour_available(s, x0, y0 + (i << log2_trafo_size_c), trafo_size_h, trafo_size_v);
                    s->hpc.intra_pred[log2_trafo_size_c - 2](s, x0, y0 + (i << log2_trafo_size_c), 1);
                }
                if (cbf_cb[i])
                    ff_hevc_hls_residual_coding(s, x0, y0 + (i << log2_trafo_size_c),
                                                log2_trafo_size_c, scan_idx_c, 1);
                else
                    if (lc->tu.cross_pf) {
                        ptrdiff_t stride = s->frame->linesize[1];
                        int hshift = s->sps->hshift[1];
                        int vshift = s->sps->vshift[1];
                        int16_t *coeffs_y = lc->tu.coeffs[0];
                        int16_t *coeffs =   lc->tu.coeffs[1];
                        int size = 1 << log2_trafo_size_c;

                        uint8_t *dst = &s->frame->data[1][(y0 >> vshift) * stride +
                                                              ((x0 >> hshift) << s->sps->pixel_shift)];
                        for (i = 0; i < (size * size); i++) {
                            coeffs[i] = ((lc->tu.res_scale_val * coeffs_y[i]) >> 3);
                        }
                        s->hevcdsp.transform_add[log2_trafo_size-2](dst, coeffs, stride);
                    }
            }

            if (lc->tu.cross_pf) {
                hls_cross_component_pred(s, 1);
            }
            for (i = 0; i < (s->sps->chroma_format_idc == 2 ? 2 : 1); i++) {
                if (lc->cu.pred_mode == MODE_INTRA) {
                    ff_hevc_set_neighbour_available(s, x0, y0 + (i << log2_trafo_size_c), trafo_size_h, trafo_size_v);
                    s->hpc.intra_pred[log2_trafo_size_c - 2](s, x0, y0 + (i << log2_trafo_size_c), 2);
                }
                if (cbf_cr[i])
                    ff_hevc_hls_residual_coding(s, x0, y0 + (i << log2_trafo_size_c),
                                                log2_trafo_size_c, scan_idx_c, 2);
                else
                    if (lc->tu.cross_pf) {
                        ptrdiff_t stride = s->frame->linesize[2];
                        int hshift = s->sps->hshift[2];
                        int vshift = s->sps->vshift[2];
                        int16_t *coeffs_y = lc->tu.coeffs[0];
                        int16_t *coeffs =   lc->tu.coeffs[1];
                        int size = 1 << log2_trafo_size_c;

                        uint8_t *dst = &s->frame->data[2][(y0 >> vshift) * stride +
                                                          ((x0 >> hshift) << s->sps->pixel_shift)];
                        for (i = 0; i < (size * size); i++) {
                            coeffs[i] = ((lc->tu.res_scale_val * coeffs_y[i]) >> 3);
                        }
                        s->hevcdsp.transform_add[log2_trafo_size-2](dst, coeffs, stride);
                    }
            }
        } else if (blk_idx == 3) {
            int trafo_size_h = 1 << (log2_trafo_size + 1);
            int trafo_size_v = 1 << (log2_trafo_size + s->sps->vshift[1]);
            for (i = 0; i < (s->sps->chroma_format_idc == 2 ? 2 : 1); i++) {
                if (lc->cu.pred_mode == MODE_INTRA) {
                    ff_hevc_set_neighbour_available(s, xBase, yBase + (i << log2_trafo_size),
                                                    trafo_size_h, trafo_size_v);
                    s->hpc.intra_pred[log2_trafo_size - 2](s, xBase, yBase + (i << log2_trafo_size), 1);
                }
                if (cbf_cb[i])
                    ff_hevc_hls_residual_coding(s, xBase, yBase + (i << log2_trafo_size),
                                                log2_trafo_size, scan_idx_c, 1);
            }
            for (i = 0; i < (s->sps->chroma_format_idc == 2 ? 2 : 1); i++) {
                if (lc->cu.pred_mode == MODE_INTRA) {
                    ff_hevc_set_neighbour_available(s, xBase, yBase + (i << log2_trafo_size),
                                                trafo_size_h, trafo_size_v);
                    s->hpc.intra_pred[log2_trafo_size - 2](s, xBase, yBase + (i << log2_trafo_size), 2);
                }
                if (cbf_cr[i])
                    ff_hevc_hls_residual_coding(s, xBase, yBase + (i << log2_trafo_size),
                                                log2_trafo_size, scan_idx_c, 2);
            }
        }
    } else if (lc->cu.pred_mode == MODE_INTRA) {
        if (log2_trafo_size > 2 || s->sps->chroma_format_idc == 3) {
            int trafo_size_h = 1 << (log2_trafo_size_c + s->sps->hshift[1]);
            int trafo_size_v = 1 << (log2_trafo_size_c + s->sps->vshift[1]);
            ff_hevc_set_neighbour_available(s, x0, y0, trafo_size_h, trafo_size_v);
            s->hpc.intra_pred[log2_trafo_size_c - 2](s, x0, y0, 1);
            s->hpc.intra_pred[log2_trafo_size_c - 2](s, x0, y0, 2);
            if (s->sps->chroma_format_idc == 2) {
                ff_hevc_set_neighbour_available(s, x0, y0 + (1 << log2_trafo_size_c),
                                                trafo_size_h, trafo_size_v);
                s->hpc.intra_pred[log2_trafo_size_c - 2](s, x0, y0 + (1 << log2_trafo_size_c), 1);
                s->hpc.intra_pred[log2_trafo_size_c - 2](s, x0, y0 + (1 << log2_trafo_size_c), 2);
            }
        } else if (blk_idx == 3) {
            int trafo_size_h = 1 << (log2_trafo_size + 1);
            int trafo_size_v = 1 << (log2_trafo_size + s->sps->vshift[1]);
            ff_hevc_set_neighbour_available(s, xBase, yBase,
                                            trafo_size_h, trafo_size_v);
            s->hpc.intra_pred[log2_trafo_size - 2](s, xBase, yBase, 1);
            s->hpc.intra_pred[log2_trafo_size - 2](s, xBase, yBase, 2);
            if (s->sps->chroma_format_idc == 2) {
                ff_hevc_set_neighbour_available(s, xBase, yBase + (1 << (log2_trafo_size)),
                                                trafo_size_h, trafo_size_v);
                s->hpc.intra_pred[log2_trafo_size - 2](s, xBase, yBase + (1 << (log2_trafo_size)), 1);
                s->hpc.intra_pred[log2_trafo_size - 2](s, xBase, yBase + (1 << (log2_trafo_size)), 2);
            }
        }
    }

    return 0;
}

static void set_deblocking_bypass(HEVCContext *s, int x0, int y0, int log2_cb_size)
{
    int cb_size          = 1 << log2_cb_size;
    int log2_min_pu_size = s->sps->log2_min_pu_size;

    int min_pu_width     = s->sps->min_pu_width;
    int x_end = FFMIN(x0 + cb_size, s->sps->width);
    int y_end = FFMIN(y0 + cb_size, s->sps->height);
    int i, j;

    for (j = (y0 >> log2_min_pu_size); j < (y_end >> log2_min_pu_size); j++)
        for (i = (x0 >> log2_min_pu_size); i < (x_end >> log2_min_pu_size); i++)
            s->is_pcm[i + j * min_pu_width] = 2;
}

static int hls_transform_tree(HEVCContext *s, int x0, int y0,
                              int xBase, int yBase, int cb_xBase, int cb_yBase,
                              int log2_cb_size, int log2_trafo_size,
                              int trafo_depth, int blk_idx,
                              const int *base_cbf_cb, const int *base_cbf_cr)
{
    HEVCLocalContext *lc = s->HEVClc;
    uint8_t split_transform_flag;
    int cbf_cb[2];
    int cbf_cr[2];
    int ret;

    cbf_cb[0] = base_cbf_cb[0];
    cbf_cb[1] = base_cbf_cb[1];
    cbf_cr[0] = base_cbf_cr[0];
    cbf_cr[1] = base_cbf_cr[1];

    if (lc->cu.intra_split_flag) {
        if (trafo_depth == 1) {
            lc->tu.intra_pred_mode   = lc->pu.intra_pred_mode[blk_idx];
            if (s->sps->chroma_format_idc == 3) {
                lc->tu.intra_pred_mode_c = lc->pu.intra_pred_mode_c[blk_idx];
                lc->tu.chroma_mode_c     = lc->pu.chroma_mode_c[blk_idx];
            } else {
                lc->tu.intra_pred_mode_c = lc->pu.intra_pred_mode_c[0];
                lc->tu.chroma_mode_c     = lc->pu.chroma_mode_c[0];
            }
        }
    } else {
        lc->tu.intra_pred_mode   = lc->pu.intra_pred_mode[0];
        lc->tu.intra_pred_mode_c = lc->pu.intra_pred_mode_c[0];
        lc->tu.chroma_mode_c     = lc->pu.chroma_mode_c[0];
    }

    if (log2_trafo_size <= s->sps->log2_max_trafo_size &&
        log2_trafo_size >  s->sps->log2_min_tb_size    &&
        trafo_depth     < lc->cu.max_trafo_depth       &&
        !(lc->cu.intra_split_flag && trafo_depth == 0)) {
        split_transform_flag = ff_hevc_split_transform_flag_decode(s, log2_trafo_size);
    } else {
        int inter_split = s->sps->max_transform_hierarchy_depth_inter == 0 &&
                          lc->cu.pred_mode == MODE_INTER &&
                          lc->cu.part_mode != PART_2Nx2N &&
                          trafo_depth == 0;

        split_transform_flag = log2_trafo_size > s->sps->log2_max_trafo_size ||
                               (lc->cu.intra_split_flag && trafo_depth == 0) ||
                               inter_split;
    }

    if (log2_trafo_size > 2 || s->sps->chroma_format_idc == 3) {
        if (trafo_depth == 0 || cbf_cb[0]) {
            cbf_cb[0] = ff_hevc_cbf_cb_cr_decode(s, trafo_depth);
            if (s->sps->chroma_format_idc == 2 && (!split_transform_flag || log2_trafo_size == 3)) {
                cbf_cb[1] = ff_hevc_cbf_cb_cr_decode(s, trafo_depth);
            }
        } else if (trafo_depth == 0) {
            cbf_cb[0] =
            cbf_cb[1] = 0;
        }

        if (trafo_depth == 0 || cbf_cr[0]) {
            cbf_cr[0] = ff_hevc_cbf_cb_cr_decode(s, trafo_depth);
            if (s->sps->chroma_format_idc == 2 && (!split_transform_flag || log2_trafo_size == 3)) {
                cbf_cr[1] = ff_hevc_cbf_cb_cr_decode(s, trafo_depth);
            }
        } else if (trafo_depth == 0) {
            cbf_cr[0] =
            cbf_cr[1] = 0;
        }
    }

    if (split_transform_flag) {
        const int trafo_size_split = 1 << (log2_trafo_size - 1);
        const int x1 = x0 + trafo_size_split;
        const int y1 = y0 + trafo_size_split;

#define SUBDIVIDE(x, y, idx)                                                    \
do {                                                                            \
    ret = hls_transform_tree(s, x, y, x0, y0, cb_xBase, cb_yBase, log2_cb_size, \
                             log2_trafo_size - 1, trafo_depth + 1, idx,         \
                             cbf_cb, cbf_cr);                                   \
    if (ret < 0)                                                                \
        return ret;                                                             \
} while (0)

        SUBDIVIDE(x0, y0, 0);
        SUBDIVIDE(x1, y0, 1);
        SUBDIVIDE(x0, y1, 2);
        SUBDIVIDE(x1, y1, 3);

#undef SUBDIVIDE
    } else {
        int min_tu_size      = 1 << s->sps->log2_min_tb_size;
        int log2_min_tu_size = s->sps->log2_min_tb_size;
        int min_tu_width     = s->sps->min_tb_width;
        int cbf_luma         = 1;

        if (lc->cu.pred_mode == MODE_INTRA || trafo_depth != 0 ||
            cbf_cb[0] || cbf_cr[0] ||
            (s->sps->chroma_format_idc == 2 && (cbf_cb[1] || cbf_cr[1]))) {
            cbf_luma = ff_hevc_cbf_luma_decode(s, trafo_depth);
        }

        ret = hls_transform_unit(s, x0, y0, xBase, yBase, cb_xBase, cb_yBase,
                                 log2_cb_size, log2_trafo_size, trafo_depth,
                                 blk_idx, cbf_luma, cbf_cb, cbf_cr);
        if (ret < 0)
            return ret;
        // TODO: store cbf_luma somewhere else
        if (cbf_luma) {
            int i, j;
            for (i = 0; i < (1 << log2_trafo_size); i += min_tu_size)
                for (j = 0; j < (1 << log2_trafo_size); j += min_tu_size) {
                    int x_tu = (x0 + j) >> log2_min_tu_size;
                    int y_tu = (y0 + i) >> log2_min_tu_size;
                    s->cbf_luma[y_tu * min_tu_width + x_tu] = 1;
                }
        }
        if (!s->sh.disable_deblocking_filter_flag) {
            ff_hevc_deblocking_boundary_strengths(s, x0, y0, log2_trafo_size);
            if (s->pps->transquant_bypass_enable_flag &&
                lc->cu.cu_transquant_bypass_flag)
                set_deblocking_bypass(s, x0, y0, log2_trafo_size);
        }
    }
    return 0;
}

static int hls_pcm_sample(HEVCContext *s, int x0, int y0, int log2_cb_size)
{
    HEVCLocalContext *lc = s->HEVClc;
    GetBitContext gb;
    int cb_size   = 1 << log2_cb_size;
    int stride0   = s->frame->linesize[0];
    uint8_t *dst0 = &s->frame->data[0][y0 * stride0 + (x0 << s->sps->pixel_shift)];
    int   stride1 = s->frame->linesize[1];
    uint8_t *dst1 = &s->frame->data[1][(y0 >> s->sps->vshift[1]) * stride1 + ((x0 >> s->sps->hshift[1]) << s->sps->pixel_shift)];
    int   stride2 = s->frame->linesize[2];
    uint8_t *dst2 = &s->frame->data[2][(y0 >> s->sps->vshift[2]) * stride2 + ((x0 >> s->sps->hshift[2]) << s->sps->pixel_shift)];

    int length         = cb_size * cb_size * s->sps->pcm.bit_depth +
                         (((cb_size >> s->sps->hshift[1]) * (cb_size >> s->sps->vshift[1])) +
                          ((cb_size >> s->sps->hshift[2]) * (cb_size >> s->sps->vshift[2]))) *
                          s->sps->pcm.bit_depth_chroma;
    const uint8_t *pcm = skip_bytes(&lc->cc, (length + 7) >> 3);
    int ret;

    if (!s->sh.disable_deblocking_filter_flag)
        ff_hevc_deblocking_boundary_strengths(s, x0, y0, log2_cb_size);

    ret = init_get_bits(&gb, pcm, length);
    if (ret < 0)
        return ret;

    s->hevcdsp.put_pcm(dst0, stride0, cb_size, cb_size,     &gb, s->sps->pcm.bit_depth);
    s->hevcdsp.put_pcm(dst1, stride1,
                       cb_size >> s->sps->hshift[1],
                       cb_size >> s->sps->vshift[1],
                       &gb, s->sps->pcm.bit_depth_chroma);
    s->hevcdsp.put_pcm(dst2, stride2,
                       cb_size >> s->sps->hshift[2],
                       cb_size >> s->sps->vshift[2],
                       &gb, s->sps->pcm.bit_depth_chroma);
    return 0;
}

/**
 * 8.5.3.2.2.1 Luma sample unidirectional interpolation process
 *
 * @param s HEVC decoding context
 * @param dst target buffer for block data at block position
 * @param dststride stride of the dst buffer
 * @param ref reference picture buffer at origin (0, 0)
 * @param mv motion vector (relative to block position) to get pixel data from
 * @param x_off horizontal position of block from origin (0, 0)
 * @param y_off vertical position of block from origin (0, 0)
 * @param block_w width of block
 * @param block_h height of block
 * @param luma_weight weighting factor applied to the luma prediction
 * @param luma_offset additive offset applied to the luma prediction value
 */

static void luma_mc_uni(HEVCContext *s, uint8_t *dst, ptrdiff_t dststride,
                        AVFrame *ref, const Mv *mv, int x_off, int y_off,
                        int block_w, int block_h, int luma_weight, int luma_offset)
{
    HEVCLocalContext *lc = s->HEVClc;
    uint8_t *src         = ref->data[0];
    ptrdiff_t srcstride  = ref->linesize[0];
    int pic_width        = s->sps->width;
    int pic_height       = s->sps->height;
    int mx               = mv->x & 3;
    int my               = mv->y & 3;
    int weight_flag      = (s->sh.slice_type == P_SLICE && s->pps->weighted_pred_flag) ||
                           (s->sh.slice_type == B_SLICE && s->pps->weighted_bipred_flag);
    int idx              = ff_hevc_pel_weight[block_w];

    x_off += mv->x >> 2;
    y_off += mv->y >> 2;
    src   += y_off * srcstride + (x_off << s->sps->pixel_shift);

    if (x_off < QPEL_EXTRA_BEFORE || y_off < QPEL_EXTRA_AFTER ||
        x_off >= pic_width - block_w - QPEL_EXTRA_AFTER ||
        y_off >= pic_height - block_h - QPEL_EXTRA_AFTER) {
        const int edge_emu_stride = EDGE_EMU_BUFFER_STRIDE << s->sps->pixel_shift;
        int offset     = QPEL_EXTRA_BEFORE * srcstride       + (QPEL_EXTRA_BEFORE << s->sps->pixel_shift);
        int buf_offset = QPEL_EXTRA_BEFORE * edge_emu_stride + (QPEL_EXTRA_BEFORE << s->sps->pixel_shift);

        s->vdsp.emulated_edge_mc(lc->edge_emu_buffer, src - offset,
                                 edge_emu_stride, srcstride,
                                 block_w + QPEL_EXTRA,
                                 block_h + QPEL_EXTRA,
                                 x_off - QPEL_EXTRA_BEFORE, y_off - QPEL_EXTRA_BEFORE,
                                 pic_width, pic_height);
        src = lc->edge_emu_buffer + buf_offset;
        srcstride = edge_emu_stride;
    }

    if (!weight_flag)
        s->hevcdsp.put_hevc_qpel_uni[idx][!!my][!!mx](dst, dststride, src, srcstride,
                                                      block_h, mx, my, block_w);
    else
        s->hevcdsp.put_hevc_qpel_uni_w[idx][!!my][!!mx](dst, dststride, src, srcstride,
                                                        block_h, s->sh.luma_log2_weight_denom,
                                                        luma_weight, luma_offset, mx, my, block_w);
}

/**
 * 8.5.3.2.2.1 Luma sample bidirectional interpolation process
 *
 * @param s HEVC decoding context
 * @param dst target buffer for block data at block position
 * @param dststride stride of the dst buffer
 * @param ref0 reference picture0 buffer at origin (0, 0)
 * @param mv0 motion vector0 (relative to block position) to get pixel data from
 * @param x_off horizontal position of block from origin (0, 0)
 * @param y_off vertical position of block from origin (0, 0)
 * @param block_w width of block
 * @param block_h height of block
 * @param ref1 reference picture1 buffer at origin (0, 0)
 * @param mv1 motion vector1 (relative to block position) to get pixel data from
 * @param current_mv current motion vector structure
 */
 static void luma_mc_bi(HEVCContext *s, uint8_t *dst, ptrdiff_t dststride,
                       AVFrame *ref0, const Mv *mv0, int x_off, int y_off,
                       int block_w, int block_h, AVFrame *ref1, const Mv *mv1, struct MvField *current_mv)
{
    HEVCLocalContext *lc = s->HEVClc;
    DECLARE_ALIGNED(16, int16_t,  tmp[MAX_PB_SIZE * MAX_PB_SIZE]);
    ptrdiff_t src0stride  = ref0->linesize[0];
    ptrdiff_t src1stride  = ref1->linesize[0];
    int pic_width        = s->sps->width;
    int pic_height       = s->sps->height;
    int mx0              = mv0->x & 3;
    int my0              = mv0->y & 3;
    int mx1              = mv1->x & 3;
    int my1              = mv1->y & 3;
    int weight_flag      = (s->sh.slice_type == P_SLICE && s->pps->weighted_pred_flag) ||
                           (s->sh.slice_type == B_SLICE && s->pps->weighted_bipred_flag);
    int x_off0           = x_off + (mv0->x >> 2);
    int y_off0           = y_off + (mv0->y >> 2);
    int x_off1           = x_off + (mv1->x >> 2);
    int y_off1           = y_off + (mv1->y >> 2);
    int idx              = ff_hevc_pel_weight[block_w];

    uint8_t *src0  = ref0->data[0] + y_off0 * src0stride + (int)((unsigned)x_off0 << s->sps->pixel_shift);
    uint8_t *src1  = ref1->data[0] + y_off1 * src1stride + (int)((unsigned)x_off1 << s->sps->pixel_shift);

    if (x_off0 < QPEL_EXTRA_BEFORE || y_off0 < QPEL_EXTRA_AFTER ||
        x_off0 >= pic_width - block_w - QPEL_EXTRA_AFTER ||
        y_off0 >= pic_height - block_h - QPEL_EXTRA_AFTER) {
        const int edge_emu_stride = EDGE_EMU_BUFFER_STRIDE << s->sps->pixel_shift;
        int offset     = QPEL_EXTRA_BEFORE * src0stride       + (QPEL_EXTRA_BEFORE << s->sps->pixel_shift);
        int buf_offset = QPEL_EXTRA_BEFORE * edge_emu_stride + (QPEL_EXTRA_BEFORE << s->sps->pixel_shift);

        s->vdsp.emulated_edge_mc(lc->edge_emu_buffer, src0 - offset,
                                 edge_emu_stride, src0stride,
                                 block_w + QPEL_EXTRA,
                                 block_h + QPEL_EXTRA,
                                 x_off0 - QPEL_EXTRA_BEFORE, y_off0 - QPEL_EXTRA_BEFORE,
                                 pic_width, pic_height);
        src0 = lc->edge_emu_buffer + buf_offset;
        src0stride = edge_emu_stride;
    }

    if (x_off1 < QPEL_EXTRA_BEFORE || y_off1 < QPEL_EXTRA_AFTER ||
        x_off1 >= pic_width - block_w - QPEL_EXTRA_AFTER ||
        y_off1 >= pic_height - block_h - QPEL_EXTRA_AFTER) {
        const int edge_emu_stride = EDGE_EMU_BUFFER_STRIDE << s->sps->pixel_shift;
        int offset     = QPEL_EXTRA_BEFORE * src1stride       + (QPEL_EXTRA_BEFORE << s->sps->pixel_shift);
        int buf_offset = QPEL_EXTRA_BEFORE * edge_emu_stride + (QPEL_EXTRA_BEFORE << s->sps->pixel_shift);

        s->vdsp.emulated_edge_mc(lc->edge_emu_buffer2, src1 - offset,
                                 edge_emu_stride, src1stride,
                                 block_w + QPEL_EXTRA,
                                 block_h + QPEL_EXTRA,
                                 x_off1 - QPEL_EXTRA_BEFORE, y_off1 - QPEL_EXTRA_BEFORE,
                                 pic_width, pic_height);
        src1 = lc->edge_emu_buffer2 + buf_offset;
        src1stride = edge_emu_stride;
    }

    s->hevcdsp.put_hevc_qpel[idx][!!my0][!!mx0](tmp, MAX_PB_SIZE, src0, src0stride,
                                                block_h, mx0, my0, block_w);
    if (!weight_flag)
        s->hevcdsp.put_hevc_qpel_bi[idx][!!my1][!!mx1](dst, dststride, src1, src1stride, tmp, MAX_PB_SIZE,
                                                       block_h, mx1, my1, block_w);
    else
        s->hevcdsp.put_hevc_qpel_bi_w[idx][!!my1][!!mx1](dst, dststride, src1, src1stride, tmp, MAX_PB_SIZE,
                                                         block_h, s->sh.luma_log2_weight_denom,
                                                         s->sh.luma_weight_l0[current_mv->ref_idx[0]],
                                                         s->sh.luma_weight_l1[current_mv->ref_idx[1]],
                                                         s->sh.luma_offset_l0[current_mv->ref_idx[0]],
                                                         s->sh.luma_offset_l1[current_mv->ref_idx[1]],
                                                         mx1, my1, block_w);

}

/**
 * 8.5.3.2.2.2 Chroma sample uniprediction interpolation process
 *
 * @param s HEVC decoding context
 * @param dst1 target buffer for block data at block position (U plane)
 * @param dst2 target buffer for block data at block position (V plane)
 * @param dststride stride of the dst1 and dst2 buffers
 * @param ref reference picture buffer at origin (0, 0)
 * @param mv motion vector (relative to block position) to get pixel data from
 * @param x_off horizontal position of block from origin (0, 0)
 * @param y_off vertical position of block from origin (0, 0)
 * @param block_w width of block
 * @param block_h height of block
 * @param chroma_weight weighting factor applied to the chroma prediction
 * @param chroma_offset additive offset applied to the chroma prediction value
 */

static void chroma_mc_uni(HEVCContext *s, uint8_t *dst0,
                          ptrdiff_t dststride, uint8_t *src0, ptrdiff_t srcstride, int reflist,
                          int x_off, int y_off, int block_w, int block_h, struct MvField *current_mv, int chroma_weight, int chroma_offset)
{
    HEVCLocalContext *lc = s->HEVClc;
    int pic_width        = s->sps->width >> s->sps->hshift[1];
    int pic_height       = s->sps->height >> s->sps->vshift[1];
    const Mv *mv         = &current_mv->mv[reflist];
    int weight_flag      = (s->sh.slice_type == P_SLICE && s->pps->weighted_pred_flag) ||
                           (s->sh.slice_type == B_SLICE && s->pps->weighted_bipred_flag);
    int idx              = ff_hevc_pel_weight[block_w];
    int hshift           = s->sps->hshift[1];
    int vshift           = s->sps->vshift[1];
    intptr_t mx          = mv->x & ((1 << (2 + hshift)) - 1);
    intptr_t my          = mv->y & ((1 << (2 + vshift)) - 1);
    intptr_t _mx         = mx << (1 - hshift);
    intptr_t _my         = my << (1 - vshift);

    x_off += mv->x >> (2 + hshift);
    y_off += mv->y >> (2 + vshift);
    src0  += y_off * srcstride + (x_off << s->sps->pixel_shift);

    if (x_off < EPEL_EXTRA_BEFORE || y_off < EPEL_EXTRA_AFTER ||
        x_off >= pic_width - block_w - EPEL_EXTRA_AFTER ||
        y_off >= pic_height - block_h - EPEL_EXTRA_AFTER) {
        const int edge_emu_stride = EDGE_EMU_BUFFER_STRIDE << s->sps->pixel_shift;
        int offset0 = EPEL_EXTRA_BEFORE * (srcstride + (1 << s->sps->pixel_shift));
        int buf_offset0 = EPEL_EXTRA_BEFORE *
                          (edge_emu_stride + (1 << s->sps->pixel_shift));
        s->vdsp.emulated_edge_mc(lc->edge_emu_buffer, src0 - offset0,
                                 edge_emu_stride, srcstride,
                                 block_w + EPEL_EXTRA, block_h + EPEL_EXTRA,
                                 x_off - EPEL_EXTRA_BEFORE,
                                 y_off - EPEL_EXTRA_BEFORE,
                                 pic_width, pic_height);

        src0 = lc->edge_emu_buffer + buf_offset0;
        srcstride = edge_emu_stride;
    }
    if (!weight_flag)
        s->hevcdsp.put_hevc_epel_uni[idx][!!my][!!mx](dst0, dststride, src0, srcstride,
                                                  block_h, _mx, _my, block_w);
    else
        s->hevcdsp.put_hevc_epel_uni_w[idx][!!my][!!mx](dst0, dststride, src0, srcstride,
                                                        block_h, s->sh.chroma_log2_weight_denom,
                                                        chroma_weight, chroma_offset, _mx, _my, block_w);
}

/**
 * 8.5.3.2.2.2 Chroma sample bidirectional interpolation process
 *
 * @param s HEVC decoding context
 * @param dst target buffer for block data at block position
 * @param dststride stride of the dst buffer
 * @param ref0 reference picture0 buffer at origin (0, 0)
 * @param mv0 motion vector0 (relative to block position) to get pixel data from
 * @param x_off horizontal position of block from origin (0, 0)
 * @param y_off vertical position of block from origin (0, 0)
 * @param block_w width of block
 * @param block_h height of block
 * @param ref1 reference picture1 buffer at origin (0, 0)
 * @param mv1 motion vector1 (relative to block position) to get pixel data from
 * @param current_mv current motion vector structure
 * @param cidx chroma component(cb, cr)
 */
static void chroma_mc_bi(HEVCContext *s, uint8_t *dst0, ptrdiff_t dststride, AVFrame *ref0, AVFrame *ref1,
                         int x_off, int y_off, int block_w, int block_h, struct MvField *current_mv, int cidx)
{
    DECLARE_ALIGNED(16, int16_t, tmp [MAX_PB_SIZE * MAX_PB_SIZE]);
    int tmpstride = MAX_PB_SIZE;
    HEVCLocalContext *lc = s->HEVClc;
    uint8_t *src1        = ref0->data[cidx+1];
    uint8_t *src2        = ref1->data[cidx+1];
    ptrdiff_t src1stride = ref0->linesize[cidx+1];
    ptrdiff_t src2stride = ref1->linesize[cidx+1];
    int weight_flag      = (s->sh.slice_type == P_SLICE && s->pps->weighted_pred_flag) ||
                           (s->sh.slice_type == B_SLICE && s->pps->weighted_bipred_flag);
    int pic_width        = s->sps->width >> s->sps->hshift[1];
    int pic_height       = s->sps->height >> s->sps->vshift[1];
    Mv *mv0              = &current_mv->mv[0];
    Mv *mv1              = &current_mv->mv[1];
    int hshift = s->sps->hshift[1];
    int vshift = s->sps->vshift[1];

    intptr_t mx0 = mv0->x & ((1 << (2 + hshift)) - 1);
    intptr_t my0 = mv0->y & ((1 << (2 + vshift)) - 1);
    intptr_t mx1 = mv1->x & ((1 << (2 + hshift)) - 1);
    intptr_t my1 = mv1->y & ((1 << (2 + vshift)) - 1);
    intptr_t _mx0 = mx0 << (1 - hshift);
    intptr_t _my0 = my0 << (1 - vshift);
    intptr_t _mx1 = mx1 << (1 - hshift);
    intptr_t _my1 = my1 << (1 - vshift);

    int x_off0 = x_off + (mv0->x >> (2 + hshift));
    int y_off0 = y_off + (mv0->y >> (2 + vshift));
    int x_off1 = x_off + (mv1->x >> (2 + hshift));
    int y_off1 = y_off + (mv1->y >> (2 + vshift));
    int idx = ff_hevc_pel_weight[block_w];
    src1  += y_off0 * src1stride + (int)((unsigned)x_off0 << s->sps->pixel_shift);
    src2  += y_off1 * src2stride + (int)((unsigned)x_off1 << s->sps->pixel_shift);

    if (x_off0 < EPEL_EXTRA_BEFORE || y_off0 < EPEL_EXTRA_AFTER ||
        x_off0 >= pic_width - block_w - EPEL_EXTRA_AFTER ||
        y_off0 >= pic_height - block_h - EPEL_EXTRA_AFTER) {
        const int edge_emu_stride = EDGE_EMU_BUFFER_STRIDE << s->sps->pixel_shift;
        int offset1 = EPEL_EXTRA_BEFORE * (src1stride + (1 << s->sps->pixel_shift));
        int buf_offset1 = EPEL_EXTRA_BEFORE *
                          (edge_emu_stride + (1 << s->sps->pixel_shift));

        s->vdsp.emulated_edge_mc(lc->edge_emu_buffer, src1 - offset1,
                                 edge_emu_stride, src1stride,
                                 block_w + EPEL_EXTRA, block_h + EPEL_EXTRA,
                                 x_off0 - EPEL_EXTRA_BEFORE,
                                 y_off0 - EPEL_EXTRA_BEFORE,
                                 pic_width, pic_height);

        src1 = lc->edge_emu_buffer + buf_offset1;
        src1stride = edge_emu_stride;
    }

    if (x_off1 < EPEL_EXTRA_BEFORE || y_off1 < EPEL_EXTRA_AFTER ||
        x_off1 >= pic_width - block_w - EPEL_EXTRA_AFTER ||
        y_off1 >= pic_height - block_h - EPEL_EXTRA_AFTER) {
        const int edge_emu_stride = EDGE_EMU_BUFFER_STRIDE << s->sps->pixel_shift;
        int offset1 = EPEL_EXTRA_BEFORE * (src2stride + (1 << s->sps->pixel_shift));
        int buf_offset1 = EPEL_EXTRA_BEFORE *
                          (edge_emu_stride + (1 << s->sps->pixel_shift));

        s->vdsp.emulated_edge_mc(lc->edge_emu_buffer2, src2 - offset1,
                                 edge_emu_stride, src2stride,
                                 block_w + EPEL_EXTRA, block_h + EPEL_EXTRA,
                                 x_off1 - EPEL_EXTRA_BEFORE,
                                 y_off1 - EPEL_EXTRA_BEFORE,
                                 pic_width, pic_height);

        src2 = lc->edge_emu_buffer2 + buf_offset1;
        src2stride = edge_emu_stride;
    }

    s->hevcdsp.put_hevc_epel[idx][!!my0][!!mx0](tmp, tmpstride, src1, src1stride,
                                                block_h, _mx0, _my0, block_w);
    if (!weight_flag)
        s->hevcdsp.put_hevc_epel_bi[idx][!!my1][!!mx1](dst0, s->frame->linesize[cidx+1],
                                                       src2, src2stride, tmp, tmpstride,
                                                       block_h, _mx1, _my1, block_w);
    else
        s->hevcdsp.put_hevc_epel_bi_w[idx][!!my1][!!mx1](dst0, s->frame->linesize[cidx+1],
                                                         src2, src2stride, tmp, tmpstride,
                                                         block_h,
                                                         s->sh.chroma_log2_weight_denom,
                                                         s->sh.chroma_weight_l0[current_mv->ref_idx[0]][cidx],
                                                         s->sh.chroma_weight_l1[current_mv->ref_idx[1]][cidx],
                                                         s->sh.chroma_offset_l0[current_mv->ref_idx[0]][cidx],
                                                         s->sh.chroma_offset_l1[current_mv->ref_idx[1]][cidx],
                                                         _mx1, _my1, block_w);
}

static void hevc_await_progress(HEVCContext *s, HEVCFrame *ref,
                                const Mv *mv, int y0, int height)
{
    int y = (mv->y >> 2) + y0 + height + 9;

    if (s->threads_type == FF_THREAD_FRAME )
        ff_thread_await_progress(&ref->tf, y, 0);
}

static void hls_prediction_unit(HEVCContext *s, int x0, int y0,
                                int nPbW, int nPbH,
                                int log2_cb_size, int partIdx, int idx)
{
#define POS(c_idx, x, y)                                                              \
    &s->frame->data[c_idx][((y) >> s->sps->vshift[c_idx]) * s->frame->linesize[c_idx] + \
                           (((x) >> s->sps->hshift[c_idx]) << s->sps->pixel_shift)]
    HEVCLocalContext *lc = s->HEVClc;
    int merge_idx = 0;
    struct MvField current_mv = {{{ 0 }}};

    int min_pu_width = s->sps->min_pu_width;

    MvField *tab_mvf = s->ref->tab_mvf;
    RefPicList  *refPicList = s->ref->refPicList;
    HEVCFrame *ref0, *ref1;
    uint8_t *dst0 = POS(0, x0, y0);
    uint8_t *dst1 = POS(1, x0, y0);
    uint8_t *dst2 = POS(2, x0, y0);
    int log2_min_cb_size = s->sps->log2_min_cb_size;
    int min_cb_width     = s->sps->min_cb_width;
    int x_cb             = x0 >> log2_min_cb_size;
    int y_cb             = y0 >> log2_min_cb_size;
    int ref_idx[2];
    int mvp_flag[2];
    int x_pu, y_pu;
    int i, j;

    if (SAMPLE_CTB(s->skip_flag, x_cb, y_cb)) {
        if (s->sh.max_num_merge_cand > 1)
            merge_idx = ff_hevc_merge_idx_decode(s);
        else
            merge_idx = 0;

        ff_hevc_luma_mv_merge_mode(s, x0, y0,
                                   1 << log2_cb_size,
                                   1 << log2_cb_size,
                                   log2_cb_size, partIdx,
                                   merge_idx, &current_mv);
        x_pu = x0 >> s->sps->log2_min_pu_size;
        y_pu = y0 >> s->sps->log2_min_pu_size;

        for (j = 0; j < nPbH >> s->sps->log2_min_pu_size; j++)
            for (i = 0; i < nPbW >> s->sps->log2_min_pu_size; i++)
                tab_mvf[(y_pu + j) * min_pu_width + x_pu + i] = current_mv;
    } else { /* MODE_INTER */
        lc->pu.merge_flag = ff_hevc_merge_flag_decode(s);
        if (lc->pu.merge_flag) {
            if (s->sh.max_num_merge_cand > 1)
                merge_idx = ff_hevc_merge_idx_decode(s);
            else
                merge_idx = 0;

            ff_hevc_luma_mv_merge_mode(s, x0, y0, nPbW, nPbH, log2_cb_size,
                                       partIdx, merge_idx, &current_mv);
            x_pu = x0 >> s->sps->log2_min_pu_size;
            y_pu = y0 >> s->sps->log2_min_pu_size;

            for (j = 0; j < nPbH >> s->sps->log2_min_pu_size; j++)
                for (i = 0; i < nPbW >> s->sps->log2_min_pu_size; i++)
                    tab_mvf[(y_pu + j) * min_pu_width + x_pu + i] = current_mv;
        } else {
            enum InterPredIdc inter_pred_idc = PRED_L0;
            ff_hevc_set_neighbour_available(s, x0, y0, nPbW, nPbH);
            current_mv.pred_flag = 0;
            if (s->sh.slice_type == B_SLICE)
                inter_pred_idc = ff_hevc_inter_pred_idc_decode(s, nPbW, nPbH);

            if (inter_pred_idc != PRED_L1) {
                if (s->sh.nb_refs[L0]) {
                    ref_idx[0] = ff_hevc_ref_idx_lx_decode(s, s->sh.nb_refs[L0]);
                    current_mv.ref_idx[0] = ref_idx[0];
                }
                current_mv.pred_flag = PF_L0;
                ff_hevc_hls_mvd_coding(s, x0, y0, 0);
                mvp_flag[0] = ff_hevc_mvp_lx_flag_decode(s);
                ff_hevc_luma_mv_mvp_mode(s, x0, y0, nPbW, nPbH, log2_cb_size,
                                         partIdx, merge_idx, &current_mv,
                                         mvp_flag[0], 0);
                current_mv.mv[0].x += lc->pu.mvd.x;
                current_mv.mv[0].y += lc->pu.mvd.y;
            }

            if (inter_pred_idc != PRED_L0) {
                if (s->sh.nb_refs[L1]) {
                    ref_idx[1] = ff_hevc_ref_idx_lx_decode(s, s->sh.nb_refs[L1]);
                    current_mv.ref_idx[1] = ref_idx[1];
                }

                if (s->sh.mvd_l1_zero_flag == 1 && inter_pred_idc == PRED_BI) {
                    AV_ZERO32(&lc->pu.mvd);
                } else {
                    ff_hevc_hls_mvd_coding(s, x0, y0, 1);
                }

                current_mv.pred_flag += PF_L1;
                mvp_flag[1] = ff_hevc_mvp_lx_flag_decode(s);
                ff_hevc_luma_mv_mvp_mode(s, x0, y0, nPbW, nPbH, log2_cb_size,
                                         partIdx, merge_idx, &current_mv,
                                         mvp_flag[1], 1);
                current_mv.mv[1].x += lc->pu.mvd.x;
                current_mv.mv[1].y += lc->pu.mvd.y;
            }

            x_pu = x0 >> s->sps->log2_min_pu_size;
            y_pu = y0 >> s->sps->log2_min_pu_size;

            for (j = 0; j < nPbH >> s->sps->log2_min_pu_size; j++)
                for (i = 0; i < nPbW >> s->sps->log2_min_pu_size; i++)
                    tab_mvf[(y_pu + j) * min_pu_width + x_pu + i] = current_mv;
        }
    }

    if (current_mv.pred_flag & PF_L0) {
        ref0 = refPicList[0].ref[current_mv.ref_idx[0]];
        if (!ref0)
            return;
        hevc_await_progress(s, ref0, &current_mv.mv[0], y0, nPbH);
    }
    if (current_mv.pred_flag & PF_L1) {
        ref1 = refPicList[1].ref[current_mv.ref_idx[1]];
        if (!ref1)
            return;
        hevc_await_progress(s, ref1, &current_mv.mv[1], y0, nPbH);
    }

    if (current_mv.pred_flag == PF_L0) {
        int x0_c = x0 >> s->sps->hshift[1];
        int y0_c = y0 >> s->sps->vshift[1];
        int nPbW_c = nPbW >> s->sps->hshift[1];
        int nPbH_c = nPbH >> s->sps->vshift[1];

        luma_mc_uni(s, dst0, s->frame->linesize[0], ref0->frame,
                    &current_mv.mv[0], x0, y0, nPbW, nPbH,
                    s->sh.luma_weight_l0[current_mv.ref_idx[0]],
                    s->sh.luma_offset_l0[current_mv.ref_idx[0]]);

        chroma_mc_uni(s, dst1, s->frame->linesize[1], ref0->frame->data[1], ref0->frame->linesize[1],
                      0, x0_c, y0_c, nPbW_c, nPbH_c, &current_mv,
                      s->sh.chroma_weight_l0[current_mv.ref_idx[0]][0], s->sh.chroma_offset_l0[current_mv.ref_idx[0]][0]);
        chroma_mc_uni(s, dst2, s->frame->linesize[2], ref0->frame->data[2], ref0->frame->linesize[2],
                      0, x0_c, y0_c, nPbW_c, nPbH_c, &current_mv,
                      s->sh.chroma_weight_l0[current_mv.ref_idx[0]][1], s->sh.chroma_offset_l0[current_mv.ref_idx[0]][1]);
    } else if (current_mv.pred_flag == PF_L1) {
        int x0_c = x0 >> s->sps->hshift[1];
        int y0_c = y0 >> s->sps->vshift[1];
        int nPbW_c = nPbW >> s->sps->hshift[1];
        int nPbH_c = nPbH >> s->sps->vshift[1];

        luma_mc_uni(s, dst0, s->frame->linesize[0], ref1->frame,
                    &current_mv.mv[1], x0, y0, nPbW, nPbH,
                    s->sh.luma_weight_l1[current_mv.ref_idx[1]],
                    s->sh.luma_offset_l1[current_mv.ref_idx[1]]);

        chroma_mc_uni(s, dst1, s->frame->linesize[1], ref1->frame->data[1], ref1->frame->linesize[1],
                      1, x0_c, y0_c, nPbW_c, nPbH_c, &current_mv,
                      s->sh.chroma_weight_l1[current_mv.ref_idx[1]][0], s->sh.chroma_offset_l1[current_mv.ref_idx[1]][0]);

        chroma_mc_uni(s, dst2, s->frame->linesize[2], ref1->frame->data[2], ref1->frame->linesize[2],
                      1, x0_c, y0_c, nPbW_c, nPbH_c, &current_mv,
                      s->sh.chroma_weight_l1[current_mv.ref_idx[1]][1], s->sh.chroma_offset_l1[current_mv.ref_idx[1]][1]);
    } else if (current_mv.pred_flag == PF_BI) {
        int x0_c = x0 >> s->sps->hshift[1];
        int y0_c = y0 >> s->sps->vshift[1];
        int nPbW_c = nPbW >> s->sps->hshift[1];
        int nPbH_c = nPbH >> s->sps->vshift[1];

        luma_mc_bi(s, dst0, s->frame->linesize[0], ref0->frame,
                   &current_mv.mv[0], x0, y0, nPbW, nPbH,
                   ref1->frame, &current_mv.mv[1], &current_mv);

        chroma_mc_bi(s, dst1, s->frame->linesize[1], ref0->frame, ref1->frame,
                     x0_c, y0_c, nPbW_c, nPbH_c, &current_mv, 0);

        chroma_mc_bi(s, dst2, s->frame->linesize[2], ref0->frame, ref1->frame,
                     x0_c, y0_c, nPbW_c, nPbH_c, &current_mv, 1);
    }
}

/**
 * 8.4.1
 */
static int luma_intra_pred_mode(HEVCContext *s, int x0, int y0, int pu_size,
                                int prev_intra_luma_pred_flag)
{
    HEVCLocalContext *lc = s->HEVClc;
    int x_pu             = x0 >> s->sps->log2_min_pu_size;
    int y_pu             = y0 >> s->sps->log2_min_pu_size;
    int min_pu_width     = s->sps->min_pu_width;
    int size_in_pus      = pu_size >> s->sps->log2_min_pu_size;
    int x0b              = x0 & ((1 << s->sps->log2_ctb_size) - 1);
    int y0b              = y0 & ((1 << s->sps->log2_ctb_size) - 1);

    int cand_up   = (lc->ctb_up_flag || y0b) ?
                    s->tab_ipm[(y_pu - 1) * min_pu_width + x_pu] : INTRA_DC;
    int cand_left = (lc->ctb_left_flag || x0b) ?
                    s->tab_ipm[y_pu * min_pu_width + x_pu - 1]   : INTRA_DC;

    int y_ctb = (y0 >> (s->sps->log2_ctb_size)) << (s->sps->log2_ctb_size);

    MvField *tab_mvf = s->ref->tab_mvf;
    int intra_pred_mode;
    int candidate[3];
    int i, j;

    // intra_pred_mode prediction does not cross vertical CTB boundaries
    if ((y0 - 1) < y_ctb)
        cand_up = INTRA_DC;

    if (cand_left == cand_up) {
        if (cand_left < 2) {
            candidate[0] = INTRA_PLANAR;
            candidate[1] = INTRA_DC;
            candidate[2] = INTRA_ANGULAR_26;
        } else {
            candidate[0] = cand_left;
            candidate[1] = 2 + ((cand_left - 2 - 1 + 32) & 31);
            candidate[2] = 2 + ((cand_left - 2 + 1) & 31);
        }
    } else {
        candidate[0] = cand_left;
        candidate[1] = cand_up;
        if (candidate[0] != INTRA_PLANAR && candidate[1] != INTRA_PLANAR) {
            candidate[2] = INTRA_PLANAR;
        } else if (candidate[0] != INTRA_DC && candidate[1] != INTRA_DC) {
            candidate[2] = INTRA_DC;
        } else {
            candidate[2] = INTRA_ANGULAR_26;
        }
    }

    if (prev_intra_luma_pred_flag) {
        intra_pred_mode = candidate[lc->pu.mpm_idx];
    } else {
        if (candidate[0] > candidate[1])
            FFSWAP(uint8_t, candidate[0], candidate[1]);
        if (candidate[0] > candidate[2])
            FFSWAP(uint8_t, candidate[0], candidate[2]);
        if (candidate[1] > candidate[2])
            FFSWAP(uint8_t, candidate[1], candidate[2]);

        intra_pred_mode = lc->pu.rem_intra_luma_pred_mode;
        for (i = 0; i < 3; i++)
            if (intra_pred_mode >= candidate[i])
                intra_pred_mode++;
    }

    /* write the intra prediction units into the mv array */
    if (!size_in_pus)
        size_in_pus = 1;
    for (i = 0; i < size_in_pus; i++) {
        memset(&s->tab_ipm[(y_pu + i) * min_pu_width + x_pu],
               intra_pred_mode, size_in_pus);

        for (j = 0; j < size_in_pus; j++) {
            tab_mvf[(y_pu + j) * min_pu_width + x_pu + i].pred_flag = PF_INTRA;
        }
    }

    return intra_pred_mode;
}

static av_always_inline void set_ct_depth(HEVCContext *s, int x0, int y0,
                                          int log2_cb_size, int ct_depth)
{
    int length = (1 << log2_cb_size) >> s->sps->log2_min_cb_size;
    int x_cb   = x0 >> s->sps->log2_min_cb_size;
    int y_cb   = y0 >> s->sps->log2_min_cb_size;
    int y;

    for (y = 0; y < length; y++)
        memset(&s->tab_ct_depth[(y_cb + y) * s->sps->min_cb_width + x_cb],
               ct_depth, length);
}

static const uint8_t tab_mode_idx[] = {
     0,  1,  2,  2,  2,  2,  3,  5,  7,  8, 10, 12, 13, 15, 17, 18, 19, 20,
    21, 22, 23, 23, 24, 24, 25, 25, 26, 27, 27, 28, 28, 29, 29, 30, 31};

static void intra_prediction_unit(HEVCContext *s, int x0, int y0,
                                  int log2_cb_size)
{
    HEVCLocalContext *lc = s->HEVClc;
    static const uint8_t intra_chroma_table[4] = { 0, 26, 10, 1 };
    uint8_t prev_intra_luma_pred_flag[4];
    int split   = lc->cu.part_mode == PART_NxN;
    int pb_size = (1 << log2_cb_size) >> split;
    int side    = split + 1;
    int chroma_mode;
    int i, j;

    for (i = 0; i < side; i++)
        for (j = 0; j < side; j++)
            prev_intra_luma_pred_flag[2 * i + j] = ff_hevc_prev_intra_luma_pred_flag_decode(s);

    for (i = 0; i < side; i++) {
        for (j = 0; j < side; j++) {
            if (prev_intra_luma_pred_flag[2 * i + j])
                lc->pu.mpm_idx = ff_hevc_mpm_idx_decode(s);
            else
                lc->pu.rem_intra_luma_pred_mode = ff_hevc_rem_intra_luma_pred_mode_decode(s);

            lc->pu.intra_pred_mode[2 * i + j] =
                luma_intra_pred_mode(s, x0 + pb_size * j, y0 + pb_size * i, pb_size,
                                     prev_intra_luma_pred_flag[2 * i + j]);
        }
    }

    if (s->sps->chroma_format_idc == 3) {
        for (i = 0; i < side; i++) {
            for (j = 0; j < side; j++) {
                lc->pu.chroma_mode_c[2 * i + j] = chroma_mode = ff_hevc_intra_chroma_pred_mode_decode(s);
                if (chroma_mode != 4) {
                    if (lc->pu.intra_pred_mode[2 * i + j] == intra_chroma_table[chroma_mode])
                        lc->pu.intra_pred_mode_c[2 * i + j] = 34;
                    else
                        lc->pu.intra_pred_mode_c[2 * i + j] = intra_chroma_table[chroma_mode];
                } else {
                    lc->pu.intra_pred_mode_c[2 * i + j] = lc->pu.intra_pred_mode[2 * i + j];
                }
            }
        }
    } else if (s->sps->chroma_format_idc == 2) {
        int mode_idx;
        lc->pu.chroma_mode_c[0] = chroma_mode = ff_hevc_intra_chroma_pred_mode_decode(s);
        if (chroma_mode != 4) {
            if (lc->pu.intra_pred_mode[0] == intra_chroma_table[chroma_mode])
                mode_idx = 34;
            else
                mode_idx = intra_chroma_table[chroma_mode];
        } else {
            mode_idx = lc->pu.intra_pred_mode[0];
        }
        lc->pu.intra_pred_mode_c[0] = tab_mode_idx[mode_idx];
    } else if (s->sps->chroma_format_idc != 0) {
        chroma_mode = ff_hevc_intra_chroma_pred_mode_decode(s);
        if (chroma_mode != 4) {
            if (lc->pu.intra_pred_mode[0] == intra_chroma_table[chroma_mode])
                lc->pu.intra_pred_mode_c[0] = 34;
            else
                lc->pu.intra_pred_mode_c[0] = intra_chroma_table[chroma_mode];
        } else {
            lc->pu.intra_pred_mode_c[0] = lc->pu.intra_pred_mode[0];
        }
    }
}

static void intra_prediction_unit_default_value(HEVCContext *s,
                                                int x0, int y0,
                                                int log2_cb_size)
{
    HEVCLocalContext *lc = s->HEVClc;
    int pb_size          = 1 << log2_cb_size;
    int size_in_pus      = pb_size >> s->sps->log2_min_pu_size;
    int min_pu_width     = s->sps->min_pu_width;
    MvField *tab_mvf     = s->ref->tab_mvf;
    int x_pu             = x0 >> s->sps->log2_min_pu_size;
    int y_pu             = y0 >> s->sps->log2_min_pu_size;
    int j, k;

    if (size_in_pus == 0)
        size_in_pus = 1;
    for (j = 0; j < size_in_pus; j++)
        memset(&s->tab_ipm[(y_pu + j) * min_pu_width + x_pu], INTRA_DC, size_in_pus);
    if (lc->cu.pred_mode == MODE_INTRA)
        for (j = 0; j < size_in_pus; j++)
            for (k = 0; k < size_in_pus; k++)
                tab_mvf[(y_pu + j) * min_pu_width + x_pu + k].pred_flag = PF_INTRA;
}

static int hls_coding_unit(HEVCContext *s, int x0, int y0, int log2_cb_size)
{
    int cb_size          = 1 << log2_cb_size;
    HEVCLocalContext *lc = s->HEVClc;
    int log2_min_cb_size = s->sps->log2_min_cb_size;
    int length           = cb_size >> log2_min_cb_size;
    int min_cb_width     = s->sps->min_cb_width;
    int x_cb             = x0 >> log2_min_cb_size;
    int y_cb             = y0 >> log2_min_cb_size;
    int idx              = log2_cb_size - 2;
    int qp_block_mask    = (1<<(s->sps->log2_ctb_size - s->pps->diff_cu_qp_delta_depth)) - 1;
    int x, y, ret;

    lc->cu.x                = x0;
    lc->cu.y                = y0;
    lc->cu.rqt_root_cbf     = 1;
    lc->cu.pred_mode        = MODE_INTRA;
    lc->cu.part_mode        = PART_2Nx2N;
    lc->cu.intra_split_flag = 0;
    lc->cu.pcm_flag         = 0;

    SAMPLE_CTB(s->skip_flag, x_cb, y_cb) = 0;
    for (x = 0; x < 4; x++)
        lc->pu.intra_pred_mode[x] = 1;
    if (s->pps->transquant_bypass_enable_flag) {
        lc->cu.cu_transquant_bypass_flag = ff_hevc_cu_transquant_bypass_flag_decode(s);
        if (lc->cu.cu_transquant_bypass_flag)
            set_deblocking_bypass(s, x0, y0, log2_cb_size);
    } else
        lc->cu.cu_transquant_bypass_flag = 0;

    if (s->sh.slice_type != I_SLICE) {
        uint8_t skip_flag = ff_hevc_skip_flag_decode(s, x0, y0, x_cb, y_cb);

        x = y_cb * min_cb_width + x_cb;
        for (y = 0; y < length; y++) {
            memset(&s->skip_flag[x], skip_flag, length);
            x += min_cb_width;
        }
        lc->cu.pred_mode = skip_flag ? MODE_SKIP : MODE_INTER;
    } else {
        x = y_cb * min_cb_width + x_cb;
        for (y = 0; y < length; y++) {
            memset(&s->skip_flag[x], 0, length);
            x += min_cb_width;
        }
    }

    if (SAMPLE_CTB(s->skip_flag, x_cb, y_cb)) {
        hls_prediction_unit(s, x0, y0, cb_size, cb_size, log2_cb_size, 0, idx);
        intra_prediction_unit_default_value(s, x0, y0, log2_cb_size);

        if (!s->sh.disable_deblocking_filter_flag)
            ff_hevc_deblocking_boundary_strengths(s, x0, y0, log2_cb_size);
    } else {
        if (s->sh.slice_type != I_SLICE)
            lc->cu.pred_mode = ff_hevc_pred_mode_decode(s);
        if (lc->cu.pred_mode != MODE_INTRA ||
            log2_cb_size == s->sps->log2_min_cb_size) {
            lc->cu.part_mode        = ff_hevc_part_mode_decode(s, log2_cb_size);
            lc->cu.intra_split_flag = lc->cu.part_mode == PART_NxN &&
                                      lc->cu.pred_mode == MODE_INTRA;
        }

        if (lc->cu.pred_mode == MODE_INTRA) {
            if (lc->cu.part_mode == PART_2Nx2N && s->sps->pcm_enabled_flag &&
                log2_cb_size >= s->sps->pcm.log2_min_pcm_cb_size &&
                log2_cb_size <= s->sps->pcm.log2_max_pcm_cb_size) {
                lc->cu.pcm_flag = ff_hevc_pcm_flag_decode(s);
            }
            if (lc->cu.pcm_flag) {
                intra_prediction_unit_default_value(s, x0, y0, log2_cb_size);
                ret = hls_pcm_sample(s, x0, y0, log2_cb_size);
                if (s->sps->pcm.loop_filter_disable_flag)
                    set_deblocking_bypass(s, x0, y0, log2_cb_size);

                if (ret < 0)
                    return ret;
            } else {
                intra_prediction_unit(s, x0, y0, log2_cb_size);
            }
        } else {
            intra_prediction_unit_default_value(s, x0, y0, log2_cb_size);
            switch (lc->cu.part_mode) {
            case PART_2Nx2N:
                hls_prediction_unit(s, x0, y0, cb_size, cb_size, log2_cb_size, 0, idx);
                break;
            case PART_2NxN:
                hls_prediction_unit(s, x0, y0,               cb_size, cb_size / 2, log2_cb_size, 0, idx);
                hls_prediction_unit(s, x0, y0 + cb_size / 2, cb_size, cb_size / 2, log2_cb_size, 1, idx);
                break;
            case PART_Nx2N:
                hls_prediction_unit(s, x0,               y0, cb_size / 2, cb_size, log2_cb_size, 0, idx - 1);
                hls_prediction_unit(s, x0 + cb_size / 2, y0, cb_size / 2, cb_size, log2_cb_size, 1, idx - 1);
                break;
            case PART_2NxnU:
                hls_prediction_unit(s, x0, y0,               cb_size, cb_size     / 4, log2_cb_size, 0, idx);
                hls_prediction_unit(s, x0, y0 + cb_size / 4, cb_size, cb_size * 3 / 4, log2_cb_size, 1, idx);
                break;
            case PART_2NxnD:
                hls_prediction_unit(s, x0, y0,                   cb_size, cb_size * 3 / 4, log2_cb_size, 0, idx);
                hls_prediction_unit(s, x0, y0 + cb_size * 3 / 4, cb_size, cb_size     / 4, log2_cb_size, 1, idx);
                break;
            case PART_nLx2N:
                hls_prediction_unit(s, x0,               y0, cb_size     / 4, cb_size, log2_cb_size, 0, idx - 2);
                hls_prediction_unit(s, x0 + cb_size / 4, y0, cb_size * 3 / 4, cb_size, log2_cb_size, 1, idx - 2);
                break;
            case PART_nRx2N:
                hls_prediction_unit(s, x0,                   y0, cb_size * 3 / 4, cb_size, log2_cb_size, 0, idx - 2);
                hls_prediction_unit(s, x0 + cb_size * 3 / 4, y0, cb_size     / 4, cb_size, log2_cb_size, 1, idx - 2);
                break;
            case PART_NxN:
                hls_prediction_unit(s, x0,               y0,               cb_size / 2, cb_size / 2, log2_cb_size, 0, idx - 1);
                hls_prediction_unit(s, x0 + cb_size / 2, y0,               cb_size / 2, cb_size / 2, log2_cb_size, 1, idx - 1);
                hls_prediction_unit(s, x0,               y0 + cb_size / 2, cb_size / 2, cb_size / 2, log2_cb_size, 2, idx - 1);
                hls_prediction_unit(s, x0 + cb_size / 2, y0 + cb_size / 2, cb_size / 2, cb_size / 2, log2_cb_size, 3, idx - 1);
                break;
            }
        }

        if (!lc->cu.pcm_flag) {
            if (lc->cu.pred_mode != MODE_INTRA &&
                !(lc->cu.part_mode == PART_2Nx2N && lc->pu.merge_flag)) {
                lc->cu.rqt_root_cbf = ff_hevc_no_residual_syntax_flag_decode(s);
            }
            if (lc->cu.rqt_root_cbf) {
                const static int cbf[2] = { 0 };
                lc->cu.max_trafo_depth = lc->cu.pred_mode == MODE_INTRA ?
                                         s->sps->max_transform_hierarchy_depth_intra + lc->cu.intra_split_flag :
                                         s->sps->max_transform_hierarchy_depth_inter;
                ret = hls_transform_tree(s, x0, y0, x0, y0, x0, y0,
                                         log2_cb_size,
                                         log2_cb_size, 0, 0, cbf, cbf);
                if (ret < 0)
                    return ret;
            } else {
                if (!s->sh.disable_deblocking_filter_flag)
                    ff_hevc_deblocking_boundary_strengths(s, x0, y0, log2_cb_size);
            }
        }
    }

    if (s->pps->cu_qp_delta_enabled_flag && lc->tu.is_cu_qp_delta_coded == 0)
        ff_hevc_set_qPy(s, x0, y0, log2_cb_size);

    x = y_cb * min_cb_width + x_cb;
    for (y = 0; y < length; y++) {
        memset(&s->qp_y_tab[x], lc->qp_y, length);
        x += min_cb_width;
    }

    if(((x0 + (1<<log2_cb_size)) & qp_block_mask) == 0 &&
       ((y0 + (1<<log2_cb_size)) & qp_block_mask) == 0) {
        lc->qPy_pred = lc->qp_y;
    }

    set_ct_depth(s, x0, y0, log2_cb_size, lc->ct.depth);

    return 0;
}

static int hls_coding_quadtree(HEVCContext *s, int x0, int y0,
                               int log2_cb_size, int cb_depth)
{
    HEVCLocalContext *lc = s->HEVClc;
    const int cb_size    = 1 << log2_cb_size;
    int ret;
    int qp_block_mask = (1<<(s->sps->log2_ctb_size - s->pps->diff_cu_qp_delta_depth)) - 1;
    int split_cu;

    lc->ct.depth = cb_depth;
    if (x0 + cb_size <= s->sps->width  &&
        y0 + cb_size <= s->sps->height &&
        log2_cb_size > s->sps->log2_min_cb_size) {
        split_cu = ff_hevc_split_coding_unit_flag_decode(s, cb_depth, x0, y0);
    } else {
        split_cu = (log2_cb_size > s->sps->log2_min_cb_size);
    }
    if (s->pps->cu_qp_delta_enabled_flag &&
        log2_cb_size >= s->sps->log2_ctb_size - s->pps->diff_cu_qp_delta_depth) {
        lc->tu.is_cu_qp_delta_coded = 0;
        lc->tu.cu_qp_delta          = 0;
    }

    if (s->sh.cu_chroma_qp_offset_enabled_flag &&
        log2_cb_size >= s->sps->log2_ctb_size - s->pps->diff_cu_chroma_qp_offset_depth) {
        lc->tu.is_cu_chroma_qp_offset_coded = 0;
    }

    if (split_cu) {
        const int cb_size_split = cb_size >> 1;
        const int x1 = x0 + cb_size_split;
        const int y1 = y0 + cb_size_split;

        int more_data = 0;

        more_data = hls_coding_quadtree(s, x0, y0, log2_cb_size - 1, cb_depth + 1);
        if (more_data < 0)
            return more_data;

        if (more_data && x1 < s->sps->width) {
            more_data = hls_coding_quadtree(s, x1, y0, log2_cb_size - 1, cb_depth + 1);
            if (more_data < 0)
                return more_data;
        }
        if (more_data && y1 < s->sps->height) {
            more_data = hls_coding_quadtree(s, x0, y1, log2_cb_size - 1, cb_depth + 1);
            if (more_data < 0)
                return more_data;
        }
        if (more_data && x1 < s->sps->width &&
            y1 < s->sps->height) {
            more_data = hls_coding_quadtree(s, x1, y1, log2_cb_size - 1, cb_depth + 1);
            if (more_data < 0)
                return more_data;
        }

        if(((x0 + (1<<log2_cb_size)) & qp_block_mask) == 0 &&
            ((y0 + (1<<log2_cb_size)) & qp_block_mask) == 0)
            lc->qPy_pred = lc->qp_y;

        if (more_data)
            return ((x1 + cb_size_split) < s->sps->width ||
                    (y1 + cb_size_split) < s->sps->height);
        else
            return 0;
    } else {
        ret = hls_coding_unit(s, x0, y0, log2_cb_size);
        if (ret < 0)
            return ret;
        if ((!((x0 + cb_size) %
               (1 << (s->sps->log2_ctb_size))) ||
             (x0 + cb_size >= s->sps->width)) &&
            (!((y0 + cb_size) %
               (1 << (s->sps->log2_ctb_size))) ||
             (y0 + cb_size >= s->sps->height))) {
            int end_of_slice_flag = ff_hevc_end_of_slice_flag_decode(s);
            return !end_of_slice_flag;
        } else {
            return 1;
        }
    }

    return 0;
}

static void hls_decode_neighbour(HEVCContext *s, int x_ctb, int y_ctb,
                                 int ctb_addr_ts)
{
    HEVCLocalContext *lc  = s->HEVClc;
    int ctb_size          = 1 << s->sps->log2_ctb_size;
    int ctb_addr_rs       = s->pps->ctb_addr_ts_to_rs[ctb_addr_ts];
    int ctb_addr_in_slice = ctb_addr_rs - s->sh.slice_addr;

    s->tab_slice_address[ctb_addr_rs] = s->sh.slice_addr;

    if (s->pps->entropy_coding_sync_enabled_flag) {
        if (x_ctb == 0 && (y_ctb & (ctb_size - 1)) == 0)
            lc->first_qp_group = 1;
        lc->end_of_tiles_x = s->sps->width;
    } else if (s->pps->tiles_enabled_flag) {
        if (ctb_addr_ts && s->pps->tile_id[ctb_addr_ts] != s->pps->tile_id[ctb_addr_ts - 1]) {
            int idxX = s->pps->col_idxX[x_ctb >> s->sps->log2_ctb_size];
            lc->end_of_tiles_x   = x_ctb + (s->pps->column_width[idxX] << s->sps->log2_ctb_size);
            lc->first_qp_group   = 1;
        }
    } else {
        lc->end_of_tiles_x = s->sps->width;
    }

    lc->end_of_tiles_y = FFMIN(y_ctb + ctb_size, s->sps->height);

    lc->boundary_flags = 0;
    if (s->pps->tiles_enabled_flag) {
<<<<<<< HEAD
        if (x_ctb > 0 && s->pps->tile_id[ctb_addr_ts] != s->pps->tile_id[s->pps->ctb_addr_rs_to_ts[ctb_addr_rs-1]])
=======
        if (x_ctb > 0 && s->pps->tile_id[ctb_addr_ts] != s->pps->tile_id[s->pps->ctb_addr_rs_to_ts[ctb_addr_rs - 1]])
>>>>>>> 70211539
            lc->boundary_flags |= BOUNDARY_LEFT_TILE;
        if (x_ctb > 0 && s->tab_slice_address[ctb_addr_rs] != s->tab_slice_address[ctb_addr_rs - 1])
            lc->boundary_flags |= BOUNDARY_LEFT_SLICE;
        if (y_ctb > 0 && s->pps->tile_id[ctb_addr_ts] != s->pps->tile_id[s->pps->ctb_addr_rs_to_ts[ctb_addr_rs - s->sps->ctb_width]])
            lc->boundary_flags |= BOUNDARY_UPPER_TILE;
        if (y_ctb > 0 && s->tab_slice_address[ctb_addr_rs] != s->tab_slice_address[ctb_addr_rs - s->sps->ctb_width])
            lc->boundary_flags |= BOUNDARY_UPPER_SLICE;
    } else {
        if (!ctb_addr_in_slice > 0)
            lc->boundary_flags |= BOUNDARY_LEFT_SLICE;
        if (ctb_addr_in_slice < s->sps->ctb_width)
            lc->boundary_flags |= BOUNDARY_UPPER_SLICE;
    }
<<<<<<< HEAD
    lc->ctb_left_flag = ((x_ctb > 0) && (ctb_addr_in_slice > 0)                  && !(lc->boundary_flags & BOUNDARY_LEFT_TILE));
    lc->ctb_up_flag   = ((y_ctb > 0) && (ctb_addr_in_slice >= s->sps->ctb_width) && !(lc->boundary_flags & BOUNDARY_UPPER_TILE));
    lc->ctb_up_right_flag = ((y_ctb > 0)                 && (ctb_addr_in_slice+1 >= s->sps->ctb_width) && (s->pps->tile_id[ctb_addr_ts] == s->pps->tile_id[s->pps->ctb_addr_rs_to_ts[ctb_addr_rs+1 - s->sps->ctb_width]]));
    lc->ctb_up_left_flag  = ((x_ctb > 0) && (y_ctb > 0)  && (ctb_addr_in_slice-1 >= s->sps->ctb_width) && (s->pps->tile_id[ctb_addr_ts] == s->pps->tile_id[s->pps->ctb_addr_rs_to_ts[ctb_addr_rs-1 - s->sps->ctb_width]]));
=======

    lc->ctb_left_flag = ((x_ctb > 0) && (ctb_addr_in_slice > 0) && !(lc->boundary_flags & BOUNDARY_LEFT_TILE));
    lc->ctb_up_flag   = ((y_ctb > 0) && (ctb_addr_in_slice >= s->sps->ctb_width) && !(lc->boundary_flags & BOUNDARY_UPPER_TILE));
    lc->ctb_up_right_flag = ((y_ctb > 0)  && (ctb_addr_in_slice+1 >= s->sps->ctb_width) && (s->pps->tile_id[ctb_addr_ts] == s->pps->tile_id[s->pps->ctb_addr_rs_to_ts[ctb_addr_rs+1 - s->sps->ctb_width]]));
    lc->ctb_up_left_flag = ((x_ctb > 0) && (y_ctb > 0)  && (ctb_addr_in_slice-1 >= s->sps->ctb_width) && (s->pps->tile_id[ctb_addr_ts] == s->pps->tile_id[s->pps->ctb_addr_rs_to_ts[ctb_addr_rs-1 - s->sps->ctb_width]]));
>>>>>>> 70211539
}

static int hls_decode_entry(AVCodecContext *avctxt, void *isFilterThread)
{
    HEVCContext *s  = avctxt->priv_data;
    int ctb_size    = 1 << s->sps->log2_ctb_size;
    int more_data   = 1;
    int x_ctb       = 0;
    int y_ctb       = 0;
    int ctb_addr_ts = s->pps->ctb_addr_rs_to_ts[s->sh.slice_ctb_addr_rs];

    if (!ctb_addr_ts && s->sh.dependent_slice_segment_flag) {
        av_log(s->avctx, AV_LOG_ERROR, "Impossible initial tile.\n");
        return AVERROR_INVALIDDATA;
    }

    if (s->sh.dependent_slice_segment_flag) {
        int prev_rs = s->pps->ctb_addr_ts_to_rs[ctb_addr_ts - 1];
        if (s->tab_slice_address[prev_rs] != s->sh.slice_addr) {
            av_log(s->avctx, AV_LOG_ERROR, "Previous slice segment missing\n");
            return AVERROR_INVALIDDATA;
        }
    }

    while (more_data && ctb_addr_ts < s->sps->ctb_size) {
        int ctb_addr_rs = s->pps->ctb_addr_ts_to_rs[ctb_addr_ts];

        x_ctb = (ctb_addr_rs % ((s->sps->width + ctb_size - 1) >> s->sps->log2_ctb_size)) << s->sps->log2_ctb_size;
        y_ctb = (ctb_addr_rs / ((s->sps->width + ctb_size - 1) >> s->sps->log2_ctb_size)) << s->sps->log2_ctb_size;
        hls_decode_neighbour(s, x_ctb, y_ctb, ctb_addr_ts);

        ff_hevc_cabac_init(s, ctb_addr_ts);

        hls_sao_param(s, x_ctb >> s->sps->log2_ctb_size, y_ctb >> s->sps->log2_ctb_size);

        s->deblock[ctb_addr_rs].beta_offset = s->sh.beta_offset;
        s->deblock[ctb_addr_rs].tc_offset   = s->sh.tc_offset;
        s->filter_slice_edges[ctb_addr_rs]  = s->sh.slice_loop_filter_across_slices_enabled_flag;

        more_data = hls_coding_quadtree(s, x_ctb, y_ctb, s->sps->log2_ctb_size, 0);
        if (more_data < 0) {
            s->tab_slice_address[ctb_addr_rs] = -1;
            return more_data;
        }


        ctb_addr_ts++;
        ff_hevc_save_states(s, ctb_addr_ts);
        ff_hevc_hls_filters(s, x_ctb, y_ctb, ctb_size);
    }

    if (x_ctb + ctb_size >= s->sps->width &&
        y_ctb + ctb_size >= s->sps->height)
        ff_hevc_hls_filter(s, x_ctb, y_ctb, ctb_size);

    return ctb_addr_ts;
}

static int hls_slice_data(HEVCContext *s)
{
    int arg[2];
    int ret[2];

    arg[0] = 0;
    arg[1] = 1;

    s->avctx->execute(s->avctx, hls_decode_entry, arg, ret , 1, sizeof(int));
    return ret[0];
}
static int hls_decode_entry_wpp(AVCodecContext *avctxt, void *input_ctb_row, int job, int self_id)
{
    HEVCContext *s1  = avctxt->priv_data, *s;
    HEVCLocalContext *lc;
    int ctb_size    = 1<< s1->sps->log2_ctb_size;
    int more_data   = 1;
    int *ctb_row_p    = input_ctb_row;
    int ctb_row = ctb_row_p[job];
    int ctb_addr_rs = s1->sh.slice_ctb_addr_rs + ctb_row * ((s1->sps->width + ctb_size - 1) >> s1->sps->log2_ctb_size);
    int ctb_addr_ts = s1->pps->ctb_addr_rs_to_ts[ctb_addr_rs];
    int thread = ctb_row % s1->threads_number;
    int ret;

    s = s1->sList[self_id];
    lc = s->HEVClc;

    if(ctb_row) {
        ret = init_get_bits8(&lc->gb, s->data + s->sh.offset[ctb_row - 1], s->sh.size[ctb_row - 1]);

        if (ret < 0)
            return ret;
        ff_init_cabac_decoder(&lc->cc, s->data + s->sh.offset[(ctb_row)-1], s->sh.size[ctb_row - 1]);
    }

    while(more_data && ctb_addr_ts < s->sps->ctb_size) {
        int x_ctb = (ctb_addr_rs % s->sps->ctb_width) << s->sps->log2_ctb_size;
        int y_ctb = (ctb_addr_rs / s->sps->ctb_width) << s->sps->log2_ctb_size;

        hls_decode_neighbour(s, x_ctb, y_ctb, ctb_addr_ts);

        ff_thread_await_progress2(s->avctx, ctb_row, thread, SHIFT_CTB_WPP);

        if (avpriv_atomic_int_get(&s1->wpp_err)){
            ff_thread_report_progress2(s->avctx, ctb_row , thread, SHIFT_CTB_WPP);
            return 0;
        }

        ff_hevc_cabac_init(s, ctb_addr_ts);
        hls_sao_param(s, x_ctb >> s->sps->log2_ctb_size, y_ctb >> s->sps->log2_ctb_size);
        more_data = hls_coding_quadtree(s, x_ctb, y_ctb, s->sps->log2_ctb_size, 0);

        if (more_data < 0) {
            s->tab_slice_address[ctb_addr_rs] = -1;
            return more_data;
        }

        ctb_addr_ts++;

        ff_hevc_save_states(s, ctb_addr_ts);
        ff_thread_report_progress2(s->avctx, ctb_row, thread, 1);
        ff_hevc_hls_filters(s, x_ctb, y_ctb, ctb_size);

        if (!more_data && (x_ctb+ctb_size) < s->sps->width && ctb_row != s->sh.num_entry_point_offsets) {
            avpriv_atomic_int_set(&s1->wpp_err,  1);
            ff_thread_report_progress2(s->avctx, ctb_row ,thread, SHIFT_CTB_WPP);
            return 0;
        }

        if ((x_ctb+ctb_size) >= s->sps->width && (y_ctb+ctb_size) >= s->sps->height ) {
            ff_hevc_hls_filter(s, x_ctb, y_ctb, ctb_size);
            ff_thread_report_progress2(s->avctx, ctb_row , thread, SHIFT_CTB_WPP);
            return ctb_addr_ts;
        }
        ctb_addr_rs       = s->pps->ctb_addr_ts_to_rs[ctb_addr_ts];
        x_ctb+=ctb_size;

        if(x_ctb >= s->sps->width) {
            break;
        }
    }
    ff_thread_report_progress2(s->avctx, ctb_row ,thread, SHIFT_CTB_WPP);

    return 0;
}

static int hls_slice_data_wpp(HEVCContext *s, const uint8_t *nal, int length)
{
    HEVCLocalContext *lc = s->HEVClc;
    int *ret = av_malloc_array(s->sh.num_entry_point_offsets + 1, sizeof(int));
    int *arg = av_malloc_array(s->sh.num_entry_point_offsets + 1, sizeof(int));
    int offset;
    int startheader, cmpt = 0;
    int i, j, res = 0;


    if (!s->sList[1]) {
        ff_alloc_entries(s->avctx, s->sh.num_entry_point_offsets + 1);


        for (i = 1; i < s->threads_number; i++) {
            s->sList[i] = av_malloc(sizeof(HEVCContext));
            memcpy(s->sList[i], s, sizeof(HEVCContext));
            s->HEVClcList[i] = av_mallocz(sizeof(HEVCLocalContext));
            s->sList[i]->HEVClc = s->HEVClcList[i];
        }
    }

    offset = (lc->gb.index >> 3);

    for (j = 0, cmpt = 0, startheader = offset + s->sh.entry_point_offset[0]; j < s->skipped_bytes; j++) {
        if (s->skipped_bytes_pos[j] >= offset && s->skipped_bytes_pos[j] < startheader) {
            startheader--;
            cmpt++;
        }
    }

    for (i = 1; i < s->sh.num_entry_point_offsets; i++) {
        offset += (s->sh.entry_point_offset[i - 1] - cmpt);
        for (j = 0, cmpt = 0, startheader = offset
             + s->sh.entry_point_offset[i]; j < s->skipped_bytes; j++) {
            if (s->skipped_bytes_pos[j] >= offset && s->skipped_bytes_pos[j] < startheader) {
                startheader--;
                cmpt++;
            }
        }
        s->sh.size[i - 1] = s->sh.entry_point_offset[i] - cmpt;
        s->sh.offset[i - 1] = offset;

    }
    if (s->sh.num_entry_point_offsets != 0) {
        offset += s->sh.entry_point_offset[s->sh.num_entry_point_offsets - 1] - cmpt;
        s->sh.size[s->sh.num_entry_point_offsets - 1] = length - offset;
        s->sh.offset[s->sh.num_entry_point_offsets - 1] = offset;

    }
    s->data = nal;

    for (i = 1; i < s->threads_number; i++) {
        s->sList[i]->HEVClc->first_qp_group = 1;
        s->sList[i]->HEVClc->qp_y = s->sList[0]->HEVClc->qp_y;
        memcpy(s->sList[i], s, sizeof(HEVCContext));
        s->sList[i]->HEVClc = s->HEVClcList[i];
    }

    avpriv_atomic_int_set(&s->wpp_err, 0);
    ff_reset_entries(s->avctx);

    for (i = 0; i <= s->sh.num_entry_point_offsets; i++) {
        arg[i] = i;
        ret[i] = 0;
    }

    if (s->pps->entropy_coding_sync_enabled_flag)
        s->avctx->execute2(s->avctx, (void *) hls_decode_entry_wpp, arg, ret, s->sh.num_entry_point_offsets + 1);

    for (i = 0; i <= s->sh.num_entry_point_offsets; i++)
        res += ret[i];
    av_free(ret);
    av_free(arg);
    return res;
}

/**
 * @return AVERROR_INVALIDDATA if the packet is not a valid NAL unit,
 * 0 if the unit should be skipped, 1 otherwise
 */
static int hls_nal_unit(HEVCContext *s)
{
    GetBitContext *gb = &s->HEVClc->gb;
    int nuh_layer_id;

    if (get_bits1(gb) != 0)
        return AVERROR_INVALIDDATA;

    s->nal_unit_type = get_bits(gb, 6);

    nuh_layer_id   = get_bits(gb, 6);
    s->temporal_id = get_bits(gb, 3) - 1;
    if (s->temporal_id < 0)
        return AVERROR_INVALIDDATA;

    av_log(s->avctx, AV_LOG_DEBUG,
           "nal_unit_type: %d, nuh_layer_id: %dtemporal_id: %d\n",
           s->nal_unit_type, nuh_layer_id, s->temporal_id);

    return nuh_layer_id == 0;
}

static int set_side_data(HEVCContext *s)
{
    AVFrame *out = s->ref->frame;

    if (s->sei_frame_packing_present &&
        s->frame_packing_arrangement_type >= 3 &&
        s->frame_packing_arrangement_type <= 5 &&
        s->content_interpretation_type > 0 &&
        s->content_interpretation_type < 3) {
        AVStereo3D *stereo = av_stereo3d_create_side_data(out);
        if (!stereo)
            return AVERROR(ENOMEM);

        switch (s->frame_packing_arrangement_type) {
        case 3:
            if (s->quincunx_subsampling)
                stereo->type = AV_STEREO3D_SIDEBYSIDE_QUINCUNX;
            else
                stereo->type = AV_STEREO3D_SIDEBYSIDE;
            break;
        case 4:
            stereo->type = AV_STEREO3D_TOPBOTTOM;
            break;
        case 5:
            stereo->type = AV_STEREO3D_FRAMESEQUENCE;
            break;
        }

        if (s->content_interpretation_type == 2)
            stereo->flags = AV_STEREO3D_FLAG_INVERT;
    }

    if (s->sei_display_orientation_present &&
        (s->sei_anticlockwise_rotation || s->sei_hflip || s->sei_vflip)) {
        double angle = s->sei_anticlockwise_rotation * 360 / (double) (1 << 16);
        AVFrameSideData *rotation = av_frame_new_side_data(out,
                                                           AV_FRAME_DATA_DISPLAYMATRIX,
                                                           sizeof(int32_t) * 9);
        if (!rotation)
            return AVERROR(ENOMEM);

        av_display_rotation_set((int32_t *)rotation->data, angle);
        av_display_matrix_flip((int32_t *)rotation->data,
                               s->sei_vflip, s->sei_hflip);
    }

    return 0;
}

static int hevc_frame_start(HEVCContext *s)
{
    HEVCLocalContext *lc = s->HEVClc;
    int pic_size_in_ctb  = ((s->sps->width  >> s->sps->log2_min_cb_size) + 1) *
                           ((s->sps->height >> s->sps->log2_min_cb_size) + 1);
    int ret;

    memset(s->horizontal_bs, 0, s->bs_width * s->bs_height);
    memset(s->vertical_bs,   0, s->bs_width * s->bs_height);
    memset(s->cbf_luma,      0, s->sps->min_tb_width * s->sps->min_tb_height);
    memset(s->is_pcm,        0, (s->sps->min_pu_width + 1) * (s->sps->min_pu_height + 1));
    memset(s->tab_slice_address, -1, pic_size_in_ctb * sizeof(*s->tab_slice_address));

    s->is_decoded        = 0;
    s->first_nal_type    = s->nal_unit_type;

    if (s->pps->tiles_enabled_flag)
        lc->end_of_tiles_x = s->pps->column_width[0] << s->sps->log2_ctb_size;

    ret = ff_hevc_set_new_ref(s, &s->frame, s->poc);
    if (ret < 0)
        goto fail;

    ret = ff_hevc_frame_rps(s);
    if (ret < 0) {
        av_log(s->avctx, AV_LOG_ERROR, "Error constructing the frame RPS.\n");
        goto fail;
    }

    s->ref->frame->key_frame = IS_IRAP(s);

    ret = set_side_data(s);
    if (ret < 0)
        goto fail;

    s->frame->pict_type = 3 - s->sh.slice_type;

    if (!IS_IRAP(s))
        ff_hevc_bump_frame(s);

    av_frame_unref(s->output_frame);
    ret = ff_hevc_output_frame(s, s->output_frame, 0);
    if (ret < 0)
        goto fail;

    ff_thread_finish_setup(s->avctx);

    return 0;

fail:
    if (s->ref && s->threads_type == FF_THREAD_FRAME)
        ff_thread_report_progress(&s->ref->tf, INT_MAX, 0);
    s->ref = NULL;
    return ret;
}

static int decode_nal_unit(HEVCContext *s, const uint8_t *nal, int length)
{
    HEVCLocalContext *lc = s->HEVClc;
    GetBitContext *gb    = &lc->gb;
    int ctb_addr_ts, ret;

    ret = init_get_bits8(gb, nal, length);
    if (ret < 0)
        return ret;

    ret = hls_nal_unit(s);
    if (ret < 0) {
        av_log(s->avctx, AV_LOG_ERROR, "Invalid NAL unit %d, skipping.\n",
               s->nal_unit_type);
        goto fail;
    } else if (!ret)
        return 0;

    switch (s->nal_unit_type) {
    case NAL_VPS:
        ret = ff_hevc_decode_nal_vps(s);
        if (ret < 0)
            goto fail;
        break;
    case NAL_SPS:
        ret = ff_hevc_decode_nal_sps(s);
        if (ret < 0)
            goto fail;
        break;
    case NAL_PPS:
        ret = ff_hevc_decode_nal_pps(s);
        if (ret < 0)
            goto fail;
        break;
    case NAL_SEI_PREFIX:
    case NAL_SEI_SUFFIX:
        ret = ff_hevc_decode_nal_sei(s);
        if (ret < 0)
            goto fail;
        break;
    case NAL_TRAIL_R:
    case NAL_TRAIL_N:
    case NAL_TSA_N:
    case NAL_TSA_R:
    case NAL_STSA_N:
    case NAL_STSA_R:
    case NAL_BLA_W_LP:
    case NAL_BLA_W_RADL:
    case NAL_BLA_N_LP:
    case NAL_IDR_W_RADL:
    case NAL_IDR_N_LP:
    case NAL_CRA_NUT:
    case NAL_RADL_N:
    case NAL_RADL_R:
    case NAL_RASL_N:
    case NAL_RASL_R:
        ret = hls_slice_header(s);
        if (ret < 0)
            return ret;

        if (s->max_ra == INT_MAX) {
            if (s->nal_unit_type == NAL_CRA_NUT || IS_BLA(s)) {
                s->max_ra = s->poc;
            } else {
                if (IS_IDR(s))
                    s->max_ra = INT_MIN;
            }
        }

        if ((s->nal_unit_type == NAL_RASL_R || s->nal_unit_type == NAL_RASL_N) &&
            s->poc <= s->max_ra) {
            s->is_decoded = 0;
            break;
        } else {
            if (s->nal_unit_type == NAL_RASL_R && s->poc > s->max_ra)
                s->max_ra = INT_MIN;
        }

        if (s->sh.first_slice_in_pic_flag) {
            ret = hevc_frame_start(s);
            if (ret < 0)
                return ret;
        } else if (!s->ref) {
            av_log(s->avctx, AV_LOG_ERROR, "First slice in a frame missing.\n");
            goto fail;
        }

        if (s->nal_unit_type != s->first_nal_type) {
            av_log(s->avctx, AV_LOG_ERROR,
                   "Non-matching NAL types of the VCL NALUs: %d %d\n",
                   s->first_nal_type, s->nal_unit_type);
            return AVERROR_INVALIDDATA;
        }

        if (!s->sh.dependent_slice_segment_flag &&
            s->sh.slice_type != I_SLICE) {
            ret = ff_hevc_slice_rpl(s);
            if (ret < 0) {
                av_log(s->avctx, AV_LOG_WARNING,
                       "Error constructing the reference lists for the current slice.\n");
                goto fail;
            }
        }

        if (s->threads_number > 1 && s->sh.num_entry_point_offsets > 0)
            ctb_addr_ts = hls_slice_data_wpp(s, nal, length);
        else
            ctb_addr_ts = hls_slice_data(s);
        if (ctb_addr_ts >= (s->sps->ctb_width * s->sps->ctb_height)) {
            s->is_decoded = 1;
        }

        if (ctb_addr_ts < 0) {
            ret = ctb_addr_ts;
            goto fail;
        }
        break;
    case NAL_EOS_NUT:
    case NAL_EOB_NUT:
        s->seq_decode = (s->seq_decode + 1) & 0xff;
        s->max_ra     = INT_MAX;
        break;
    case NAL_AUD:
    case NAL_FD_NUT:
        break;
    default:
        av_log(s->avctx, AV_LOG_INFO,
               "Skipping NAL unit %d\n", s->nal_unit_type);
    }

    return 0;
fail:
    if (s->avctx->err_recognition & AV_EF_EXPLODE)
        return ret;
    return 0;
}

/* FIXME: This is adapted from ff_h264_decode_nal, avoiding duplication
 * between these functions would be nice. */
int ff_hevc_extract_rbsp(HEVCContext *s, const uint8_t *src, int length,
                         HEVCNAL *nal)
{
    int i, si, di;
    uint8_t *dst;

    s->skipped_bytes = 0;
#define STARTCODE_TEST                                                  \
        if (i + 2 < length && src[i + 1] == 0 && src[i + 2] <= 3) {     \
            if (src[i + 2] != 3) {                                      \
                /* startcode, so we must be past the end */             \
                length = i;                                             \
            }                                                           \
            break;                                                      \
        }
#if HAVE_FAST_UNALIGNED
#define FIND_FIRST_ZERO                                                 \
        if (i > 0 && !src[i])                                           \
            i--;                                                        \
        while (src[i])                                                  \
            i++
#if HAVE_FAST_64BIT
    for (i = 0; i + 1 < length; i += 9) {
        if (!((~AV_RN64A(src + i) &
               (AV_RN64A(src + i) - 0x0100010001000101ULL)) &
              0x8000800080008080ULL))
            continue;
        FIND_FIRST_ZERO;
        STARTCODE_TEST;
        i -= 7;
    }
#else
    for (i = 0; i + 1 < length; i += 5) {
        if (!((~AV_RN32A(src + i) &
               (AV_RN32A(src + i) - 0x01000101U)) &
              0x80008080U))
            continue;
        FIND_FIRST_ZERO;
        STARTCODE_TEST;
        i -= 3;
    }
#endif /* HAVE_FAST_64BIT */
#else
    for (i = 0; i + 1 < length; i += 2) {
        if (src[i])
            continue;
        if (i > 0 && src[i - 1] == 0)
            i--;
        STARTCODE_TEST;
    }
#endif /* HAVE_FAST_UNALIGNED */

    if (i >= length - 1) { // no escaped 0
        nal->data = src;
        nal->size = length;
        return length;
    }

    av_fast_malloc(&nal->rbsp_buffer, &nal->rbsp_buffer_size,
                   length + FF_INPUT_BUFFER_PADDING_SIZE);
    if (!nal->rbsp_buffer)
        return AVERROR(ENOMEM);

    dst = nal->rbsp_buffer;

    memcpy(dst, src, i);
    si = di = i;
    while (si + 2 < length) {
        // remove escapes (very rare 1:2^22)
        if (src[si + 2] > 3) {
            dst[di++] = src[si++];
            dst[di++] = src[si++];
        } else if (src[si] == 0 && src[si + 1] == 0) {
            if (src[si + 2] == 3) { // escape
                dst[di++] = 0;
                dst[di++] = 0;
                si       += 3;

                s->skipped_bytes++;
                if (s->skipped_bytes_pos_size < s->skipped_bytes) {
                    s->skipped_bytes_pos_size *= 2;
                    av_reallocp_array(&s->skipped_bytes_pos,
                            s->skipped_bytes_pos_size,
                            sizeof(*s->skipped_bytes_pos));
                    if (!s->skipped_bytes_pos)
                        return AVERROR(ENOMEM);
                }
                if (s->skipped_bytes_pos)
                    s->skipped_bytes_pos[s->skipped_bytes-1] = di - 1;
                continue;
            } else // next start code
                goto nsc;
        }

        dst[di++] = src[si++];
    }
    while (si < length)
        dst[di++] = src[si++];

nsc:
    memset(dst + di, 0, FF_INPUT_BUFFER_PADDING_SIZE);

    nal->data = dst;
    nal->size = di;
    return si;
}

static int decode_nal_units(HEVCContext *s, const uint8_t *buf, int length)
{
    int i, consumed, ret = 0;

    s->ref = NULL;
    s->last_eos = s->eos;
    s->eos = 0;

    /* split the input packet into NAL units, so we know the upper bound on the
     * number of slices in the frame */
    s->nb_nals = 0;
    while (length >= 4) {
        HEVCNAL *nal;
        int extract_length = 0;

        if (s->is_nalff) {
            int i;
            for (i = 0; i < s->nal_length_size; i++)
                extract_length = (extract_length << 8) | buf[i];
            buf    += s->nal_length_size;
            length -= s->nal_length_size;

            if (extract_length > length) {
                av_log(s->avctx, AV_LOG_ERROR, "Invalid NAL unit size.\n");
                ret = AVERROR_INVALIDDATA;
                goto fail;
            }
        } else {
            /* search start code */
            while (buf[0] != 0 || buf[1] != 0 || buf[2] != 1) {
                ++buf;
                --length;
                if (length < 4) {
                    av_log(s->avctx, AV_LOG_ERROR, "No start code is found.\n");
                    ret = AVERROR_INVALIDDATA;
                    goto fail;
                }
            }

            buf           += 3;
            length        -= 3;
        }

        if (!s->is_nalff)
            extract_length = length;

        if (s->nals_allocated < s->nb_nals + 1) {
            int new_size = s->nals_allocated + 1;
            HEVCNAL *tmp = av_realloc_array(s->nals, new_size, sizeof(*tmp));
            if (!tmp) {
                ret = AVERROR(ENOMEM);
                goto fail;
            }
            s->nals = tmp;
            memset(s->nals + s->nals_allocated, 0,
                   (new_size - s->nals_allocated) * sizeof(*tmp));
            av_reallocp_array(&s->skipped_bytes_nal, new_size, sizeof(*s->skipped_bytes_nal));
            av_reallocp_array(&s->skipped_bytes_pos_size_nal, new_size, sizeof(*s->skipped_bytes_pos_size_nal));
            av_reallocp_array(&s->skipped_bytes_pos_nal, new_size, sizeof(*s->skipped_bytes_pos_nal));
            s->skipped_bytes_pos_size_nal[s->nals_allocated] = 1024; // initial buffer size
            s->skipped_bytes_pos_nal[s->nals_allocated] = av_malloc_array(s->skipped_bytes_pos_size_nal[s->nals_allocated], sizeof(*s->skipped_bytes_pos));
            s->nals_allocated = new_size;
        }
        s->skipped_bytes_pos_size = s->skipped_bytes_pos_size_nal[s->nb_nals];
        s->skipped_bytes_pos = s->skipped_bytes_pos_nal[s->nb_nals];
        nal = &s->nals[s->nb_nals];

        consumed = ff_hevc_extract_rbsp(s, buf, extract_length, nal);

        s->skipped_bytes_nal[s->nb_nals] = s->skipped_bytes;
        s->skipped_bytes_pos_size_nal[s->nb_nals] = s->skipped_bytes_pos_size;
        s->skipped_bytes_pos_nal[s->nb_nals++] = s->skipped_bytes_pos;


        if (consumed < 0) {
            ret = consumed;
            goto fail;
        }

        ret = init_get_bits8(&s->HEVClc->gb, nal->data, nal->size);
        if (ret < 0)
            goto fail;
        hls_nal_unit(s);

        if (s->nal_unit_type == NAL_EOB_NUT ||
            s->nal_unit_type == NAL_EOS_NUT)
            s->eos = 1;

        buf    += consumed;
        length -= consumed;
    }

    /* parse the NAL units */
    for (i = 0; i < s->nb_nals; i++) {
        int ret;
        s->skipped_bytes = s->skipped_bytes_nal[i];
        s->skipped_bytes_pos = s->skipped_bytes_pos_nal[i];

        ret = decode_nal_unit(s, s->nals[i].data, s->nals[i].size);
        if (ret < 0) {
            av_log(s->avctx, AV_LOG_WARNING,
                   "Error parsing NAL unit #%d.\n", i);
            goto fail;
        }
    }

fail:
    if (s->ref && s->threads_type == FF_THREAD_FRAME)
        ff_thread_report_progress(&s->ref->tf, INT_MAX, 0);

    return ret;
}

static void print_md5(void *log_ctx, int level, uint8_t md5[16])
{
    int i;
    for (i = 0; i < 16; i++)
        av_log(log_ctx, level, "%02"PRIx8, md5[i]);
}

static int verify_md5(HEVCContext *s, AVFrame *frame)
{
    const AVPixFmtDescriptor *desc = av_pix_fmt_desc_get(frame->format);
    int pixel_shift;
    int i, j;

    if (!desc)
        return AVERROR(EINVAL);

    pixel_shift = desc->comp[0].depth_minus1 > 7;

    av_log(s->avctx, AV_LOG_DEBUG, "Verifying checksum for frame with POC %d: ",
           s->poc);

    /* the checksums are LE, so we have to byteswap for >8bpp formats
     * on BE arches */
#if HAVE_BIGENDIAN
    if (pixel_shift && !s->checksum_buf) {
        av_fast_malloc(&s->checksum_buf, &s->checksum_buf_size,
                       FFMAX3(frame->linesize[0], frame->linesize[1],
                              frame->linesize[2]));
        if (!s->checksum_buf)
            return AVERROR(ENOMEM);
    }
#endif

    for (i = 0; frame->data[i]; i++) {
        int width  = s->avctx->coded_width;
        int height = s->avctx->coded_height;
        int w = (i == 1 || i == 2) ? (width  >> desc->log2_chroma_w) : width;
        int h = (i == 1 || i == 2) ? (height >> desc->log2_chroma_h) : height;
        uint8_t md5[16];

        av_md5_init(s->md5_ctx);
        for (j = 0; j < h; j++) {
            const uint8_t *src = frame->data[i] + j * frame->linesize[i];
#if HAVE_BIGENDIAN
            if (pixel_shift) {
                s->bdsp.bswap16_buf((uint16_t *) s->checksum_buf,
                                    (const uint16_t *) src, w);
                src = s->checksum_buf;
            }
#endif
            av_md5_update(s->md5_ctx, src, w << pixel_shift);
        }
        av_md5_final(s->md5_ctx, md5);

        if (!memcmp(md5, s->md5[i], 16)) {
            av_log   (s->avctx, AV_LOG_DEBUG, "plane %d - correct ", i);
            print_md5(s->avctx, AV_LOG_DEBUG, md5);
            av_log   (s->avctx, AV_LOG_DEBUG, "; ");
        } else {
            av_log   (s->avctx, AV_LOG_ERROR, "mismatching checksum of plane %d - ", i);
            print_md5(s->avctx, AV_LOG_ERROR, md5);
            av_log   (s->avctx, AV_LOG_ERROR, " != ");
            print_md5(s->avctx, AV_LOG_ERROR, s->md5[i]);
            av_log   (s->avctx, AV_LOG_ERROR, "\n");
            return AVERROR_INVALIDDATA;
        }
    }

    av_log(s->avctx, AV_LOG_DEBUG, "\n");

    return 0;
}

static int hevc_decode_frame(AVCodecContext *avctx, void *data, int *got_output,
                             AVPacket *avpkt)
{
    int ret;
    HEVCContext *s = avctx->priv_data;

    if (!avpkt->size) {
        ret = ff_hevc_output_frame(s, data, 1);
        if (ret < 0)
            return ret;

        *got_output = ret;
        return 0;
    }

    s->ref = NULL;
    ret    = decode_nal_units(s, avpkt->data, avpkt->size);
    if (ret < 0)
        return ret;

    /* verify the SEI checksum */
    if (avctx->err_recognition & AV_EF_CRCCHECK && s->is_decoded &&
        s->is_md5) {
        ret = verify_md5(s, s->ref->frame);
        if (ret < 0 && avctx->err_recognition & AV_EF_EXPLODE) {
            ff_hevc_unref_frame(s, s->ref, ~0);
            return ret;
        }
    }
    s->is_md5 = 0;

    if (s->is_decoded) {
        av_log(avctx, AV_LOG_DEBUG, "Decoded frame with POC %d.\n", s->poc);
        s->is_decoded = 0;
    }

    if (s->output_frame->buf[0]) {
        av_frame_move_ref(data, s->output_frame);
        *got_output = 1;
    }

    return avpkt->size;
}

static int hevc_ref_frame(HEVCContext *s, HEVCFrame *dst, HEVCFrame *src)
{
    int ret;

    ret = ff_thread_ref_frame(&dst->tf, &src->tf);
    if (ret < 0)
        return ret;

    dst->tab_mvf_buf = av_buffer_ref(src->tab_mvf_buf);
    if (!dst->tab_mvf_buf)
        goto fail;
    dst->tab_mvf = src->tab_mvf;

    dst->rpl_tab_buf = av_buffer_ref(src->rpl_tab_buf);
    if (!dst->rpl_tab_buf)
        goto fail;
    dst->rpl_tab = src->rpl_tab;

    dst->rpl_buf = av_buffer_ref(src->rpl_buf);
    if (!dst->rpl_buf)
        goto fail;

    dst->poc        = src->poc;
    dst->ctb_count  = src->ctb_count;
    dst->window     = src->window;
    dst->flags      = src->flags;
    dst->sequence   = src->sequence;

    return 0;
fail:
    ff_hevc_unref_frame(s, dst, ~0);
    return AVERROR(ENOMEM);
}

static av_cold int hevc_decode_free(AVCodecContext *avctx)
{
    HEVCContext       *s = avctx->priv_data;
    int i;

    pic_arrays_free(s);

    av_freep(&s->md5_ctx);

    for(i=0; i < s->nals_allocated; i++) {
        av_freep(&s->skipped_bytes_pos_nal[i]);
    }
    av_freep(&s->skipped_bytes_pos_size_nal);
    av_freep(&s->skipped_bytes_nal);
    av_freep(&s->skipped_bytes_pos_nal);

    av_freep(&s->cabac_state);

    av_frame_free(&s->tmp_frame);
    av_frame_free(&s->output_frame);

    for (i = 0; i < FF_ARRAY_ELEMS(s->DPB); i++) {
        ff_hevc_unref_frame(s, &s->DPB[i], ~0);
        av_frame_free(&s->DPB[i].frame);
    }

    for (i = 0; i < FF_ARRAY_ELEMS(s->vps_list); i++)
        av_buffer_unref(&s->vps_list[i]);
    for (i = 0; i < FF_ARRAY_ELEMS(s->sps_list); i++)
        av_buffer_unref(&s->sps_list[i]);
    for (i = 0; i < FF_ARRAY_ELEMS(s->pps_list); i++)
        av_buffer_unref(&s->pps_list[i]);
    s->sps = NULL;
    s->pps = NULL;
    s->vps = NULL;

    av_buffer_unref(&s->current_sps);

    av_freep(&s->sh.entry_point_offset);
    av_freep(&s->sh.offset);
    av_freep(&s->sh.size);

    for (i = 1; i < s->threads_number; i++) {
        HEVCLocalContext *lc = s->HEVClcList[i];
        if (lc) {
            av_freep(&s->HEVClcList[i]);
            av_freep(&s->sList[i]);
        }
    }
    if (s->HEVClc == s->HEVClcList[0])
        s->HEVClc = NULL;
    av_freep(&s->HEVClcList[0]);

    for (i = 0; i < s->nals_allocated; i++)
        av_freep(&s->nals[i].rbsp_buffer);
    av_freep(&s->nals);
    s->nals_allocated = 0;

    return 0;
}

static av_cold int hevc_init_context(AVCodecContext *avctx)
{
    HEVCContext *s = avctx->priv_data;
    int i;

    s->avctx = avctx;

    s->HEVClc = av_mallocz(sizeof(HEVCLocalContext));
    if (!s->HEVClc)
        goto fail;
    s->HEVClcList[0] = s->HEVClc;
    s->sList[0] = s;

    s->cabac_state = av_malloc(HEVC_CONTEXTS);
    if (!s->cabac_state)
        goto fail;

    s->tmp_frame = av_frame_alloc();
    if (!s->tmp_frame)
        goto fail;

    s->output_frame = av_frame_alloc();
    if (!s->output_frame)
        goto fail;

    for (i = 0; i < FF_ARRAY_ELEMS(s->DPB); i++) {
        s->DPB[i].frame = av_frame_alloc();
        if (!s->DPB[i].frame)
            goto fail;
        s->DPB[i].tf.f = s->DPB[i].frame;
    }

    s->max_ra = INT_MAX;

    s->md5_ctx = av_md5_alloc();
    if (!s->md5_ctx)
        goto fail;

    ff_bswapdsp_init(&s->bdsp);

    s->context_initialized = 1;
    s->eos = 0;

    return 0;

fail:
    hevc_decode_free(avctx);
    return AVERROR(ENOMEM);
}

static int hevc_update_thread_context(AVCodecContext *dst,
                                      const AVCodecContext *src)
{
    HEVCContext *s  = dst->priv_data;
    HEVCContext *s0 = src->priv_data;
    int i, ret;

    if (!s->context_initialized) {
        ret = hevc_init_context(dst);
        if (ret < 0)
            return ret;
    }

    for (i = 0; i < FF_ARRAY_ELEMS(s->DPB); i++) {
        ff_hevc_unref_frame(s, &s->DPB[i], ~0);
        if (s0->DPB[i].frame->buf[0]) {
            ret = hevc_ref_frame(s, &s->DPB[i], &s0->DPB[i]);
            if (ret < 0)
                return ret;
        }
    }

    if (s->sps != s0->sps)
        s->sps = NULL;
    for (i = 0; i < FF_ARRAY_ELEMS(s->vps_list); i++) {
        av_buffer_unref(&s->vps_list[i]);
        if (s0->vps_list[i]) {
            s->vps_list[i] = av_buffer_ref(s0->vps_list[i]);
            if (!s->vps_list[i])
                return AVERROR(ENOMEM);
        }
    }

    for (i = 0; i < FF_ARRAY_ELEMS(s->sps_list); i++) {
        av_buffer_unref(&s->sps_list[i]);
        if (s0->sps_list[i]) {
            s->sps_list[i] = av_buffer_ref(s0->sps_list[i]);
            if (!s->sps_list[i])
                return AVERROR(ENOMEM);
        }
    }

    for (i = 0; i < FF_ARRAY_ELEMS(s->pps_list); i++) {
        av_buffer_unref(&s->pps_list[i]);
        if (s0->pps_list[i]) {
            s->pps_list[i] = av_buffer_ref(s0->pps_list[i]);
            if (!s->pps_list[i])
                return AVERROR(ENOMEM);
        }
    }

    av_buffer_unref(&s->current_sps);
    if (s0->current_sps) {
        s->current_sps = av_buffer_ref(s0->current_sps);
        if (!s->current_sps)
            return AVERROR(ENOMEM);
    }

    if (s->sps != s0->sps)
        if ((ret = set_sps(s, s0->sps)) < 0)
            return ret;

    s->seq_decode = s0->seq_decode;
    s->seq_output = s0->seq_output;
    s->pocTid0    = s0->pocTid0;
    s->max_ra     = s0->max_ra;
    s->eos        = s0->eos;

    s->is_nalff        = s0->is_nalff;
    s->nal_length_size = s0->nal_length_size;

    s->threads_number      = s0->threads_number;
    s->threads_type        = s0->threads_type;

    if (s0->eos) {
        s->seq_decode = (s->seq_decode + 1) & 0xff;
        s->max_ra = INT_MAX;
    }

    return 0;
}

static int hevc_decode_extradata(HEVCContext *s)
{
    AVCodecContext *avctx = s->avctx;
    GetByteContext gb;
    int ret;

    bytestream2_init(&gb, avctx->extradata, avctx->extradata_size);

    if (avctx->extradata_size > 3 &&
        (avctx->extradata[0] || avctx->extradata[1] ||
         avctx->extradata[2] > 1)) {
        /* It seems the extradata is encoded as hvcC format.
         * Temporarily, we support configurationVersion==0 until 14496-15 3rd
         * is finalized. When finalized, configurationVersion will be 1 and we
         * can recognize hvcC by checking if avctx->extradata[0]==1 or not. */
        int i, j, num_arrays, nal_len_size;

        s->is_nalff = 1;

        bytestream2_skip(&gb, 21);
        nal_len_size = (bytestream2_get_byte(&gb) & 3) + 1;
        num_arrays   = bytestream2_get_byte(&gb);

        /* nal units in the hvcC always have length coded with 2 bytes,
         * so put a fake nal_length_size = 2 while parsing them */
        s->nal_length_size = 2;

        /* Decode nal units from hvcC. */
        for (i = 0; i < num_arrays; i++) {
            int type = bytestream2_get_byte(&gb) & 0x3f;
            int cnt  = bytestream2_get_be16(&gb);

            for (j = 0; j < cnt; j++) {
                // +2 for the nal size field
                int nalsize = bytestream2_peek_be16(&gb) + 2;
                if (bytestream2_get_bytes_left(&gb) < nalsize) {
                    av_log(s->avctx, AV_LOG_ERROR,
                           "Invalid NAL unit size in extradata.\n");
                    return AVERROR_INVALIDDATA;
                }

                ret = decode_nal_units(s, gb.buffer, nalsize);
                if (ret < 0) {
                    av_log(avctx, AV_LOG_ERROR,
                           "Decoding nal unit %d %d from hvcC failed\n",
                           type, i);
                    return ret;
                }
                bytestream2_skip(&gb, nalsize);
            }
        }

        /* Now store right nal length size, that will be used to parse
         * all other nals */
        s->nal_length_size = nal_len_size;
    } else {
        s->is_nalff = 0;
        ret = decode_nal_units(s, avctx->extradata, avctx->extradata_size);
        if (ret < 0)
            return ret;
    }
    return 0;
}

static av_cold int hevc_decode_init(AVCodecContext *avctx)
{
    HEVCContext *s = avctx->priv_data;
    int ret;

    ff_init_cabac_states();

    avctx->internal->allocate_progress = 1;

    ret = hevc_init_context(avctx);
    if (ret < 0)
        return ret;

    s->enable_parallel_tiles = 0;
    s->picture_struct = 0;

    if(avctx->active_thread_type & FF_THREAD_SLICE)
        s->threads_number = avctx->thread_count;
    else
        s->threads_number = 1;

    if (avctx->extradata_size > 0 && avctx->extradata) {
        ret = hevc_decode_extradata(s);
        if (ret < 0) {
            hevc_decode_free(avctx);
            return ret;
        }
    }

    if((avctx->active_thread_type & FF_THREAD_FRAME) && avctx->thread_count > 1)
            s->threads_type = FF_THREAD_FRAME;
        else
            s->threads_type = FF_THREAD_SLICE;

    return 0;
}

static av_cold int hevc_init_thread_copy(AVCodecContext *avctx)
{
    HEVCContext *s = avctx->priv_data;
    int ret;

    memset(s, 0, sizeof(*s));

    ret = hevc_init_context(avctx);
    if (ret < 0)
        return ret;

    return 0;
}

static void hevc_decode_flush(AVCodecContext *avctx)
{
    HEVCContext *s = avctx->priv_data;
    ff_hevc_flush_dpb(s);
    s->max_ra = INT_MAX;
}

#define OFFSET(x) offsetof(HEVCContext, x)
#define PAR (AV_OPT_FLAG_DECODING_PARAM | AV_OPT_FLAG_VIDEO_PARAM)

static const AVProfile profiles[] = {
    { FF_PROFILE_HEVC_MAIN,                 "Main"                },
    { FF_PROFILE_HEVC_MAIN_10,              "Main 10"             },
    { FF_PROFILE_HEVC_MAIN_STILL_PICTURE,   "Main Still Picture"  },
    { FF_PROFILE_HEVC_REXT,                 "Rext"  },
    { FF_PROFILE_UNKNOWN },
};

static const AVOption options[] = {
    { "apply_defdispwin", "Apply default display window from VUI", OFFSET(apply_defdispwin),
        AV_OPT_TYPE_INT, {.i64 = 0}, 0, 1, PAR },
    { "strict-displaywin", "stricly apply default display window size", OFFSET(apply_defdispwin),
        AV_OPT_TYPE_INT, {.i64 = 0}, 0, 1, PAR },
    { NULL },
};

static const AVClass hevc_decoder_class = {
    .class_name = "HEVC decoder",
    .item_name  = av_default_item_name,
    .option     = options,
    .version    = LIBAVUTIL_VERSION_INT,
};

AVCodec ff_hevc_decoder = {
    .name                  = "hevc",
    .long_name             = NULL_IF_CONFIG_SMALL("HEVC (High Efficiency Video Coding)"),
    .type                  = AVMEDIA_TYPE_VIDEO,
    .id                    = AV_CODEC_ID_HEVC,
    .priv_data_size        = sizeof(HEVCContext),
    .priv_class            = &hevc_decoder_class,
    .init                  = hevc_decode_init,
    .close                 = hevc_decode_free,
    .decode                = hevc_decode_frame,
    .flush                 = hevc_decode_flush,
    .update_thread_context = hevc_update_thread_context,
    .init_thread_copy      = hevc_init_thread_copy,
    .capabilities          = CODEC_CAP_DR1 | CODEC_CAP_DELAY |
                             CODEC_CAP_SLICE_THREADS | CODEC_CAP_FRAME_THREADS,
    .profiles              = NULL_IF_CONFIG_SMALL(profiles),
};<|MERGE_RESOLUTION|>--- conflicted
+++ resolved
@@ -2224,11 +2224,7 @@
 
     lc->boundary_flags = 0;
     if (s->pps->tiles_enabled_flag) {
-<<<<<<< HEAD
-        if (x_ctb > 0 && s->pps->tile_id[ctb_addr_ts] != s->pps->tile_id[s->pps->ctb_addr_rs_to_ts[ctb_addr_rs-1]])
-=======
         if (x_ctb > 0 && s->pps->tile_id[ctb_addr_ts] != s->pps->tile_id[s->pps->ctb_addr_rs_to_ts[ctb_addr_rs - 1]])
->>>>>>> 70211539
             lc->boundary_flags |= BOUNDARY_LEFT_TILE;
         if (x_ctb > 0 && s->tab_slice_address[ctb_addr_rs] != s->tab_slice_address[ctb_addr_rs - 1])
             lc->boundary_flags |= BOUNDARY_LEFT_SLICE;
@@ -2242,18 +2238,11 @@
         if (ctb_addr_in_slice < s->sps->ctb_width)
             lc->boundary_flags |= BOUNDARY_UPPER_SLICE;
     }
-<<<<<<< HEAD
-    lc->ctb_left_flag = ((x_ctb > 0) && (ctb_addr_in_slice > 0)                  && !(lc->boundary_flags & BOUNDARY_LEFT_TILE));
-    lc->ctb_up_flag   = ((y_ctb > 0) && (ctb_addr_in_slice >= s->sps->ctb_width) && !(lc->boundary_flags & BOUNDARY_UPPER_TILE));
-    lc->ctb_up_right_flag = ((y_ctb > 0)                 && (ctb_addr_in_slice+1 >= s->sps->ctb_width) && (s->pps->tile_id[ctb_addr_ts] == s->pps->tile_id[s->pps->ctb_addr_rs_to_ts[ctb_addr_rs+1 - s->sps->ctb_width]]));
-    lc->ctb_up_left_flag  = ((x_ctb > 0) && (y_ctb > 0)  && (ctb_addr_in_slice-1 >= s->sps->ctb_width) && (s->pps->tile_id[ctb_addr_ts] == s->pps->tile_id[s->pps->ctb_addr_rs_to_ts[ctb_addr_rs-1 - s->sps->ctb_width]]));
-=======
 
     lc->ctb_left_flag = ((x_ctb > 0) && (ctb_addr_in_slice > 0) && !(lc->boundary_flags & BOUNDARY_LEFT_TILE));
     lc->ctb_up_flag   = ((y_ctb > 0) && (ctb_addr_in_slice >= s->sps->ctb_width) && !(lc->boundary_flags & BOUNDARY_UPPER_TILE));
     lc->ctb_up_right_flag = ((y_ctb > 0)  && (ctb_addr_in_slice+1 >= s->sps->ctb_width) && (s->pps->tile_id[ctb_addr_ts] == s->pps->tile_id[s->pps->ctb_addr_rs_to_ts[ctb_addr_rs+1 - s->sps->ctb_width]]));
     lc->ctb_up_left_flag = ((x_ctb > 0) && (y_ctb > 0)  && (ctb_addr_in_slice-1 >= s->sps->ctb_width) && (s->pps->tile_id[ctb_addr_ts] == s->pps->tile_id[s->pps->ctb_addr_rs_to_ts[ctb_addr_rs-1 - s->sps->ctb_width]]));
->>>>>>> 70211539
 }
 
 static int hls_decode_entry(AVCodecContext *avctxt, void *isFilterThread)
