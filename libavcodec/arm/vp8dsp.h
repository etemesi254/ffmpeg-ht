--- conflicted
+++ resolved
@@ -21,15 +21,10 @@
 
 #include "libavcodec/vp8dsp.h"
 
-<<<<<<< HEAD
-void ff_vp8dsp_init_armv6(VP8DSPContext *dsp, int vp7);
-void ff_vp8dsp_init_neon(VP8DSPContext *dsp, int vp7);
-=======
 void ff_vp78dsp_init_armv6(VP8DSPContext *dsp);
 void ff_vp78dsp_init_neon(VP8DSPContext *dsp);
 void ff_vp8dsp_init_armv6(VP8DSPContext *dsp);
 void ff_vp8dsp_init_neon(VP8DSPContext *dsp);
->>>>>>> ac4b32df
 
 #define VP8_LF_Y(hv, inner, opt)                                             \
     void ff_vp8_##hv##_loop_filter16##inner##_##opt(uint8_t *dst,            \
