/*
 * Copyright (c) 2006 Luca Barbato <lu_zero@gentoo.org>
 *
 * This file is part of FFmpeg.
 *
 * FFmpeg is free software; you can redistribute it and/or
 * modify it under the terms of the GNU Lesser General Public
 * License as published by the Free Software Foundation; either
 * version 2.1 of the License, or (at your option) any later version.
 *
 * FFmpeg is distributed in the hope that it will be useful,
 * but WITHOUT ANY WARRANTY; without even the implied warranty of
 * MERCHANTABILITY or FITNESS FOR A PARTICULAR PURPOSE.  See the GNU
 * Lesser General Public License for more details.
 *
 * You should have received a copy of the GNU Lesser General Public
 * License along with FFmpeg; if not, write to the Free Software
 * Foundation, Inc., 51 Franklin Street, Fifth Floor, Boston, MA 02110-1301 USA
 */

#include "libavcodec/fmtconvert.h"

#include "libavutil/ppc/util_altivec.h"
#include "libavutil/mem.h"
#include "dsputil_altivec.h"

static void int32_to_float_fmul_scalar_altivec(float *dst, const int *src,
                                               float mul, int len)
{
    union {
        vector float v;
        float s[4];
    } mul_u;
    int i;
    vector float src1, src2, dst1, dst2, mul_v, zero;

    zero = (vector float)vec_splat_u32(0);
    mul_u.s[0] = mul;
    mul_v = vec_splat(mul_u.v, 0);

    for (i = 0; i < len; i += 8) {
        src1 = vec_ctf(vec_ld(0,  src+i), 0);
        src2 = vec_ctf(vec_ld(16, src+i), 0);
        dst1 = vec_madd(src1, mul_v, zero);
        dst2 = vec_madd(src2, mul_v, zero);
        vec_st(dst1,  0, dst+i);
        vec_st(dst2, 16, dst+i);
    }
}


static vector signed short float_to_int16_one_altivec(const float *src)
{
    vector float s0 = vec_ld(0, src);
    vector float s1 = vec_ld(16, src);
    vector signed int t0 = vec_cts(s0, 0);
    vector signed int t1 = vec_cts(s1, 0);
    return vec_packs(t0,t1);
}

static void float_to_int16_altivec(int16_t *dst, const float *src, long len)
{
    int i;
    vector signed short d0, d1, d;
    vector unsigned char align;
    if (((long)dst) & 15) { //FIXME
        for (i = 0; i < len - 7; i += 8) {
            d0 = vec_ld(0, dst+i);
            d  = float_to_int16_one_altivec(src + i);
            d1 = vec_ld(15, dst+i);
            d1 = vec_perm(d1, d0, vec_lvsl(0, dst + i));
            align = vec_lvsr(0, dst + i);
            d0 = vec_perm(d1, d, align);
            d1 = vec_perm(d, d1, align);
            vec_st(d0,  0, dst + i);
            vec_st(d1, 15, dst + i);
        }
    } else {
        for (i = 0; i < len - 7; i += 8) {
            d = float_to_int16_one_altivec(src + i);
            vec_st(d, 0, dst + i);
        }
    }
}

#define VSTE_INC(dst, v, elem, inc) do {                \
        vector signed short s = vec_splat(v, elem);     \
        vec_ste(s, 0, dst);                             \
        dst += inc;                                     \
    } while (0)

static void float_to_int16_stride_altivec(int16_t *dst, const float *src,
                                          long len, int stride)
{
    int i;
<<<<<<< HEAD
    vector signed short d, s;
=======
    vector signed short d;
>>>>>>> 6c1a7d07

    for (i = 0; i < len - 7; i += 8) {
        d = float_to_int16_one_altivec(src + i);
        VSTE_INC(dst, d, 0, stride);
        VSTE_INC(dst, d, 1, stride);
        VSTE_INC(dst, d, 2, stride);
        VSTE_INC(dst, d, 3, stride);
        VSTE_INC(dst, d, 4, stride);
        VSTE_INC(dst, d, 5, stride);
        VSTE_INC(dst, d, 6, stride);
        VSTE_INC(dst, d, 7, stride);
    }
}

static void float_to_int16_interleave_altivec(int16_t *dst, const float **src,
                                              long len, int channels)
{
    int i;
    vector signed short d0, d1, d2, c0, c1, t0, t1;
    vector unsigned char align;

    if (channels == 1)
        float_to_int16_altivec(dst, src[0], len);
    else {
        if (channels == 2) {
            if (((long)dst) & 15) {
                for (i = 0; i < len - 7; i += 8) {
                    d0 = vec_ld(0,  dst + i);
                    t0 = float_to_int16_one_altivec(src[0] + i);
                    d1 = vec_ld(31, dst + i);
                    t1 = float_to_int16_one_altivec(src[1] + i);
                    c0 = vec_mergeh(t0, t1);
                    c1 = vec_mergel(t0, t1);
                    d2 = vec_perm(d1, d0, vec_lvsl(0, dst + i));
                    align = vec_lvsr(0, dst + i);
                    d0 = vec_perm(d2, c0, align);
                    d1 = vec_perm(c0, c1, align);
                    vec_st(d0,  0, dst + i);
                    d0 = vec_perm(c1, d2, align);
                    vec_st(d1, 15, dst + i);
                    vec_st(d0, 31, dst + i);
                    dst += 8;
                }
            } else {
                for (i = 0; i < len - 7; i += 8) {
                    t0 = float_to_int16_one_altivec(src[0] + i);
                    t1 = float_to_int16_one_altivec(src[1] + i);
                    d0 = vec_mergeh(t0, t1);
                    d1 = vec_mergel(t0, t1);
                    vec_st(d0,  0, dst + i);
                    vec_st(d1, 16, dst + i);
                    dst += 8;
                }
            }
        } else {
            for (i = 0; i < channels; i++)
                float_to_int16_stride_altivec(dst + i, src[i], len, channels);
        }
    }
}

void ff_fmt_convert_init_altivec(FmtConvertContext *c, AVCodecContext *avctx)
{
    c->int32_to_float_fmul_scalar = int32_to_float_fmul_scalar_altivec;
    if (!(avctx->flags & CODEC_FLAG_BITEXACT)) {
        c->float_to_int16 = float_to_int16_altivec;
        c->float_to_int16_interleave = float_to_int16_interleave_altivec;
    }
}<|MERGE_RESOLUTION|>--- conflicted
+++ resolved
@@ -93,11 +93,7 @@
                                           long len, int stride)
 {
     int i;
-<<<<<<< HEAD
-    vector signed short d, s;
-=======
     vector signed short d;
->>>>>>> 6c1a7d07
 
     for (i = 0; i < len - 7; i += 8) {
         d = float_to_int16_one_altivec(src + i);
