--- conflicted
+++ resolved
@@ -31,457 +31,6 @@
 #include "types_altivec.h"
 #include "dsputil_altivec.h"
 
-<<<<<<< HEAD
-// Swaps two variables (used for altivec registers)
-#define SWAP(a,b) \
-do { \
-    __typeof__(a) swap_temp=a; \
-    a=b; \
-    b=swap_temp; \
-} while (0)
-
-// transposes a matrix consisting of four vectors with four elements each
-#define TRANSPOSE4(a,b,c,d) \
-do { \
-    __typeof__(a) _trans_ach = vec_mergeh(a, c); \
-    __typeof__(a) _trans_acl = vec_mergel(a, c); \
-    __typeof__(a) _trans_bdh = vec_mergeh(b, d); \
-    __typeof__(a) _trans_bdl = vec_mergel(b, d); \
-                                                 \
-    a = vec_mergeh(_trans_ach, _trans_bdh);      \
-    b = vec_mergel(_trans_ach, _trans_bdh);      \
-    c = vec_mergeh(_trans_acl, _trans_bdl);      \
-    d = vec_mergel(_trans_acl, _trans_bdl);      \
-} while (0)
-
-
-// Loads a four-byte value (int or float) from the target address
-// into every element in the target vector.  Only works if the
-// target address is four-byte aligned (which should be always).
-#define LOAD4(vec, address) \
-{ \
-    __typeof__(vec)* _load_addr = (__typeof__(vec)*)(address);  \
-    vector unsigned char _perm_vec = vec_lvsl(0,(address));     \
-    vec = vec_ld(0, _load_addr);                                \
-    vec = vec_perm(vec, vec, _perm_vec);                        \
-    vec = vec_splat(vec, 0);                                    \
-}
-
-
-#define FOUROF(a) {a,a,a,a}
-
-static int dct_quantize_altivec(MpegEncContext* s,
-                         DCTELEM* data, int n,
-                         int qscale, int* overflow)
-{
-    int lastNonZero;
-    vector float row0, row1, row2, row3, row4, row5, row6, row7;
-    vector float alt0, alt1, alt2, alt3, alt4, alt5, alt6, alt7;
-    const vector float zero = (const vector float)FOUROF(0.);
-    // used after quantize step
-    int oldBaseValue = 0;
-
-    // Load the data into the row/alt vectors
-    {
-        vector signed short data0, data1, data2, data3, data4, data5, data6, data7;
-
-        data0 = vec_ld(0, data);
-        data1 = vec_ld(16, data);
-        data2 = vec_ld(32, data);
-        data3 = vec_ld(48, data);
-        data4 = vec_ld(64, data);
-        data5 = vec_ld(80, data);
-        data6 = vec_ld(96, data);
-        data7 = vec_ld(112, data);
-
-        // Transpose the data before we start
-        TRANSPOSE8(data0, data1, data2, data3, data4, data5, data6, data7);
-
-        // load the data into floating point vectors.  We load
-        // the high half of each row into the main row vectors
-        // and the low half into the alt vectors.
-        row0 = vec_ctf(vec_unpackh(data0), 0);
-        alt0 = vec_ctf(vec_unpackl(data0), 0);
-        row1 = vec_ctf(vec_unpackh(data1), 0);
-        alt1 = vec_ctf(vec_unpackl(data1), 0);
-        row2 = vec_ctf(vec_unpackh(data2), 0);
-        alt2 = vec_ctf(vec_unpackl(data2), 0);
-        row3 = vec_ctf(vec_unpackh(data3), 0);
-        alt3 = vec_ctf(vec_unpackl(data3), 0);
-        row4 = vec_ctf(vec_unpackh(data4), 0);
-        alt4 = vec_ctf(vec_unpackl(data4), 0);
-        row5 = vec_ctf(vec_unpackh(data5), 0);
-        alt5 = vec_ctf(vec_unpackl(data5), 0);
-        row6 = vec_ctf(vec_unpackh(data6), 0);
-        alt6 = vec_ctf(vec_unpackl(data6), 0);
-        row7 = vec_ctf(vec_unpackh(data7), 0);
-        alt7 = vec_ctf(vec_unpackl(data7), 0);
-    }
-
-    // The following block could exist as a separate an altivec dct
-                // function.  However, if we put it inline, the DCT data can remain
-                // in the vector local variables, as floats, which we'll use during the
-                // quantize step...
-    {
-        const vector float vec_0_298631336 = (vector float)FOUROF(0.298631336f);
-        const vector float vec_0_390180644 = (vector float)FOUROF(-0.390180644f);
-        const vector float vec_0_541196100 = (vector float)FOUROF(0.541196100f);
-        const vector float vec_0_765366865 = (vector float)FOUROF(0.765366865f);
-        const vector float vec_0_899976223 = (vector float)FOUROF(-0.899976223f);
-        const vector float vec_1_175875602 = (vector float)FOUROF(1.175875602f);
-        const vector float vec_1_501321110 = (vector float)FOUROF(1.501321110f);
-        const vector float vec_1_847759065 = (vector float)FOUROF(-1.847759065f);
-        const vector float vec_1_961570560 = (vector float)FOUROF(-1.961570560f);
-        const vector float vec_2_053119869 = (vector float)FOUROF(2.053119869f);
-        const vector float vec_2_562915447 = (vector float)FOUROF(-2.562915447f);
-        const vector float vec_3_072711026 = (vector float)FOUROF(3.072711026f);
-
-
-        int whichPass, whichHalf;
-
-        for(whichPass = 1; whichPass<=2; whichPass++) {
-            for(whichHalf = 1; whichHalf<=2; whichHalf++) {
-                vector float tmp0, tmp1, tmp2, tmp3, tmp4, tmp5, tmp6, tmp7;
-                vector float tmp10, tmp11, tmp12, tmp13;
-                vector float z1, z2, z3, z4, z5;
-
-                tmp0 = vec_add(row0, row7); // tmp0 = dataptr[0] + dataptr[7];
-                tmp7 = vec_sub(row0, row7); // tmp7 = dataptr[0] - dataptr[7];
-                tmp3 = vec_add(row3, row4); // tmp3 = dataptr[3] + dataptr[4];
-                tmp4 = vec_sub(row3, row4); // tmp4 = dataptr[3] - dataptr[4];
-                tmp1 = vec_add(row1, row6); // tmp1 = dataptr[1] + dataptr[6];
-                tmp6 = vec_sub(row1, row6); // tmp6 = dataptr[1] - dataptr[6];
-                tmp2 = vec_add(row2, row5); // tmp2 = dataptr[2] + dataptr[5];
-                tmp5 = vec_sub(row2, row5); // tmp5 = dataptr[2] - dataptr[5];
-
-                tmp10 = vec_add(tmp0, tmp3); // tmp10 = tmp0 + tmp3;
-                tmp13 = vec_sub(tmp0, tmp3); // tmp13 = tmp0 - tmp3;
-                tmp11 = vec_add(tmp1, tmp2); // tmp11 = tmp1 + tmp2;
-                tmp12 = vec_sub(tmp1, tmp2); // tmp12 = tmp1 - tmp2;
-
-
-                // dataptr[0] = (DCTELEM) ((tmp10 + tmp11) << PASS1_BITS);
-                row0 = vec_add(tmp10, tmp11);
-
-                // dataptr[4] = (DCTELEM) ((tmp10 - tmp11) << PASS1_BITS);
-                row4 = vec_sub(tmp10, tmp11);
-
-
-                // z1 = MULTIPLY(tmp12 + tmp13, FIX_0_541196100);
-                z1 = vec_madd(vec_add(tmp12, tmp13), vec_0_541196100, (vector float)zero);
-
-                // dataptr[2] = (DCTELEM) DESCALE(z1 + MULTIPLY(tmp13, FIX_0_765366865),
-                //                                CONST_BITS-PASS1_BITS);
-                row2 = vec_madd(tmp13, vec_0_765366865, z1);
-
-                // dataptr[6] = (DCTELEM) DESCALE(z1 + MULTIPLY(tmp12, - FIX_1_847759065),
-                //                                CONST_BITS-PASS1_BITS);
-                row6 = vec_madd(tmp12, vec_1_847759065, z1);
-
-                z1 = vec_add(tmp4, tmp7); // z1 = tmp4 + tmp7;
-                z2 = vec_add(tmp5, tmp6); // z2 = tmp5 + tmp6;
-                z3 = vec_add(tmp4, tmp6); // z3 = tmp4 + tmp6;
-                z4 = vec_add(tmp5, tmp7); // z4 = tmp5 + tmp7;
-
-                // z5 = MULTIPLY(z3 + z4, FIX_1_175875602); /* sqrt(2) * c3 */
-                z5 = vec_madd(vec_add(z3, z4), vec_1_175875602, (vector float)zero);
-
-                // z3 = MULTIPLY(z3, - FIX_1_961570560); /* sqrt(2) * (-c3-c5) */
-                z3 = vec_madd(z3, vec_1_961570560, z5);
-
-                // z4 = MULTIPLY(z4, - FIX_0_390180644); /* sqrt(2) * (c5-c3) */
-                z4 = vec_madd(z4, vec_0_390180644, z5);
-
-                // The following adds are rolled into the multiplies above
-                // z3 = vec_add(z3, z5);  // z3 += z5;
-                // z4 = vec_add(z4, z5);  // z4 += z5;
-
-                // z2 = MULTIPLY(z2, - FIX_2_562915447); /* sqrt(2) * (-c1-c3) */
-                // Wow!  It's actually more efficient to roll this multiply
-                // into the adds below, even thought the multiply gets done twice!
-                // z2 = vec_madd(z2, vec_2_562915447, (vector float)zero);
-
-                // z1 = MULTIPLY(z1, - FIX_0_899976223); /* sqrt(2) * (c7-c3) */
-                // Same with this one...
-                // z1 = vec_madd(z1, vec_0_899976223, (vector float)zero);
-
-                // tmp4 = MULTIPLY(tmp4, FIX_0_298631336); /* sqrt(2) * (-c1+c3+c5-c7) */
-                // dataptr[7] = (DCTELEM) DESCALE(tmp4 + z1 + z3, CONST_BITS-PASS1_BITS);
-                row7 = vec_madd(tmp4, vec_0_298631336, vec_madd(z1, vec_0_899976223, z3));
-
-                // tmp5 = MULTIPLY(tmp5, FIX_2_053119869); /* sqrt(2) * ( c1+c3-c5+c7) */
-                // dataptr[5] = (DCTELEM) DESCALE(tmp5 + z2 + z4, CONST_BITS-PASS1_BITS);
-                row5 = vec_madd(tmp5, vec_2_053119869, vec_madd(z2, vec_2_562915447, z4));
-
-                // tmp6 = MULTIPLY(tmp6, FIX_3_072711026); /* sqrt(2) * ( c1+c3+c5-c7) */
-                // dataptr[3] = (DCTELEM) DESCALE(tmp6 + z2 + z3, CONST_BITS-PASS1_BITS);
-                row3 = vec_madd(tmp6, vec_3_072711026, vec_madd(z2, vec_2_562915447, z3));
-
-                // tmp7 = MULTIPLY(tmp7, FIX_1_501321110); /* sqrt(2) * ( c1+c3-c5-c7) */
-                // dataptr[1] = (DCTELEM) DESCALE(tmp7 + z1 + z4, CONST_BITS-PASS1_BITS);
-                row1 = vec_madd(z1, vec_0_899976223, vec_madd(tmp7, vec_1_501321110, z4));
-
-                // Swap the row values with the alts.  If this is the first half,
-                // this sets up the low values to be acted on in the second half.
-                // If this is the second half, it puts the high values back in
-                // the row values where they are expected to be when we're done.
-                SWAP(row0, alt0);
-                SWAP(row1, alt1);
-                SWAP(row2, alt2);
-                SWAP(row3, alt3);
-                SWAP(row4, alt4);
-                SWAP(row5, alt5);
-                SWAP(row6, alt6);
-                SWAP(row7, alt7);
-            }
-
-            if (whichPass == 1) {
-                // transpose the data for the second pass
-
-                // First, block transpose the upper right with lower left.
-                SWAP(row4, alt0);
-                SWAP(row5, alt1);
-                SWAP(row6, alt2);
-                SWAP(row7, alt3);
-
-                // Now, transpose each block of four
-                TRANSPOSE4(row0, row1, row2, row3);
-                TRANSPOSE4(row4, row5, row6, row7);
-                TRANSPOSE4(alt0, alt1, alt2, alt3);
-                TRANSPOSE4(alt4, alt5, alt6, alt7);
-            }
-        }
-    }
-
-    // perform the quantize step, using the floating point data
-    // still in the row/alt registers
-    {
-        const int* biasAddr;
-        const vector signed int* qmat;
-        vector float bias, negBias;
-
-        if (s->mb_intra) {
-            vector signed int baseVector;
-
-            // We must cache element 0 in the intra case
-            // (it needs special handling).
-            baseVector = vec_cts(vec_splat(row0, 0), 0);
-            vec_ste(baseVector, 0, &oldBaseValue);
-
-            if(n<4){
-                qmat = (vector signed int*)s->q_intra_matrix[qscale];
-                biasAddr = &s->intra_quant_bias;
-            }else{
-                qmat = (vector signed int*)s->q_chroma_intra_matrix[qscale];
-                biasAddr = &s->intra_quant_bias;
-            }
-        } else {
-            qmat = (vector signed int*)s->q_inter_matrix[qscale];
-            biasAddr = &s->inter_quant_bias;
-        }
-
-        // Load the bias vector (We add 0.5 to the bias so that we're
-                                // rounding when we convert to int, instead of flooring.)
-        {
-            vector signed int biasInt;
-            const vector float negOneFloat = (vector float)FOUROF(-1.0f);
-            LOAD4(biasInt, biasAddr);
-            bias = vec_ctf(biasInt, QUANT_BIAS_SHIFT);
-            negBias = vec_madd(bias, negOneFloat, zero);
-        }
-
-        {
-            vector float q0, q1, q2, q3, q4, q5, q6, q7;
-
-            q0 = vec_ctf(qmat[0], QMAT_SHIFT);
-            q1 = vec_ctf(qmat[2], QMAT_SHIFT);
-            q2 = vec_ctf(qmat[4], QMAT_SHIFT);
-            q3 = vec_ctf(qmat[6], QMAT_SHIFT);
-            q4 = vec_ctf(qmat[8], QMAT_SHIFT);
-            q5 = vec_ctf(qmat[10], QMAT_SHIFT);
-            q6 = vec_ctf(qmat[12], QMAT_SHIFT);
-            q7 = vec_ctf(qmat[14], QMAT_SHIFT);
-
-            row0 = vec_sel(vec_madd(row0, q0, negBias), vec_madd(row0, q0, bias),
-                    vec_cmpgt(row0, zero));
-            row1 = vec_sel(vec_madd(row1, q1, negBias), vec_madd(row1, q1, bias),
-                    vec_cmpgt(row1, zero));
-            row2 = vec_sel(vec_madd(row2, q2, negBias), vec_madd(row2, q2, bias),
-                    vec_cmpgt(row2, zero));
-            row3 = vec_sel(vec_madd(row3, q3, negBias), vec_madd(row3, q3, bias),
-                    vec_cmpgt(row3, zero));
-            row4 = vec_sel(vec_madd(row4, q4, negBias), vec_madd(row4, q4, bias),
-                    vec_cmpgt(row4, zero));
-            row5 = vec_sel(vec_madd(row5, q5, negBias), vec_madd(row5, q5, bias),
-                    vec_cmpgt(row5, zero));
-            row6 = vec_sel(vec_madd(row6, q6, negBias), vec_madd(row6, q6, bias),
-                    vec_cmpgt(row6, zero));
-            row7 = vec_sel(vec_madd(row7, q7, negBias), vec_madd(row7, q7, bias),
-                    vec_cmpgt(row7, zero));
-
-            q0 = vec_ctf(qmat[1], QMAT_SHIFT);
-            q1 = vec_ctf(qmat[3], QMAT_SHIFT);
-            q2 = vec_ctf(qmat[5], QMAT_SHIFT);
-            q3 = vec_ctf(qmat[7], QMAT_SHIFT);
-            q4 = vec_ctf(qmat[9], QMAT_SHIFT);
-            q5 = vec_ctf(qmat[11], QMAT_SHIFT);
-            q6 = vec_ctf(qmat[13], QMAT_SHIFT);
-            q7 = vec_ctf(qmat[15], QMAT_SHIFT);
-
-            alt0 = vec_sel(vec_madd(alt0, q0, negBias), vec_madd(alt0, q0, bias),
-                    vec_cmpgt(alt0, zero));
-            alt1 = vec_sel(vec_madd(alt1, q1, negBias), vec_madd(alt1, q1, bias),
-                    vec_cmpgt(alt1, zero));
-            alt2 = vec_sel(vec_madd(alt2, q2, negBias), vec_madd(alt2, q2, bias),
-                    vec_cmpgt(alt2, zero));
-            alt3 = vec_sel(vec_madd(alt3, q3, negBias), vec_madd(alt3, q3, bias),
-                    vec_cmpgt(alt3, zero));
-            alt4 = vec_sel(vec_madd(alt4, q4, negBias), vec_madd(alt4, q4, bias),
-                    vec_cmpgt(alt4, zero));
-            alt5 = vec_sel(vec_madd(alt5, q5, negBias), vec_madd(alt5, q5, bias),
-                    vec_cmpgt(alt5, zero));
-            alt6 = vec_sel(vec_madd(alt6, q6, negBias), vec_madd(alt6, q6, bias),
-                    vec_cmpgt(alt6, zero));
-            alt7 = vec_sel(vec_madd(alt7, q7, negBias), vec_madd(alt7, q7, bias),
-                    vec_cmpgt(alt7, zero));
-        }
-
-
-    }
-
-    // Store the data back into the original block
-    {
-        vector signed short data0, data1, data2, data3, data4, data5, data6, data7;
-
-        data0 = vec_pack(vec_cts(row0, 0), vec_cts(alt0, 0));
-        data1 = vec_pack(vec_cts(row1, 0), vec_cts(alt1, 0));
-        data2 = vec_pack(vec_cts(row2, 0), vec_cts(alt2, 0));
-        data3 = vec_pack(vec_cts(row3, 0), vec_cts(alt3, 0));
-        data4 = vec_pack(vec_cts(row4, 0), vec_cts(alt4, 0));
-        data5 = vec_pack(vec_cts(row5, 0), vec_cts(alt5, 0));
-        data6 = vec_pack(vec_cts(row6, 0), vec_cts(alt6, 0));
-        data7 = vec_pack(vec_cts(row7, 0), vec_cts(alt7, 0));
-
-        {
-            // Clamp for overflow
-            vector signed int max_q_int, min_q_int;
-            vector signed short max_q, min_q;
-
-            LOAD4(max_q_int, &s->max_qcoeff);
-            LOAD4(min_q_int, &s->min_qcoeff);
-
-            max_q = vec_pack(max_q_int, max_q_int);
-            min_q = vec_pack(min_q_int, min_q_int);
-
-            data0 = vec_max(vec_min(data0, max_q), min_q);
-            data1 = vec_max(vec_min(data1, max_q), min_q);
-            data2 = vec_max(vec_min(data2, max_q), min_q);
-            data4 = vec_max(vec_min(data4, max_q), min_q);
-            data5 = vec_max(vec_min(data5, max_q), min_q);
-            data6 = vec_max(vec_min(data6, max_q), min_q);
-            data7 = vec_max(vec_min(data7, max_q), min_q);
-        }
-
-        {
-        vector bool char zero_01, zero_23, zero_45, zero_67;
-        vector signed char scanIndexes_01, scanIndexes_23, scanIndexes_45, scanIndexes_67;
-        vector signed char negOne = vec_splat_s8(-1);
-        vector signed char* scanPtr =
-                (vector signed char*)(s->intra_scantable.inverse);
-        signed char lastNonZeroChar;
-
-        // Determine the largest non-zero index.
-        zero_01 = vec_pack(vec_cmpeq(data0, (vector signed short)zero),
-                vec_cmpeq(data1, (vector signed short)zero));
-        zero_23 = vec_pack(vec_cmpeq(data2, (vector signed short)zero),
-                vec_cmpeq(data3, (vector signed short)zero));
-        zero_45 = vec_pack(vec_cmpeq(data4, (vector signed short)zero),
-                vec_cmpeq(data5, (vector signed short)zero));
-        zero_67 = vec_pack(vec_cmpeq(data6, (vector signed short)zero),
-                vec_cmpeq(data7, (vector signed short)zero));
-
-        // 64 biggest values
-        scanIndexes_01 = vec_sel(scanPtr[0], negOne, zero_01);
-        scanIndexes_23 = vec_sel(scanPtr[1], negOne, zero_23);
-        scanIndexes_45 = vec_sel(scanPtr[2], negOne, zero_45);
-        scanIndexes_67 = vec_sel(scanPtr[3], negOne, zero_67);
-
-        // 32 largest values
-        scanIndexes_01 = vec_max(scanIndexes_01, scanIndexes_23);
-        scanIndexes_45 = vec_max(scanIndexes_45, scanIndexes_67);
-
-        // 16 largest values
-        scanIndexes_01 = vec_max(scanIndexes_01, scanIndexes_45);
-
-        // 8 largest values
-        scanIndexes_01 = vec_max(vec_mergeh(scanIndexes_01, negOne),
-                vec_mergel(scanIndexes_01, negOne));
-
-        // 4 largest values
-        scanIndexes_01 = vec_max(vec_mergeh(scanIndexes_01, negOne),
-                vec_mergel(scanIndexes_01, negOne));
-
-        // 2 largest values
-        scanIndexes_01 = vec_max(vec_mergeh(scanIndexes_01, negOne),
-                vec_mergel(scanIndexes_01, negOne));
-
-        // largest value
-        scanIndexes_01 = vec_max(vec_mergeh(scanIndexes_01, negOne),
-                vec_mergel(scanIndexes_01, negOne));
-
-        scanIndexes_01 = vec_splat(scanIndexes_01, 0);
-
-
-        vec_ste(scanIndexes_01, 0, &lastNonZeroChar);
-
-        lastNonZero = lastNonZeroChar;
-
-        // While the data is still in vectors we check for the transpose IDCT permute
-        // and handle it using the vector unit if we can.  This is the permute used
-        // by the altivec idct, so it is common when using the altivec dct.
-
-        if ((lastNonZero > 0) && (s->dsp.idct_permutation_type == FF_TRANSPOSE_IDCT_PERM)) {
-            TRANSPOSE8(data0, data1, data2, data3, data4, data5, data6, data7);
-        }
-
-        vec_st(data0, 0, data);
-        vec_st(data1, 16, data);
-        vec_st(data2, 32, data);
-        vec_st(data3, 48, data);
-        vec_st(data4, 64, data);
-        vec_st(data5, 80, data);
-        vec_st(data6, 96, data);
-        vec_st(data7, 112, data);
-        }
-    }
-
-    // special handling of block[0]
-    if (s->mb_intra) {
-        if (!s->h263_aic) {
-            if (n < 4)
-                oldBaseValue /= s->y_dc_scale;
-            else
-                oldBaseValue /= s->c_dc_scale;
-        }
-
-        // Divide by 8, rounding the result
-        data[0] = (oldBaseValue + 4) >> 3;
-    }
-
-    // We handled the transpose permutation above and we don't
-    // need to permute the "no" permutation case.
-    if ((lastNonZero > 0) &&
-        (s->dsp.idct_permutation_type != FF_TRANSPOSE_IDCT_PERM) &&
-        (s->dsp.idct_permutation_type != FF_NO_IDCT_PERM)) {
-        ff_block_permute(data, s->dsp.idct_permutation,
-                s->intra_scantable.scantable, lastNonZero);
-    }
-
-    return lastNonZero;
-}
-
-=======
->>>>>>> 0f53601a
 /* AltiVec version of dct_unquantize_h263
    this code assumes `block' is 16 bytes-aligned */
 static void dct_unquantize_h263_altivec(MpegEncContext *s,
