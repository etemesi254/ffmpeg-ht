/*
 * utils for libavcodec
 * Copyright (c) 2001 Fabrice Bellard
 * Copyright (c) 2002-2004 Michael Niedermayer <michaelni@gmx.at>
 *
 * This file is part of FFmpeg.
 *
 * FFmpeg is free software; you can redistribute it and/or
 * modify it under the terms of the GNU Lesser General Public
 * License as published by the Free Software Foundation; either
 * version 2.1 of the License, or (at your option) any later version.
 *
 * FFmpeg is distributed in the hope that it will be useful,
 * but WITHOUT ANY WARRANTY; without even the implied warranty of
 * MERCHANTABILITY or FITNESS FOR A PARTICULAR PURPOSE.  See the GNU
 * Lesser General Public License for more details.
 *
 * You should have received a copy of the GNU Lesser General Public
 * License along with FFmpeg; if not, write to the Free Software
 * Foundation, Inc., 51 Franklin Street, Fifth Floor, Boston, MA 02110-1301 USA
 */

/**
 * @file
 * utils.
 */

#include "config.h"
#include "libavutil/atomic.h"
#include "libavutil/attributes.h"
#include "libavutil/avassert.h"
#include "libavutil/avstring.h"
#include "libavutil/bprint.h"
#include "libavutil/channel_layout.h"
#include "libavutil/crc.h"
#include "libavutil/frame.h"
#include "libavutil/internal.h"
#include "libavutil/mathematics.h"
#include "libavutil/pixdesc.h"
#include "libavutil/imgutils.h"
#include "libavutil/samplefmt.h"
#include "libavutil/dict.h"
#include "avcodec.h"
#include "dsputil.h"
#include "libavutil/opt.h"
#include "thread.h"
#include "frame_thread_encoder.h"
#include "internal.h"
#include "bytestream.h"
#include "version.h"
#include <stdlib.h>
#include <stdarg.h>
#include <limits.h>
#include <float.h>
#if CONFIG_ICONV
# include <iconv.h>
#endif

#if HAVE_PTHREADS
#include <pthread.h>
#elif HAVE_W32THREADS
#include "compat/w32pthreads.h"
#elif HAVE_OS2THREADS
#include "compat/os2threads.h"
#endif

#if HAVE_PTHREADS || HAVE_W32THREADS || HAVE_OS2THREADS
static int default_lockmgr_cb(void **arg, enum AVLockOp op)
{
    void * volatile * mutex = arg;
    int err;

    switch (op) {
    case AV_LOCK_CREATE:
        return 0;
    case AV_LOCK_OBTAIN:
        if (!*mutex) {
            pthread_mutex_t *tmp = av_malloc(sizeof(pthread_mutex_t));
            if (!tmp)
                return AVERROR(ENOMEM);
            if ((err = pthread_mutex_init(tmp, NULL))) {
                av_free(tmp);
                return AVERROR(err);
            }
            if (avpriv_atomic_ptr_cas(mutex, NULL, tmp)) {
                pthread_mutex_destroy(tmp);
                av_free(tmp);
            }
        }

        if ((err = pthread_mutex_lock(*mutex)))
            return AVERROR(err);

        return 0;
    case AV_LOCK_RELEASE:
        if ((err = pthread_mutex_unlock(*mutex)))
            return AVERROR(err);

        return 0;
    case AV_LOCK_DESTROY:
        if (*mutex)
            pthread_mutex_destroy(*mutex);
        av_free(*mutex);
        avpriv_atomic_ptr_cas(mutex, *mutex, NULL);
        return 0;
    }
    return 1;
}
static int (*lockmgr_cb)(void **mutex, enum AVLockOp op) = default_lockmgr_cb;
#else
static int (*lockmgr_cb)(void **mutex, enum AVLockOp op) = NULL;
#endif


volatile int ff_avcodec_locked;
static int volatile entangled_thread_counter = 0;
static void *codec_mutex;
static void *avformat_mutex;

#if FF_API_FAST_MALLOC && CONFIG_SHARED && HAVE_SYMVER
FF_SYMVER(void*, av_fast_realloc, (void *ptr, unsigned int *size, size_t min_size), "LIBAVCODEC_55")
{
    return av_fast_realloc(ptr, size, min_size);
}

FF_SYMVER(void, av_fast_malloc, (void *ptr, unsigned int *size, size_t min_size), "LIBAVCODEC_55")
{
    av_fast_malloc(ptr, size, min_size);
}
#endif

static inline int ff_fast_malloc(void *ptr, unsigned int *size, size_t min_size, int zero_realloc)
{
    void **p = ptr;
    if (min_size < *size)
        return 0;
    min_size = FFMAX(17 * min_size / 16 + 32, min_size);
    av_free(*p);
    *p = zero_realloc ? av_mallocz(min_size) : av_malloc(min_size);
    if (!*p)
        min_size = 0;
    *size = min_size;
    return 1;
}

void av_fast_padded_malloc(void *ptr, unsigned int *size, size_t min_size)
{
    uint8_t **p = ptr;
    if (min_size > SIZE_MAX - FF_INPUT_BUFFER_PADDING_SIZE) {
        av_freep(p);
        *size = 0;
        return;
    }
    if (!ff_fast_malloc(p, size, min_size + FF_INPUT_BUFFER_PADDING_SIZE, 1))
        memset(*p + min_size, 0, FF_INPUT_BUFFER_PADDING_SIZE);
}

void av_fast_padded_mallocz(void *ptr, unsigned int *size, size_t min_size)
{
    uint8_t **p = ptr;
    if (min_size > SIZE_MAX - FF_INPUT_BUFFER_PADDING_SIZE) {
        av_freep(p);
        *size = 0;
        return;
    }
    if (!ff_fast_malloc(p, size, min_size + FF_INPUT_BUFFER_PADDING_SIZE, 1))
        memset(*p, 0, min_size + FF_INPUT_BUFFER_PADDING_SIZE);
}

/* encoder management */
static AVCodec *first_avcodec = NULL;

AVCodec *av_codec_next(const AVCodec *c)
{
    if (c)
        return c->next;
    else
        return first_avcodec;
}

static av_cold void avcodec_init(void)
{
    static int initialized = 0;

    if (initialized != 0)
        return;
    initialized = 1;

    if (CONFIG_DSPUTIL)
        ff_dsputil_static_init();
}

int av_codec_is_encoder(const AVCodec *codec)
{
    return codec && (codec->encode_sub || codec->encode2);
}

int av_codec_is_decoder(const AVCodec *codec)
{
    return codec && codec->decode;
}

av_cold void avcodec_register(AVCodec *codec)
{
    AVCodec **p;
    avcodec_init();
    p = &first_avcodec;
    codec->next = NULL;

    while(*p || avpriv_atomic_ptr_cas((void * volatile *)p, NULL, codec))
        p = &(*p)->next;

    if (codec->init_static_data)
        codec->init_static_data(codec);
}

unsigned avcodec_get_edge_width(void)
{
    return EDGE_WIDTH;
}

#if FF_API_SET_DIMENSIONS
void avcodec_set_dimensions(AVCodecContext *s, int width, int height)
{
    ff_set_dimensions(s, width, height);
}
#endif

int ff_set_dimensions(AVCodecContext *s, int width, int height)
{
    int ret = av_image_check_size(width, height, 0, s);

    if (ret < 0)
        width = height = 0;

    s->coded_width  = width;
    s->coded_height = height;
    s->width        = FF_CEIL_RSHIFT(width,  s->lowres);
    s->height       = FF_CEIL_RSHIFT(height, s->lowres);

    return ret;
}

#if HAVE_NEON || ARCH_PPC || HAVE_MMX
#   define STRIDE_ALIGN 16
#else
#   define STRIDE_ALIGN 8
#endif

void avcodec_align_dimensions2(AVCodecContext *s, int *width, int *height,
                               int linesize_align[AV_NUM_DATA_POINTERS])
{
    int i;
    int w_align = 1;
    int h_align = 1;

    switch (s->pix_fmt) {
    case AV_PIX_FMT_YUV420P:
    case AV_PIX_FMT_YUYV422:
    case AV_PIX_FMT_UYVY422:
    case AV_PIX_FMT_YUV422P:
    case AV_PIX_FMT_YUV440P:
    case AV_PIX_FMT_YUV444P:
    case AV_PIX_FMT_GBRAP:
    case AV_PIX_FMT_GBRP:
    case AV_PIX_FMT_GRAY8:
    case AV_PIX_FMT_GRAY16BE:
    case AV_PIX_FMT_GRAY16LE:
    case AV_PIX_FMT_YUVJ420P:
    case AV_PIX_FMT_YUVJ422P:
    case AV_PIX_FMT_YUVJ440P:
    case AV_PIX_FMT_YUVJ444P:
    case AV_PIX_FMT_YUVA420P:
    case AV_PIX_FMT_YUVA422P:
    case AV_PIX_FMT_YUVA444P:
    case AV_PIX_FMT_YUV420P9LE:
    case AV_PIX_FMT_YUV420P9BE:
    case AV_PIX_FMT_YUV420P10LE:
    case AV_PIX_FMT_YUV420P10BE:
    case AV_PIX_FMT_YUV420P12LE:
    case AV_PIX_FMT_YUV420P12BE:
    case AV_PIX_FMT_YUV420P14LE:
    case AV_PIX_FMT_YUV420P14BE:
    case AV_PIX_FMT_YUV420P16LE:
    case AV_PIX_FMT_YUV420P16BE:
    case AV_PIX_FMT_YUV422P9LE:
    case AV_PIX_FMT_YUV422P9BE:
    case AV_PIX_FMT_YUV422P10LE:
    case AV_PIX_FMT_YUV422P10BE:
    case AV_PIX_FMT_YUV422P12LE:
    case AV_PIX_FMT_YUV422P12BE:
    case AV_PIX_FMT_YUV422P14LE:
    case AV_PIX_FMT_YUV422P14BE:
    case AV_PIX_FMT_YUV422P16LE:
    case AV_PIX_FMT_YUV422P16BE:
    case AV_PIX_FMT_YUV444P9LE:
    case AV_PIX_FMT_YUV444P9BE:
    case AV_PIX_FMT_YUV444P10LE:
    case AV_PIX_FMT_YUV444P10BE:
    case AV_PIX_FMT_YUV444P12LE:
    case AV_PIX_FMT_YUV444P12BE:
    case AV_PIX_FMT_YUV444P14LE:
    case AV_PIX_FMT_YUV444P14BE:
    case AV_PIX_FMT_YUV444P16LE:
    case AV_PIX_FMT_YUV444P16BE:
    case AV_PIX_FMT_YUVA420P9LE:
    case AV_PIX_FMT_YUVA420P9BE:
    case AV_PIX_FMT_YUVA420P10LE:
    case AV_PIX_FMT_YUVA420P10BE:
    case AV_PIX_FMT_YUVA420P16LE:
    case AV_PIX_FMT_YUVA420P16BE:
    case AV_PIX_FMT_YUVA422P9LE:
    case AV_PIX_FMT_YUVA422P9BE:
    case AV_PIX_FMT_YUVA422P10LE:
    case AV_PIX_FMT_YUVA422P10BE:
    case AV_PIX_FMT_YUVA422P16LE:
    case AV_PIX_FMT_YUVA422P16BE:
    case AV_PIX_FMT_YUVA444P9LE:
    case AV_PIX_FMT_YUVA444P9BE:
    case AV_PIX_FMT_YUVA444P10LE:
    case AV_PIX_FMT_YUVA444P10BE:
    case AV_PIX_FMT_YUVA444P16LE:
    case AV_PIX_FMT_YUVA444P16BE:
    case AV_PIX_FMT_GBRP9LE:
    case AV_PIX_FMT_GBRP9BE:
    case AV_PIX_FMT_GBRP10LE:
    case AV_PIX_FMT_GBRP10BE:
    case AV_PIX_FMT_GBRP12LE:
    case AV_PIX_FMT_GBRP12BE:
    case AV_PIX_FMT_GBRP14LE:
    case AV_PIX_FMT_GBRP14BE:
        w_align = 16; //FIXME assume 16 pixel per macroblock
        h_align = 16 * 2; // interlaced needs 2 macroblocks height
        break;
    case AV_PIX_FMT_YUV411P:
    case AV_PIX_FMT_YUVJ411P:
    case AV_PIX_FMT_UYYVYY411:
        w_align = 32;
        h_align = 8;
        break;
    case AV_PIX_FMT_YUV410P:
        if (s->codec_id == AV_CODEC_ID_SVQ1) {
            w_align = 64;
            h_align = 64;
        }
        break;
    case AV_PIX_FMT_RGB555:
        if (s->codec_id == AV_CODEC_ID_RPZA) {
            w_align = 4;
            h_align = 4;
        }
        break;
    case AV_PIX_FMT_PAL8:
    case AV_PIX_FMT_BGR8:
    case AV_PIX_FMT_RGB8:
        if (s->codec_id == AV_CODEC_ID_SMC ||
            s->codec_id == AV_CODEC_ID_CINEPAK) {
            w_align = 4;
            h_align = 4;
        }
        break;
    case AV_PIX_FMT_BGR24:
        if ((s->codec_id == AV_CODEC_ID_MSZH) ||
            (s->codec_id == AV_CODEC_ID_ZLIB)) {
            w_align = 4;
            h_align = 4;
        }
        break;
    case AV_PIX_FMT_RGB24:
        if (s->codec_id == AV_CODEC_ID_CINEPAK) {
            w_align = 4;
            h_align = 4;
        }
        break;
    default:
        w_align = 1;
        h_align = 1;
        break;
    }

    if (s->codec_id == AV_CODEC_ID_IFF_ILBM || s->codec_id == AV_CODEC_ID_IFF_BYTERUN1) {
        w_align = FFMAX(w_align, 8);
    }

    *width  = FFALIGN(*width, w_align);
    *height = FFALIGN(*height, h_align);
    if (s->codec_id == AV_CODEC_ID_H264 || s->lowres)
        // some of the optimized chroma MC reads one line too much
        // which is also done in mpeg decoders with lowres > 0
        *height += 2;

    for (i = 0; i < 4; i++)
        linesize_align[i] = STRIDE_ALIGN;
}

void avcodec_align_dimensions(AVCodecContext *s, int *width, int *height)
{
    const AVPixFmtDescriptor *desc = av_pix_fmt_desc_get(s->pix_fmt);
    int chroma_shift = desc->log2_chroma_w;
    int linesize_align[AV_NUM_DATA_POINTERS];
    int align;

    avcodec_align_dimensions2(s, width, height, linesize_align);
    align               = FFMAX(linesize_align[0], linesize_align[3]);
    linesize_align[1] <<= chroma_shift;
    linesize_align[2] <<= chroma_shift;
    align               = FFMAX3(align, linesize_align[1], linesize_align[2]);
    *width              = FFALIGN(*width, align);
}

int avcodec_enum_to_chroma_pos(int *xpos, int *ypos, enum AVChromaLocation pos)
{
    if (pos <= AVCHROMA_LOC_UNSPECIFIED || pos >= AVCHROMA_LOC_NB)
        return AVERROR(EINVAL);
    pos--;

    *xpos = (pos&1) * 128;
    *ypos = ((pos>>1)^(pos<4)) * 128;

    return 0;
}

enum AVChromaLocation avcodec_chroma_pos_to_enum(int xpos, int ypos)
{
    int pos, xout, yout;

    for (pos = AVCHROMA_LOC_UNSPECIFIED + 1; pos < AVCHROMA_LOC_NB; pos++) {
        if (avcodec_enum_to_chroma_pos(&xout, &yout, pos) == 0 && xout == xpos && yout == ypos)
            return pos;
    }
    return AVCHROMA_LOC_UNSPECIFIED;
}

int avcodec_fill_audio_frame(AVFrame *frame, int nb_channels,
                             enum AVSampleFormat sample_fmt, const uint8_t *buf,
                             int buf_size, int align)
{
    int ch, planar, needed_size, ret = 0;

    needed_size = av_samples_get_buffer_size(NULL, nb_channels,
                                             frame->nb_samples, sample_fmt,
                                             align);
    if (buf_size < needed_size)
        return AVERROR(EINVAL);

    planar = av_sample_fmt_is_planar(sample_fmt);
    if (planar && nb_channels > AV_NUM_DATA_POINTERS) {
        if (!(frame->extended_data = av_mallocz(nb_channels *
                                                sizeof(*frame->extended_data))))
            return AVERROR(ENOMEM);
    } else {
        frame->extended_data = frame->data;
    }

    if ((ret = av_samples_fill_arrays(frame->extended_data, &frame->linesize[0],
                                      (uint8_t *)(intptr_t)buf, nb_channels, frame->nb_samples,
                                      sample_fmt, align)) < 0) {
        if (frame->extended_data != frame->data)
            av_freep(&frame->extended_data);
        return ret;
    }
    if (frame->extended_data != frame->data) {
        for (ch = 0; ch < AV_NUM_DATA_POINTERS; ch++)
            frame->data[ch] = frame->extended_data[ch];
    }

    return ret;
}

static int update_frame_pool(AVCodecContext *avctx, AVFrame *frame)
{
    FramePool *pool = avctx->internal->pool;
    int i, ret;

    switch (avctx->codec_type) {
    case AVMEDIA_TYPE_VIDEO: {
        AVPicture picture;
        int size[4] = { 0 };
        int w = frame->width;
        int h = frame->height;
        int tmpsize, unaligned;

        if (pool->format == frame->format &&
            pool->width == frame->width && pool->height == frame->height)
            return 0;

        avcodec_align_dimensions2(avctx, &w, &h, pool->stride_align);

        if (!(avctx->flags & CODEC_FLAG_EMU_EDGE)) {
            w += EDGE_WIDTH * 2;
            h += EDGE_WIDTH * 2;
        }

        do {
            // NOTE: do not align linesizes individually, this breaks e.g. assumptions
            // that linesize[0] == 2*linesize[1] in the MPEG-encoder for 4:2:2
            av_image_fill_linesizes(picture.linesize, avctx->pix_fmt, w);
            // increase alignment of w for next try (rhs gives the lowest bit set in w)
            w += w & ~(w - 1);

            unaligned = 0;
            for (i = 0; i < 4; i++)
                unaligned |= picture.linesize[i] % pool->stride_align[i];
        } while (unaligned);

        tmpsize = av_image_fill_pointers(picture.data, avctx->pix_fmt, h,
                                         NULL, picture.linesize);
        if (tmpsize < 0)
            return -1;

        for (i = 0; i < 3 && picture.data[i + 1]; i++)
            size[i] = picture.data[i + 1] - picture.data[i];
        size[i] = tmpsize - (picture.data[i] - picture.data[0]);

        for (i = 0; i < 4; i++) {
            av_buffer_pool_uninit(&pool->pools[i]);
            pool->linesize[i] = picture.linesize[i];
            if (size[i]) {
                pool->pools[i] = av_buffer_pool_init(size[i] + 16 + STRIDE_ALIGN - 1,
                                                     CONFIG_MEMORY_POISONING ?
                                                        NULL :
                                                        av_buffer_allocz);
                if (!pool->pools[i]) {
                    ret = AVERROR(ENOMEM);
                    goto fail;
                }
            }
        }
        pool->format = frame->format;
        pool->width  = frame->width;
        pool->height = frame->height;

        break;
        }
    case AVMEDIA_TYPE_AUDIO: {
        int ch     = av_frame_get_channels(frame); //av_get_channel_layout_nb_channels(frame->channel_layout);
        int planar = av_sample_fmt_is_planar(frame->format);
        int planes = planar ? ch : 1;

        if (pool->format == frame->format && pool->planes == planes &&
            pool->channels == ch && frame->nb_samples == pool->samples)
            return 0;

        av_buffer_pool_uninit(&pool->pools[0]);
        ret = av_samples_get_buffer_size(&pool->linesize[0], ch,
                                         frame->nb_samples, frame->format, 0);
        if (ret < 0)
            goto fail;

        pool->pools[0] = av_buffer_pool_init(pool->linesize[0], NULL);
        if (!pool->pools[0]) {
            ret = AVERROR(ENOMEM);
            goto fail;
        }

        pool->format     = frame->format;
        pool->planes     = planes;
        pool->channels   = ch;
        pool->samples = frame->nb_samples;
        break;
        }
    default: av_assert0(0);
    }
    return 0;
fail:
    for (i = 0; i < 4; i++)
        av_buffer_pool_uninit(&pool->pools[i]);
    pool->format = -1;
    pool->planes = pool->channels = pool->samples = 0;
    pool->width  = pool->height = 0;
    return ret;
}

static int audio_get_buffer(AVCodecContext *avctx, AVFrame *frame)
{
    FramePool *pool = avctx->internal->pool;
    int planes = pool->planes;
    int i;

    frame->linesize[0] = pool->linesize[0];

    if (planes > AV_NUM_DATA_POINTERS) {
        frame->extended_data = av_mallocz(planes * sizeof(*frame->extended_data));
        frame->nb_extended_buf = planes - AV_NUM_DATA_POINTERS;
        frame->extended_buf  = av_mallocz(frame->nb_extended_buf *
                                          sizeof(*frame->extended_buf));
        if (!frame->extended_data || !frame->extended_buf) {
            av_freep(&frame->extended_data);
            av_freep(&frame->extended_buf);
            return AVERROR(ENOMEM);
        }
    } else {
        frame->extended_data = frame->data;
        av_assert0(frame->nb_extended_buf == 0);
    }

    for (i = 0; i < FFMIN(planes, AV_NUM_DATA_POINTERS); i++) {
        frame->buf[i] = av_buffer_pool_get(pool->pools[0]);
        if (!frame->buf[i])
            goto fail;
        frame->extended_data[i] = frame->data[i] = frame->buf[i]->data;
    }
    for (i = 0; i < frame->nb_extended_buf; i++) {
        frame->extended_buf[i] = av_buffer_pool_get(pool->pools[0]);
        if (!frame->extended_buf[i])
            goto fail;
        frame->extended_data[i + AV_NUM_DATA_POINTERS] = frame->extended_buf[i]->data;
    }

    if (avctx->debug & FF_DEBUG_BUFFERS)
        av_log(avctx, AV_LOG_DEBUG, "default_get_buffer called on frame %p", frame);

    return 0;
fail:
    av_frame_unref(frame);
    return AVERROR(ENOMEM);
}

static int video_get_buffer(AVCodecContext *s, AVFrame *pic)
{
    FramePool *pool = s->internal->pool;
    const AVPixFmtDescriptor *desc = av_pix_fmt_desc_get(pic->format);
    int pixel_size = desc->comp[0].step_minus1 + 1;
    int h_chroma_shift, v_chroma_shift;
    int i;

    if (pic->data[0] != NULL) {
        av_log(s, AV_LOG_ERROR, "pic->data[0]!=NULL in avcodec_default_get_buffer\n");
        return -1;
    }

    memset(pic->data, 0, sizeof(pic->data));
    pic->extended_data = pic->data;

    av_pix_fmt_get_chroma_sub_sample(s->pix_fmt, &h_chroma_shift, &v_chroma_shift);

    for (i = 0; i < 4 && pool->pools[i]; i++) {
        const int h_shift = i == 0 ? 0 : h_chroma_shift;
        const int v_shift = i == 0 ? 0 : v_chroma_shift;
        int is_planar = pool->pools[2] || (i==0 && s->pix_fmt == AV_PIX_FMT_GRAY8);

        pic->linesize[i] = pool->linesize[i];

        pic->buf[i] = av_buffer_pool_get(pool->pools[i]);
        if (!pic->buf[i])
            goto fail;

        // no edge if EDGE EMU or not planar YUV
        if ((s->flags & CODEC_FLAG_EMU_EDGE) || !is_planar)
            pic->data[i] = pic->buf[i]->data;
        else {
            pic->data[i] = pic->buf[i]->data +
                FFALIGN((pic->linesize[i] * EDGE_WIDTH >> v_shift) +
                        (pixel_size * EDGE_WIDTH >> h_shift), pool->stride_align[i]);
        }
    }
    for (; i < AV_NUM_DATA_POINTERS; i++) {
        pic->data[i] = NULL;
        pic->linesize[i] = 0;
    }
    if (pic->data[1] && !pic->data[2])
        avpriv_set_systematic_pal2((uint32_t *)pic->data[1], s->pix_fmt);

    if (s->debug & FF_DEBUG_BUFFERS)
        av_log(s, AV_LOG_DEBUG, "default_get_buffer called on pic %p\n", pic);

    return 0;
fail:
    av_frame_unref(pic);
    return AVERROR(ENOMEM);
}

void avpriv_color_frame(AVFrame *frame, const int c[4])
{
    const AVPixFmtDescriptor *desc = av_pix_fmt_desc_get(frame->format);
    int p, y, x;

    av_assert0(desc->flags & AV_PIX_FMT_FLAG_PLANAR);

    for (p = 0; p<desc->nb_components; p++) {
        uint8_t *dst = frame->data[p];
        int is_chroma = p == 1 || p == 2;
        int bytes  = is_chroma ? FF_CEIL_RSHIFT(frame->width,  desc->log2_chroma_w) : frame->width;
        int height = is_chroma ? FF_CEIL_RSHIFT(frame->height, desc->log2_chroma_h) : frame->height;
        for (y = 0; y < height; y++) {
            if (desc->comp[0].depth_minus1 >= 8) {
                for (x = 0; x<bytes; x++)
                    ((uint16_t*)dst)[x] = c[p];
            }else
                memset(dst, c[p], bytes);
            dst += frame->linesize[p];
        }
    }
}

int avcodec_default_get_buffer2(AVCodecContext *avctx, AVFrame *frame, int flags)
{
    int ret;

    if ((ret = update_frame_pool(avctx, frame)) < 0)
        return ret;

#if FF_API_GET_BUFFER
FF_DISABLE_DEPRECATION_WARNINGS
    frame->type = FF_BUFFER_TYPE_INTERNAL;
FF_ENABLE_DEPRECATION_WARNINGS
#endif

    switch (avctx->codec_type) {
    case AVMEDIA_TYPE_VIDEO:
        return video_get_buffer(avctx, frame);
    case AVMEDIA_TYPE_AUDIO:
        return audio_get_buffer(avctx, frame);
    default:
        return -1;
    }
}

int ff_init_buffer_info(AVCodecContext *avctx, AVFrame *frame)
{
    if (avctx->internal->pkt) {
        frame->pkt_pts = avctx->internal->pkt->pts;
        av_frame_set_pkt_pos     (frame, avctx->internal->pkt->pos);
        av_frame_set_pkt_duration(frame, avctx->internal->pkt->duration);
        av_frame_set_pkt_size    (frame, avctx->internal->pkt->size);
    } else {
        frame->pkt_pts = AV_NOPTS_VALUE;
        av_frame_set_pkt_pos     (frame, -1);
        av_frame_set_pkt_duration(frame, 0);
        av_frame_set_pkt_size    (frame, -1);
    }
    frame->reordered_opaque = avctx->reordered_opaque;

    switch (avctx->codec->type) {
    case AVMEDIA_TYPE_VIDEO:
        frame->width  = FFMAX(avctx->width,  FF_CEIL_RSHIFT(avctx->coded_width,  avctx->lowres));
        frame->height = FFMAX(avctx->height, FF_CEIL_RSHIFT(avctx->coded_height, avctx->lowres));
        if (frame->format < 0)
            frame->format              = avctx->pix_fmt;
        if (!frame->sample_aspect_ratio.num)
            frame->sample_aspect_ratio = avctx->sample_aspect_ratio;
        if (av_frame_get_colorspace(frame) == AVCOL_SPC_UNSPECIFIED)
            av_frame_set_colorspace(frame, avctx->colorspace);
        if (av_frame_get_color_range(frame) == AVCOL_RANGE_UNSPECIFIED)
            av_frame_set_color_range(frame, avctx->color_range);
        break;
    case AVMEDIA_TYPE_AUDIO:
        if (!frame->sample_rate)
            frame->sample_rate    = avctx->sample_rate;
        if (frame->format < 0)
            frame->format         = avctx->sample_fmt;
        if (!frame->channel_layout) {
            if (avctx->channel_layout) {
                 if (av_get_channel_layout_nb_channels(avctx->channel_layout) !=
                     avctx->channels) {
                     av_log(avctx, AV_LOG_ERROR, "Inconsistent channel "
                            "configuration.\n");
                     return AVERROR(EINVAL);
                 }

                frame->channel_layout = avctx->channel_layout;
            } else {
                if (avctx->channels > FF_SANE_NB_CHANNELS) {
                    av_log(avctx, AV_LOG_ERROR, "Too many channels: %d.\n",
                           avctx->channels);
                    return AVERROR(ENOSYS);
                }
            }
        }
        av_frame_set_channels(frame, avctx->channels);
        break;
    }
    return 0;
}

#if FF_API_GET_BUFFER
FF_DISABLE_DEPRECATION_WARNINGS
int avcodec_default_get_buffer(AVCodecContext *avctx, AVFrame *frame)
{
    return avcodec_default_get_buffer2(avctx, frame, 0);
}

typedef struct CompatReleaseBufPriv {
    AVCodecContext avctx;
    AVFrame frame;
} CompatReleaseBufPriv;

static void compat_free_buffer(void *opaque, uint8_t *data)
{
    CompatReleaseBufPriv *priv = opaque;
    if (priv->avctx.release_buffer)
        priv->avctx.release_buffer(&priv->avctx, &priv->frame);
    av_freep(&priv);
}

static void compat_release_buffer(void *opaque, uint8_t *data)
{
    AVBufferRef *buf = opaque;
    av_buffer_unref(&buf);
}
FF_ENABLE_DEPRECATION_WARNINGS
#endif

static int get_buffer_internal(AVCodecContext *avctx, AVFrame *frame, int flags)
{
    int ret;

    if (avctx->codec_type == AVMEDIA_TYPE_VIDEO) {
        if ((ret = av_image_check_size(avctx->width, avctx->height, 0, avctx)) < 0 || avctx->pix_fmt<0) {
            av_log(avctx, AV_LOG_ERROR, "video_get_buffer: image parameters invalid\n");
            return AVERROR(EINVAL);
        }
    }
    if ((ret = ff_init_buffer_info(avctx, frame)) < 0)
        return ret;

#if FF_API_GET_BUFFER
FF_DISABLE_DEPRECATION_WARNINGS
    /*
     * Wrap an old get_buffer()-allocated buffer in a bunch of AVBuffers.
     * We wrap each plane in its own AVBuffer. Each of those has a reference to
     * a dummy AVBuffer as its private data, unreffing it on free.
     * When all the planes are freed, the dummy buffer's free callback calls
     * release_buffer().
     */
    if (avctx->get_buffer) {
        CompatReleaseBufPriv *priv = NULL;
        AVBufferRef *dummy_buf = NULL;
        int planes, i, ret;

        if (flags & AV_GET_BUFFER_FLAG_REF)
            frame->reference    = 1;

        ret = avctx->get_buffer(avctx, frame);
        if (ret < 0)
            return ret;

        /* return if the buffers are already set up
         * this would happen e.g. when a custom get_buffer() calls
         * avcodec_default_get_buffer
         */
        if (frame->buf[0])
            goto end;

        priv = av_mallocz(sizeof(*priv));
        if (!priv) {
            ret = AVERROR(ENOMEM);
            goto fail;
        }
        priv->avctx = *avctx;
        priv->frame = *frame;

        dummy_buf = av_buffer_create(NULL, 0, compat_free_buffer, priv, 0);
        if (!dummy_buf) {
            ret = AVERROR(ENOMEM);
            goto fail;
        }

#define WRAP_PLANE(ref_out, data, data_size)                            \
do {                                                                    \
    AVBufferRef *dummy_ref = av_buffer_ref(dummy_buf);                  \
    if (!dummy_ref) {                                                   \
        ret = AVERROR(ENOMEM);                                          \
        goto fail;                                                      \
    }                                                                   \
    ref_out = av_buffer_create(data, data_size, compat_release_buffer,  \
                               dummy_ref, 0);                           \
    if (!ref_out) {                                                     \
        av_frame_unref(frame);                                          \
        ret = AVERROR(ENOMEM);                                          \
        goto fail;                                                      \
    }                                                                   \
} while (0)

        if (avctx->codec_type == AVMEDIA_TYPE_VIDEO) {
            const AVPixFmtDescriptor *desc = av_pix_fmt_desc_get(frame->format);

            planes = av_pix_fmt_count_planes(frame->format);
            /* workaround for AVHWAccel plane count of 0, buf[0] is used as
               check for allocated buffers: make libavcodec happy */
            if (desc && desc->flags & AV_PIX_FMT_FLAG_HWACCEL)
                planes = 1;
            if (!desc || planes <= 0) {
                ret = AVERROR(EINVAL);
                goto fail;
            }

            for (i = 0; i < planes; i++) {
                int v_shift    = (i == 1 || i == 2) ? desc->log2_chroma_h : 0;
                int plane_size = (frame->height >> v_shift) * frame->linesize[i];

                WRAP_PLANE(frame->buf[i], frame->data[i], plane_size);
            }
        } else {
            int planar = av_sample_fmt_is_planar(frame->format);
            planes = planar ? avctx->channels : 1;

            if (planes > FF_ARRAY_ELEMS(frame->buf)) {
                frame->nb_extended_buf = planes - FF_ARRAY_ELEMS(frame->buf);
                frame->extended_buf = av_malloc(sizeof(*frame->extended_buf) *
                                                frame->nb_extended_buf);
                if (!frame->extended_buf) {
                    ret = AVERROR(ENOMEM);
                    goto fail;
                }
            }

            for (i = 0; i < FFMIN(planes, FF_ARRAY_ELEMS(frame->buf)); i++)
                WRAP_PLANE(frame->buf[i], frame->extended_data[i], frame->linesize[0]);

            for (i = 0; i < frame->nb_extended_buf; i++)
                WRAP_PLANE(frame->extended_buf[i],
                           frame->extended_data[i + FF_ARRAY_ELEMS(frame->buf)],
                           frame->linesize[0]);
        }

        av_buffer_unref(&dummy_buf);

end:
        frame->width  = avctx->width;
        frame->height = avctx->height;

        return 0;

fail:
        avctx->release_buffer(avctx, frame);
        av_freep(&priv);
        av_buffer_unref(&dummy_buf);
        return ret;
    }
FF_ENABLE_DEPRECATION_WARNINGS
#endif

    ret = avctx->get_buffer2(avctx, frame, flags);

    if (avctx->codec_type == AVMEDIA_TYPE_VIDEO) {
        frame->width  = avctx->width;
        frame->height = avctx->height;
    }

    return ret;
}

int ff_get_buffer(AVCodecContext *avctx, AVFrame *frame, int flags)
{
    int ret = get_buffer_internal(avctx, frame, flags);
    if (ret < 0)
        av_log(avctx, AV_LOG_ERROR, "get_buffer() failed\n");
    return ret;
}

static int reget_buffer_internal(AVCodecContext *avctx, AVFrame *frame)
{
    AVFrame tmp;
    int ret;

    av_assert0(avctx->codec_type == AVMEDIA_TYPE_VIDEO);

    if (frame->data[0] && (frame->width != avctx->width || frame->height != avctx->height || frame->format != avctx->pix_fmt)) {
        av_log(avctx, AV_LOG_WARNING, "Picture changed from size:%dx%d fmt:%s to size:%dx%d fmt:%s in reget buffer()\n",
               frame->width, frame->height, av_get_pix_fmt_name(frame->format), avctx->width, avctx->height, av_get_pix_fmt_name(avctx->pix_fmt));
        av_frame_unref(frame);
    }

    ff_init_buffer_info(avctx, frame);

    if (!frame->data[0])
        return ff_get_buffer(avctx, frame, AV_GET_BUFFER_FLAG_REF);

    if (av_frame_is_writable(frame))
        return 0;

    av_frame_move_ref(&tmp, frame);

    ret = ff_get_buffer(avctx, frame, AV_GET_BUFFER_FLAG_REF);
    if (ret < 0) {
        av_frame_unref(&tmp);
        return ret;
    }

    av_image_copy(frame->data, frame->linesize, tmp.data, tmp.linesize,
                  frame->format, frame->width, frame->height);

    av_frame_unref(&tmp);

    return 0;
}

int ff_reget_buffer(AVCodecContext *avctx, AVFrame *frame)
{
    int ret = reget_buffer_internal(avctx, frame);
    if (ret < 0)
        av_log(avctx, AV_LOG_ERROR, "reget_buffer() failed\n");
    return ret;
}

#if FF_API_GET_BUFFER
void avcodec_default_release_buffer(AVCodecContext *s, AVFrame *pic)
{
    av_assert0(s->codec_type == AVMEDIA_TYPE_VIDEO);

    av_frame_unref(pic);
}

int avcodec_default_reget_buffer(AVCodecContext *s, AVFrame *pic)
{
    av_assert0(0);
    return AVERROR_BUG;
}
#endif

int avcodec_default_execute(AVCodecContext *c, int (*func)(AVCodecContext *c2, void *arg2), void *arg, int *ret, int count, int size)
{
    int i;

    for (i = 0; i < count; i++) {
        int r = func(c, (char *)arg + i * size);
        if (ret)
            ret[i] = r;
    }
    return 0;
}

int avcodec_default_execute2(AVCodecContext *c, int (*func)(AVCodecContext *c2, void *arg2, int jobnr, int threadnr), void *arg, int *ret, int count)
{
    int i;

    for (i = 0; i < count; i++) {
        int r = func(c, arg, i, 0);
        if (ret)
            ret[i] = r;
    }
    return 0;
}

static int is_hwaccel_pix_fmt(enum AVPixelFormat pix_fmt)
{
    const AVPixFmtDescriptor *desc = av_pix_fmt_desc_get(pix_fmt);
    return desc->flags & AV_PIX_FMT_FLAG_HWACCEL;
}

enum AVPixelFormat avcodec_default_get_format(struct AVCodecContext *s, const enum AVPixelFormat *fmt)
{
    while (*fmt != AV_PIX_FMT_NONE && is_hwaccel_pix_fmt(*fmt))
        ++fmt;
    return fmt[0];
}

void avcodec_get_frame_defaults(AVFrame *frame)
{
#if LIBAVCODEC_VERSION_MAJOR >= 55
     // extended_data should explicitly be freed when needed, this code is unsafe currently
     // also this is not compatible to the <55 ABI/API
    if (frame->extended_data != frame->data && 0)
        av_freep(&frame->extended_data);
#endif

    memset(frame, 0, sizeof(AVFrame));

    frame->pts                   =
    frame->pkt_dts               =
    frame->pkt_pts               = AV_NOPTS_VALUE;
    av_frame_set_best_effort_timestamp(frame, AV_NOPTS_VALUE);
    av_frame_set_pkt_duration         (frame, 0);
    av_frame_set_pkt_pos              (frame, -1);
    av_frame_set_pkt_size             (frame, -1);
    frame->key_frame           = 1;
    frame->sample_aspect_ratio = (AVRational) {0, 1 };
    frame->format              = -1; /* unknown */
    frame->extended_data       = frame->data;
    av_frame_set_colorspace(frame, AVCOL_SPC_UNSPECIFIED);
}

#if FF_API_AVFRAME_LAVC
AVFrame *avcodec_alloc_frame(void)
{
    AVFrame *frame = av_malloc(sizeof(AVFrame));

    if (frame == NULL)
        return NULL;

    frame->extended_data = NULL;
    avcodec_get_frame_defaults(frame);

    return frame;
}
#endif

void avcodec_free_frame(AVFrame **frame)
{
    AVFrame *f;

    if (!frame || !*frame)
        return;

    f = *frame;

    if (f->extended_data != f->data)
        av_freep(&f->extended_data);

    av_freep(frame);
}

MAKE_ACCESSORS(AVCodecContext, codec, AVRational, pkt_timebase)
MAKE_ACCESSORS(AVCodecContext, codec, const AVCodecDescriptor *, codec_descriptor)
MAKE_ACCESSORS(AVCodecContext, codec, int, lowres)
MAKE_ACCESSORS(AVCodecContext, codec, int, seek_preroll)

int av_codec_get_max_lowres(const AVCodec *codec)
{
    return codec->max_lowres;
}

static void avcodec_get_subtitle_defaults(AVSubtitle *sub)
{
    memset(sub, 0, sizeof(*sub));
    sub->pts = AV_NOPTS_VALUE;
}

static int get_bit_rate(AVCodecContext *ctx)
{
    int bit_rate;
    int bits_per_sample;

    switch (ctx->codec_type) {
    case AVMEDIA_TYPE_VIDEO:
    case AVMEDIA_TYPE_DATA:
    case AVMEDIA_TYPE_SUBTITLE:
    case AVMEDIA_TYPE_ATTACHMENT:
        bit_rate = ctx->bit_rate;
        break;
    case AVMEDIA_TYPE_AUDIO:
        bits_per_sample = av_get_bits_per_sample(ctx->codec_id);
        bit_rate = bits_per_sample ? ctx->sample_rate * ctx->channels * bits_per_sample : ctx->bit_rate;
        break;
    default:
        bit_rate = 0;
        break;
    }
    return bit_rate;
}

int attribute_align_arg ff_codec_open2_recursive(AVCodecContext *avctx, const AVCodec *codec, AVDictionary **options)
{
    int ret = 0;

    ff_unlock_avcodec();

    ret = avcodec_open2(avctx, codec, options);

    ff_lock_avcodec(avctx);
    return ret;
}

int attribute_align_arg avcodec_open2(AVCodecContext *avctx, const AVCodec *codec, AVDictionary **options)
{
    int ret = 0;
    AVDictionary *tmp = NULL;

    if (avcodec_is_open(avctx))
        return 0;

    if ((!codec && !avctx->codec)) {
        av_log(avctx, AV_LOG_ERROR, "No codec provided to avcodec_open2()\n");
        return AVERROR(EINVAL);
    }
    if ((codec && avctx->codec && codec != avctx->codec)) {
        av_log(avctx, AV_LOG_ERROR, "This AVCodecContext was allocated for %s, "
                                    "but %s passed to avcodec_open2()\n", avctx->codec->name, codec->name);
        return AVERROR(EINVAL);
    }
    if (!codec)
        codec = avctx->codec;

    if (avctx->extradata_size < 0 || avctx->extradata_size >= FF_MAX_EXTRADATA_SIZE)
        return AVERROR(EINVAL);

    if (options)
        av_dict_copy(&tmp, *options, 0);

    ret = ff_lock_avcodec(avctx);
    if (ret < 0)
        return ret;

    avctx->internal = av_mallocz(sizeof(AVCodecInternal));
    if (!avctx->internal) {
        ret = AVERROR(ENOMEM);
        goto end;
    }

    avctx->internal->pool = av_mallocz(sizeof(*avctx->internal->pool));
    if (!avctx->internal->pool) {
        ret = AVERROR(ENOMEM);
        goto free_and_end;
    }

    avctx->internal->to_free = av_frame_alloc();
    if (!avctx->internal->to_free) {
        ret = AVERROR(ENOMEM);
        goto free_and_end;
    }

    if (codec->priv_data_size > 0) {
        if (!avctx->priv_data) {
            avctx->priv_data = av_mallocz(codec->priv_data_size);
            if (!avctx->priv_data) {
                ret = AVERROR(ENOMEM);
                goto end;
            }
            if (codec->priv_class) {
                *(const AVClass **)avctx->priv_data = codec->priv_class;
                av_opt_set_defaults(avctx->priv_data);
            }
        }
        if (codec->priv_class && (ret = av_opt_set_dict(avctx->priv_data, &tmp)) < 0)
            goto free_and_end;
    } else {
        avctx->priv_data = NULL;
    }
    if ((ret = av_opt_set_dict(avctx, &tmp)) < 0)
        goto free_and_end;

    // only call ff_set_dimensions() for non H.264/VP6F codecs so as not to overwrite previously setup dimensions
    if (!(avctx->coded_width && avctx->coded_height && avctx->width && avctx->height &&
          (avctx->codec_id == AV_CODEC_ID_H264 || avctx->codec_id == AV_CODEC_ID_VP6F))) {
    if (avctx->coded_width && avctx->coded_height)
        ret = ff_set_dimensions(avctx, avctx->coded_width, avctx->coded_height);
    else if (avctx->width && avctx->height)
        ret = ff_set_dimensions(avctx, avctx->width, avctx->height);
    if (ret < 0)
        goto free_and_end;
    }

    if ((avctx->coded_width || avctx->coded_height || avctx->width || avctx->height)
        && (  av_image_check_size(avctx->coded_width, avctx->coded_height, 0, avctx) < 0
           || av_image_check_size(avctx->width,       avctx->height,       0, avctx) < 0)) {
        av_log(avctx, AV_LOG_WARNING, "Ignoring invalid width/height values\n");
        ff_set_dimensions(avctx, 0, 0);
    }

    /* if the decoder init function was already called previously,
     * free the already allocated subtitle_header before overwriting it */
    if (av_codec_is_decoder(codec))
        av_freep(&avctx->subtitle_header);

    if (avctx->channels > FF_SANE_NB_CHANNELS) {
        ret = AVERROR(EINVAL);
        goto free_and_end;
    }

    avctx->codec = codec;
    if ((avctx->codec_type == AVMEDIA_TYPE_UNKNOWN || avctx->codec_type == codec->type) &&
        avctx->codec_id == AV_CODEC_ID_NONE) {
        avctx->codec_type = codec->type;
        avctx->codec_id   = codec->id;
    }
    if (avctx->codec_id != codec->id || (avctx->codec_type != codec->type
                                         && avctx->codec_type != AVMEDIA_TYPE_ATTACHMENT)) {
        av_log(avctx, AV_LOG_ERROR, "Codec type or id mismatches\n");
        ret = AVERROR(EINVAL);
        goto free_and_end;
    }
    avctx->frame_number = 0;
    avctx->codec_descriptor = avcodec_descriptor_get(avctx->codec_id);

    if (avctx->codec->capabilities & CODEC_CAP_EXPERIMENTAL &&
        avctx->strict_std_compliance > FF_COMPLIANCE_EXPERIMENTAL) {
        const char *codec_string = av_codec_is_encoder(codec) ? "encoder" : "decoder";
        AVCodec *codec2;
        av_log(avctx, AV_LOG_ERROR,
               "The %s '%s' is experimental but experimental codecs are not enabled, "
               "add '-strict %d' if you want to use it.\n",
               codec_string, codec->name, FF_COMPLIANCE_EXPERIMENTAL);
        codec2 = av_codec_is_encoder(codec) ? avcodec_find_encoder(codec->id) : avcodec_find_decoder(codec->id);
        if (!(codec2->capabilities & CODEC_CAP_EXPERIMENTAL))
            av_log(avctx, AV_LOG_ERROR, "Alternatively use the non experimental %s '%s'.\n",
                codec_string, codec2->name);
        ret = AVERROR_EXPERIMENTAL;
        goto free_and_end;
    }

    if (avctx->codec_type == AVMEDIA_TYPE_AUDIO &&
        (!avctx->time_base.num || !avctx->time_base.den)) {
        avctx->time_base.num = 1;
        avctx->time_base.den = avctx->sample_rate;
    }

    if (!HAVE_THREADS)
        av_log(avctx, AV_LOG_WARNING, "Warning: not compiled with thread support, using thread emulation\n");

    if (CONFIG_FRAME_THREAD_ENCODER) {
        ff_unlock_avcodec(); //we will instanciate a few encoders thus kick the counter to prevent false detection of a problem
        ret = ff_frame_thread_encoder_init(avctx, options ? *options : NULL);
        ff_lock_avcodec(avctx);
        if (ret < 0)
            goto free_and_end;
    }

    if (HAVE_THREADS
        && !(avctx->internal->frame_thread_encoder && (avctx->active_thread_type&FF_THREAD_FRAME))) {
        ret = ff_thread_init(avctx);
        if (ret < 0) {
            goto free_and_end;
        }
    }
    if (!HAVE_THREADS && !(codec->capabilities & CODEC_CAP_AUTO_THREADS))
        avctx->thread_count = 1;

    if (avctx->codec->max_lowres < avctx->lowres || avctx->lowres < 0) {
        av_log(avctx, AV_LOG_ERROR, "The maximum value for lowres supported by the decoder is %d\n",
               avctx->codec->max_lowres);
        ret = AVERROR(EINVAL);
        goto free_and_end;
    }

    if (av_codec_is_encoder(avctx->codec)) {
        int i;
        if (avctx->codec->sample_fmts) {
            for (i = 0; avctx->codec->sample_fmts[i] != AV_SAMPLE_FMT_NONE; i++) {
                if (avctx->sample_fmt == avctx->codec->sample_fmts[i])
                    break;
                if (avctx->channels == 1 &&
                    av_get_planar_sample_fmt(avctx->sample_fmt) ==
                    av_get_planar_sample_fmt(avctx->codec->sample_fmts[i])) {
                    avctx->sample_fmt = avctx->codec->sample_fmts[i];
                    break;
                }
            }
            if (avctx->codec->sample_fmts[i] == AV_SAMPLE_FMT_NONE) {
                char buf[128];
                snprintf(buf, sizeof(buf), "%d", avctx->sample_fmt);
                av_log(avctx, AV_LOG_ERROR, "Specified sample format %s is invalid or not supported\n",
                       (char *)av_x_if_null(av_get_sample_fmt_name(avctx->sample_fmt), buf));
                ret = AVERROR(EINVAL);
                goto free_and_end;
            }
        }
        if (avctx->codec->pix_fmts) {
            for (i = 0; avctx->codec->pix_fmts[i] != AV_PIX_FMT_NONE; i++)
                if (avctx->pix_fmt == avctx->codec->pix_fmts[i])
                    break;
            if (avctx->codec->pix_fmts[i] == AV_PIX_FMT_NONE
                && !((avctx->codec_id == AV_CODEC_ID_MJPEG || avctx->codec_id == AV_CODEC_ID_LJPEG)
                     && avctx->strict_std_compliance <= FF_COMPLIANCE_UNOFFICIAL)) {
                char buf[128];
                snprintf(buf, sizeof(buf), "%d", avctx->pix_fmt);
                av_log(avctx, AV_LOG_ERROR, "Specified pixel format %s is invalid or not supported\n",
                       (char *)av_x_if_null(av_get_pix_fmt_name(avctx->pix_fmt), buf));
                ret = AVERROR(EINVAL);
                goto free_and_end;
            }
        }
        if (avctx->codec->supported_samplerates) {
            for (i = 0; avctx->codec->supported_samplerates[i] != 0; i++)
                if (avctx->sample_rate == avctx->codec->supported_samplerates[i])
                    break;
            if (avctx->codec->supported_samplerates[i] == 0) {
                av_log(avctx, AV_LOG_ERROR, "Specified sample rate %d is not supported\n",
                       avctx->sample_rate);
                ret = AVERROR(EINVAL);
                goto free_and_end;
            }
        }
        if (avctx->codec->channel_layouts) {
            if (!avctx->channel_layout) {
                av_log(avctx, AV_LOG_WARNING, "Channel layout not specified\n");
            } else {
                for (i = 0; avctx->codec->channel_layouts[i] != 0; i++)
                    if (avctx->channel_layout == avctx->codec->channel_layouts[i])
                        break;
                if (avctx->codec->channel_layouts[i] == 0) {
                    char buf[512];
                    av_get_channel_layout_string(buf, sizeof(buf), -1, avctx->channel_layout);
                    av_log(avctx, AV_LOG_ERROR, "Specified channel layout '%s' is not supported\n", buf);
                    ret = AVERROR(EINVAL);
                    goto free_and_end;
                }
            }
        }
        if (avctx->channel_layout && avctx->channels) {
            int channels = av_get_channel_layout_nb_channels(avctx->channel_layout);
            if (channels != avctx->channels) {
                char buf[512];
                av_get_channel_layout_string(buf, sizeof(buf), -1, avctx->channel_layout);
                av_log(avctx, AV_LOG_ERROR,
                       "Channel layout '%s' with %d channels does not match number of specified channels %d\n",
                       buf, channels, avctx->channels);
                ret = AVERROR(EINVAL);
                goto free_and_end;
            }
        } else if (avctx->channel_layout) {
            avctx->channels = av_get_channel_layout_nb_channels(avctx->channel_layout);
        }
        if(avctx->codec_type == AVMEDIA_TYPE_VIDEO &&
           avctx->codec_id != AV_CODEC_ID_PNG // For mplayer
        ) {
            if (avctx->width <= 0 || avctx->height <= 0) {
                av_log(avctx, AV_LOG_ERROR, "dimensions not set\n");
                ret = AVERROR(EINVAL);
                goto free_and_end;
            }
        }
        if (   (avctx->codec_type == AVMEDIA_TYPE_VIDEO || avctx->codec_type == AVMEDIA_TYPE_AUDIO)
            && avctx->bit_rate>0 && avctx->bit_rate<1000) {
            av_log(avctx, AV_LOG_WARNING, "Bitrate %d is extremely low, maybe you mean %dk\n", avctx->bit_rate, avctx->bit_rate);
        }

        if (!avctx->rc_initial_buffer_occupancy)
            avctx->rc_initial_buffer_occupancy = avctx->rc_buffer_size * 3 / 4;
    }

    avctx->pts_correction_num_faulty_pts =
    avctx->pts_correction_num_faulty_dts = 0;
    avctx->pts_correction_last_pts =
    avctx->pts_correction_last_dts = INT64_MIN;

    if (   avctx->codec->init && (!(avctx->active_thread_type&FF_THREAD_FRAME)
        || avctx->internal->frame_thread_encoder)) {
        ret = avctx->codec->init(avctx);
        if (ret < 0) {
            goto free_and_end;
        }
    }

    ret=0;

    if (av_codec_is_decoder(avctx->codec)) {
        if (!avctx->bit_rate)
            avctx->bit_rate = get_bit_rate(avctx);
        /* validate channel layout from the decoder */
        if (avctx->channel_layout) {
            int channels = av_get_channel_layout_nb_channels(avctx->channel_layout);
            if (!avctx->channels)
                avctx->channels = channels;
            else if (channels != avctx->channels) {
                char buf[512];
                av_get_channel_layout_string(buf, sizeof(buf), -1, avctx->channel_layout);
                av_log(avctx, AV_LOG_WARNING,
                       "Channel layout '%s' with %d channels does not match specified number of channels %d: "
                       "ignoring specified channel layout\n",
                       buf, channels, avctx->channels);
                avctx->channel_layout = 0;
            }
        }
        if (avctx->channels && avctx->channels < 0 ||
            avctx->channels > FF_SANE_NB_CHANNELS) {
            ret = AVERROR(EINVAL);
            goto free_and_end;
        }
        if (avctx->sub_charenc) {
            if (avctx->codec_type != AVMEDIA_TYPE_SUBTITLE) {
                av_log(avctx, AV_LOG_ERROR, "Character encoding is only "
                       "supported with subtitles codecs\n");
                ret = AVERROR(EINVAL);
                goto free_and_end;
            } else if (avctx->codec_descriptor->props & AV_CODEC_PROP_BITMAP_SUB) {
                av_log(avctx, AV_LOG_WARNING, "Codec '%s' is bitmap-based, "
                       "subtitles character encoding will be ignored\n",
                       avctx->codec_descriptor->name);
                avctx->sub_charenc_mode = FF_SUB_CHARENC_MODE_DO_NOTHING;
            } else {
                /* input character encoding is set for a text based subtitle
                 * codec at this point */
                if (avctx->sub_charenc_mode == FF_SUB_CHARENC_MODE_AUTOMATIC)
                    avctx->sub_charenc_mode = FF_SUB_CHARENC_MODE_PRE_DECODER;

                if (avctx->sub_charenc_mode == FF_SUB_CHARENC_MODE_PRE_DECODER) {
#if CONFIG_ICONV
                    iconv_t cd = iconv_open("UTF-8", avctx->sub_charenc);
                    if (cd == (iconv_t)-1) {
                        av_log(avctx, AV_LOG_ERROR, "Unable to open iconv context "
                               "with input character encoding \"%s\"\n", avctx->sub_charenc);
                        ret = AVERROR(errno);
                        goto free_and_end;
                    }
                    iconv_close(cd);
#else
                    av_log(avctx, AV_LOG_ERROR, "Character encoding subtitles "
                           "conversion needs a libavcodec built with iconv support "
                           "for this codec\n");
                    ret = AVERROR(ENOSYS);
                    goto free_and_end;
#endif
                }
            }
        }
    }
end:
    ff_unlock_avcodec();
    if (options) {
        av_dict_free(options);
        *options = tmp;
    }

    return ret;
free_and_end:
    av_dict_free(&tmp);
    av_freep(&avctx->priv_data);
    if (avctx->internal)
        av_freep(&avctx->internal->pool);
    av_freep(&avctx->internal);
    avctx->codec = NULL;
    goto end;
}

int ff_alloc_packet2(AVCodecContext *avctx, AVPacket *avpkt, int64_t size)
{
    if (avpkt->size < 0) {
        av_log(avctx, AV_LOG_ERROR, "Invalid negative user packet size %d\n", avpkt->size);
        return AVERROR(EINVAL);
    }
    if (size < 0 || size > INT_MAX - FF_INPUT_BUFFER_PADDING_SIZE) {
        av_log(avctx, AV_LOG_ERROR, "Invalid minimum required packet size %"PRId64" (max allowed is %d)\n",
               size, INT_MAX - FF_INPUT_BUFFER_PADDING_SIZE);
        return AVERROR(EINVAL);
    }

    if (avctx) {
        av_assert0(!avpkt->data || avpkt->data != avctx->internal->byte_buffer);
        if (!avpkt->data || avpkt->size < size) {
            av_fast_padded_malloc(&avctx->internal->byte_buffer, &avctx->internal->byte_buffer_size, size);
            avpkt->data = avctx->internal->byte_buffer;
            avpkt->size = avctx->internal->byte_buffer_size;
            avpkt->destruct = NULL;
        }
    }

    if (avpkt->data) {
        AVBufferRef *buf = avpkt->buf;
#if FF_API_DESTRUCT_PACKET
FF_DISABLE_DEPRECATION_WARNINGS
        void *destruct = avpkt->destruct;
FF_ENABLE_DEPRECATION_WARNINGS
#endif

        if (avpkt->size < size) {
            av_log(avctx, AV_LOG_ERROR, "User packet is too small (%d < %"PRId64")\n", avpkt->size, size);
            return AVERROR(EINVAL);
        }

        av_init_packet(avpkt);
#if FF_API_DESTRUCT_PACKET
FF_DISABLE_DEPRECATION_WARNINGS
        avpkt->destruct = destruct;
FF_ENABLE_DEPRECATION_WARNINGS
#endif
        avpkt->buf      = buf;
        avpkt->size     = size;
        return 0;
    } else {
        int ret = av_new_packet(avpkt, size);
        if (ret < 0)
            av_log(avctx, AV_LOG_ERROR, "Failed to allocate packet of size %"PRId64"\n", size);
        return ret;
    }
}

int ff_alloc_packet(AVPacket *avpkt, int size)
{
    return ff_alloc_packet2(NULL, avpkt, size);
}

/**
 * Pad last frame with silence.
 */
static int pad_last_frame(AVCodecContext *s, AVFrame **dst, const AVFrame *src)
{
    AVFrame *frame = NULL;
    int ret;

    if (!(frame = av_frame_alloc()))
        return AVERROR(ENOMEM);

    frame->format         = src->format;
    frame->channel_layout = src->channel_layout;
    av_frame_set_channels(frame, av_frame_get_channels(src));
    frame->nb_samples     = s->frame_size;
    ret = av_frame_get_buffer(frame, 32);
    if (ret < 0)
        goto fail;

    ret = av_frame_copy_props(frame, src);
    if (ret < 0)
        goto fail;

    if ((ret = av_samples_copy(frame->extended_data, src->extended_data, 0, 0,
                               src->nb_samples, s->channels, s->sample_fmt)) < 0)
        goto fail;
    if ((ret = av_samples_set_silence(frame->extended_data, src->nb_samples,
                                      frame->nb_samples - src->nb_samples,
                                      s->channels, s->sample_fmt)) < 0)
        goto fail;

    *dst = frame;

    return 0;

fail:
    av_frame_free(&frame);
    return ret;
}

int attribute_align_arg avcodec_encode_audio2(AVCodecContext *avctx,
                                              AVPacket *avpkt,
                                              const AVFrame *frame,
                                              int *got_packet_ptr)
{
    AVFrame tmp;
    AVFrame *padded_frame = NULL;
    int ret;
    AVPacket user_pkt = *avpkt;
    int needs_realloc = !user_pkt.data;

    *got_packet_ptr = 0;

    if (!(avctx->codec->capabilities & CODEC_CAP_DELAY) && !frame) {
        av_free_packet(avpkt);
        av_init_packet(avpkt);
        return 0;
    }

    /* ensure that extended_data is properly set */
    if (frame && !frame->extended_data) {
        if (av_sample_fmt_is_planar(avctx->sample_fmt) &&
            avctx->channels > AV_NUM_DATA_POINTERS) {
            av_log(avctx, AV_LOG_ERROR, "Encoding to a planar sample format, "
                                        "with more than %d channels, but extended_data is not set.\n",
                   AV_NUM_DATA_POINTERS);
            return AVERROR(EINVAL);
        }
        av_log(avctx, AV_LOG_WARNING, "extended_data is not set.\n");

        tmp = *frame;
        tmp.extended_data = tmp.data;
        frame = &tmp;
    }

    /* check for valid frame size */
    if (frame) {
        if (avctx->codec->capabilities & CODEC_CAP_SMALL_LAST_FRAME) {
            if (frame->nb_samples > avctx->frame_size) {
                av_log(avctx, AV_LOG_ERROR, "more samples than frame size (avcodec_encode_audio2)\n");
                return AVERROR(EINVAL);
            }
        } else if (!(avctx->codec->capabilities & CODEC_CAP_VARIABLE_FRAME_SIZE)) {
            if (frame->nb_samples < avctx->frame_size &&
                !avctx->internal->last_audio_frame) {
                ret = pad_last_frame(avctx, &padded_frame, frame);
                if (ret < 0)
                    return ret;

                frame = padded_frame;
                avctx->internal->last_audio_frame = 1;
            }

            if (frame->nb_samples != avctx->frame_size) {
                av_log(avctx, AV_LOG_ERROR, "nb_samples (%d) != frame_size (%d) (avcodec_encode_audio2)\n", frame->nb_samples, avctx->frame_size);
                ret = AVERROR(EINVAL);
                goto end;
            }
        }
    }

    ret = avctx->codec->encode2(avctx, avpkt, frame, got_packet_ptr);
    if (!ret) {
        if (*got_packet_ptr) {
            if (!(avctx->codec->capabilities & CODEC_CAP_DELAY)) {
                if (avpkt->pts == AV_NOPTS_VALUE)
                    avpkt->pts = frame->pts;
                if (!avpkt->duration)
                    avpkt->duration = ff_samples_to_time_base(avctx,
                                                              frame->nb_samples);
            }
            avpkt->dts = avpkt->pts;
        } else {
            avpkt->size = 0;
        }
    }
    if (avpkt->data && avpkt->data == avctx->internal->byte_buffer) {
        needs_realloc = 0;
        if (user_pkt.data) {
            if (user_pkt.size >= avpkt->size) {
                memcpy(user_pkt.data, avpkt->data, avpkt->size);
            } else {
                av_log(avctx, AV_LOG_ERROR, "Provided packet is too small, needs to be %d\n", avpkt->size);
                avpkt->size = user_pkt.size;
                ret = -1;
            }
            avpkt->buf      = user_pkt.buf;
            avpkt->data     = user_pkt.data;
            avpkt->destruct = user_pkt.destruct;
        } else {
            if (av_dup_packet(avpkt) < 0) {
                ret = AVERROR(ENOMEM);
            }
        }
    }

    if (!ret) {
        if (needs_realloc && avpkt->data) {
            ret = av_buffer_realloc(&avpkt->buf, avpkt->size + FF_INPUT_BUFFER_PADDING_SIZE);
            if (ret >= 0)
                avpkt->data = avpkt->buf->data;
        }

        avctx->frame_number++;
    }

    if (ret < 0 || !*got_packet_ptr) {
        av_free_packet(avpkt);
        av_init_packet(avpkt);
        goto end;
    }

    /* NOTE: if we add any audio encoders which output non-keyframe packets,
     *       this needs to be moved to the encoders, but for now we can do it
     *       here to simplify things */
    avpkt->flags |= AV_PKT_FLAG_KEY;

end:
    av_frame_free(&padded_frame);

    return ret;
}

#if FF_API_OLD_ENCODE_AUDIO
int attribute_align_arg avcodec_encode_audio(AVCodecContext *avctx,
                                             uint8_t *buf, int buf_size,
                                             const short *samples)
{
    AVPacket pkt;
    AVFrame frame0 = { { 0 } };
    AVFrame *frame;
    int ret, samples_size, got_packet;

    av_init_packet(&pkt);
    pkt.data = buf;
    pkt.size = buf_size;

    if (samples) {
        frame = &frame0;
        avcodec_get_frame_defaults(frame);

        if (avctx->frame_size) {
            frame->nb_samples = avctx->frame_size;
        } else {
            /* if frame_size is not set, the number of samples must be
             * calculated from the buffer size */
            int64_t nb_samples;
            if (!av_get_bits_per_sample(avctx->codec_id)) {
                av_log(avctx, AV_LOG_ERROR, "avcodec_encode_audio() does not "
                                            "support this codec\n");
                return AVERROR(EINVAL);
            }
            nb_samples = (int64_t)buf_size * 8 /
                         (av_get_bits_per_sample(avctx->codec_id) *
                          avctx->channels);
            if (nb_samples >= INT_MAX)
                return AVERROR(EINVAL);
            frame->nb_samples = nb_samples;
        }

        /* it is assumed that the samples buffer is large enough based on the
         * relevant parameters */
        samples_size = av_samples_get_buffer_size(NULL, avctx->channels,
                                                  frame->nb_samples,
                                                  avctx->sample_fmt, 1);
        if ((ret = avcodec_fill_audio_frame(frame, avctx->channels,
                                            avctx->sample_fmt,
                                            (const uint8_t *)samples,
                                            samples_size, 1)) < 0)
            return ret;

        /* fabricate frame pts from sample count.
         * this is needed because the avcodec_encode_audio() API does not have
         * a way for the user to provide pts */
        if (avctx->sample_rate && avctx->time_base.num)
            frame->pts = ff_samples_to_time_base(avctx,
                                                 avctx->internal->sample_count);
        else
            frame->pts = AV_NOPTS_VALUE;
        avctx->internal->sample_count += frame->nb_samples;
    } else {
        frame = NULL;
    }

    got_packet = 0;
    ret = avcodec_encode_audio2(avctx, &pkt, frame, &got_packet);
    if (!ret && got_packet && avctx->coded_frame) {
        avctx->coded_frame->pts       = pkt.pts;
        avctx->coded_frame->key_frame = !!(pkt.flags & AV_PKT_FLAG_KEY);
    }
    /* free any side data since we cannot return it */
    av_packet_free_side_data(&pkt);

    if (frame && frame->extended_data != frame->data)
        av_freep(&frame->extended_data);

    return ret ? ret : pkt.size;
}

#endif

#if FF_API_OLD_ENCODE_VIDEO
int attribute_align_arg avcodec_encode_video(AVCodecContext *avctx, uint8_t *buf, int buf_size,
                                             const AVFrame *pict)
{
    AVPacket pkt;
    int ret, got_packet = 0;

    if (buf_size < FF_MIN_BUFFER_SIZE) {
        av_log(avctx, AV_LOG_ERROR, "buffer smaller than minimum size\n");
        return -1;
    }

    av_init_packet(&pkt);
    pkt.data = buf;
    pkt.size = buf_size;

    ret = avcodec_encode_video2(avctx, &pkt, pict, &got_packet);
    if (!ret && got_packet && avctx->coded_frame) {
        avctx->coded_frame->pts       = pkt.pts;
        avctx->coded_frame->key_frame = !!(pkt.flags & AV_PKT_FLAG_KEY);
    }

    /* free any side data since we cannot return it */
    if (pkt.side_data_elems > 0) {
        int i;
        for (i = 0; i < pkt.side_data_elems; i++)
            av_free(pkt.side_data[i].data);
        av_freep(&pkt.side_data);
        pkt.side_data_elems = 0;
    }

    return ret ? ret : pkt.size;
}

#endif

int attribute_align_arg avcodec_encode_video2(AVCodecContext *avctx,
                                              AVPacket *avpkt,
                                              const AVFrame *frame,
                                              int *got_packet_ptr)
{
    int ret;
    AVPacket user_pkt = *avpkt;
    int needs_realloc = !user_pkt.data;

    *got_packet_ptr = 0;

    if(CONFIG_FRAME_THREAD_ENCODER &&
       avctx->internal->frame_thread_encoder && (avctx->active_thread_type&FF_THREAD_FRAME))
        return ff_thread_video_encode_frame(avctx, avpkt, frame, got_packet_ptr);

    if ((avctx->flags&CODEC_FLAG_PASS1) && avctx->stats_out)
        avctx->stats_out[0] = '\0';

    if (!(avctx->codec->capabilities & CODEC_CAP_DELAY) && !frame) {
        av_free_packet(avpkt);
        av_init_packet(avpkt);
        avpkt->size = 0;
        return 0;
    }

    if (av_image_check_size(avctx->width, avctx->height, 0, avctx))
        return AVERROR(EINVAL);

    av_assert0(avctx->codec->encode2);

    ret = avctx->codec->encode2(avctx, avpkt, frame, got_packet_ptr);
    av_assert0(ret <= 0);

    if (avpkt->data && avpkt->data == avctx->internal->byte_buffer) {
        needs_realloc = 0;
        if (user_pkt.data) {
            if (user_pkt.size >= avpkt->size) {
                memcpy(user_pkt.data, avpkt->data, avpkt->size);
            } else {
                av_log(avctx, AV_LOG_ERROR, "Provided packet is too small, needs to be %d\n", avpkt->size);
                avpkt->size = user_pkt.size;
                ret = -1;
            }
            avpkt->buf      = user_pkt.buf;
            avpkt->data     = user_pkt.data;
            avpkt->destruct = user_pkt.destruct;
        } else {
            if (av_dup_packet(avpkt) < 0) {
                ret = AVERROR(ENOMEM);
            }
        }
    }

    if (!ret) {
        if (!*got_packet_ptr)
            avpkt->size = 0;
        else if (!(avctx->codec->capabilities & CODEC_CAP_DELAY))
            avpkt->pts = avpkt->dts = frame->pts;

        if (needs_realloc && avpkt->data) {
            ret = av_buffer_realloc(&avpkt->buf, avpkt->size + FF_INPUT_BUFFER_PADDING_SIZE);
            if (ret >= 0)
                avpkt->data = avpkt->buf->data;
        }

        avctx->frame_number++;
    }

    if (ret < 0 || !*got_packet_ptr)
        av_free_packet(avpkt);
    else
        av_packet_merge_side_data(avpkt);

    emms_c();
    return ret;
}

int avcodec_encode_subtitle(AVCodecContext *avctx, uint8_t *buf, int buf_size,
                            const AVSubtitle *sub)
{
    int ret;
    if (sub->start_display_time) {
        av_log(avctx, AV_LOG_ERROR, "start_display_time must be 0.\n");
        return -1;
    }

    ret = avctx->codec->encode_sub(avctx, buf, buf_size, sub);
    avctx->frame_number++;
    return ret;
}

/**
 * Attempt to guess proper monotonic timestamps for decoded video frames
 * which might have incorrect times. Input timestamps may wrap around, in
 * which case the output will as well.
 *
 * @param pts the pts field of the decoded AVPacket, as passed through
 * AVFrame.pkt_pts
 * @param dts the dts field of the decoded AVPacket
 * @return one of the input values, may be AV_NOPTS_VALUE
 */
static int64_t guess_correct_pts(AVCodecContext *ctx,
                                 int64_t reordered_pts, int64_t dts)
{
    int64_t pts = AV_NOPTS_VALUE;

    if (dts != AV_NOPTS_VALUE) {
        ctx->pts_correction_num_faulty_dts += dts <= ctx->pts_correction_last_dts;
        ctx->pts_correction_last_dts = dts;
    }
    if (reordered_pts != AV_NOPTS_VALUE) {
        ctx->pts_correction_num_faulty_pts += reordered_pts <= ctx->pts_correction_last_pts;
        ctx->pts_correction_last_pts = reordered_pts;
    }
    if ((ctx->pts_correction_num_faulty_pts<=ctx->pts_correction_num_faulty_dts || dts == AV_NOPTS_VALUE)
       && reordered_pts != AV_NOPTS_VALUE)
        pts = reordered_pts;
    else
        pts = dts;

    return pts;
}

static int apply_param_change(AVCodecContext *avctx, AVPacket *avpkt)
{
    int size = 0, ret;
    const uint8_t *data;
    uint32_t flags;

    data = av_packet_get_side_data(avpkt, AV_PKT_DATA_PARAM_CHANGE, &size);
    if (!data)
        return 0;

    if (!(avctx->codec->capabilities & CODEC_CAP_PARAM_CHANGE)) {
        av_log(avctx, AV_LOG_ERROR, "This decoder does not support parameter "
               "changes, but PARAM_CHANGE side data was sent to it.\n");
        return AVERROR(EINVAL);
    }

    if (size < 4)
        goto fail;

    flags = bytestream_get_le32(&data);
    size -= 4;

    if (flags & AV_SIDE_DATA_PARAM_CHANGE_CHANNEL_COUNT) {
        if (size < 4)
            goto fail;
        avctx->channels = bytestream_get_le32(&data);
        size -= 4;
    }
    if (flags & AV_SIDE_DATA_PARAM_CHANGE_CHANNEL_LAYOUT) {
        if (size < 8)
            goto fail;
        avctx->channel_layout = bytestream_get_le64(&data);
        size -= 8;
    }
    if (flags & AV_SIDE_DATA_PARAM_CHANGE_SAMPLE_RATE) {
        if (size < 4)
            goto fail;
        avctx->sample_rate = bytestream_get_le32(&data);
        size -= 4;
    }
    if (flags & AV_SIDE_DATA_PARAM_CHANGE_DIMENSIONS) {
        if (size < 8)
            goto fail;
        avctx->width  = bytestream_get_le32(&data);
        avctx->height = bytestream_get_le32(&data);
        size -= 8;
        ret = ff_set_dimensions(avctx, avctx->width, avctx->height);
        if (ret < 0)
            return ret;
    }

    return 0;
fail:
    av_log(avctx, AV_LOG_ERROR, "PARAM_CHANGE side data too small.\n");
    return AVERROR_INVALIDDATA;
}

<<<<<<< HEAD
static int add_metadata_from_side_data(AVCodecContext *avctx, AVFrame *frame)
{
    int size;
    const uint8_t *side_metadata;

    AVDictionary **frame_md = avpriv_frame_get_metadatap(frame);

    side_metadata = av_packet_get_side_data(avctx->internal->pkt,
                                            AV_PKT_DATA_STRINGS_METADATA, &size);
    return av_packet_unpack_dictionary(side_metadata, size, frame_md);
=======
static int unrefcount_frame(AVCodecInternal *avci, AVFrame *frame)
{
    int ret;

    /* move the original frame to our backup */
    av_frame_unref(avci->to_free);
    av_frame_move_ref(avci->to_free, frame);

    /* now copy everything except the AVBufferRefs back
     * note that we make a COPY of the side data, so calling av_frame_free() on
     * the caller's frame will work properly */
    ret = av_frame_copy_props(frame, avci->to_free);
    if (ret < 0)
        return ret;

    memcpy(frame->data,     avci->to_free->data,     sizeof(frame->data));
    memcpy(frame->linesize, avci->to_free->linesize, sizeof(frame->linesize));
    if (avci->to_free->extended_data != avci->to_free->data) {
        int planes = av_get_channel_layout_nb_channels(avci->to_free->channel_layout);
        int size   = planes * sizeof(*frame->extended_data);

        if (!size) {
            av_frame_unref(frame);
            return AVERROR_BUG;
        }

        frame->extended_data = av_malloc(size);
        if (!frame->extended_data) {
            av_frame_unref(frame);
            return AVERROR(ENOMEM);
        }
        memcpy(frame->extended_data, avci->to_free->extended_data,
               size);
    } else
        frame->extended_data = frame->data;

    frame->format         = avci->to_free->format;
    frame->width          = avci->to_free->width;
    frame->height         = avci->to_free->height;
    frame->channel_layout = avci->to_free->channel_layout;
    frame->nb_samples     = avci->to_free->nb_samples;

    return 0;
>>>>>>> 37a74901
}

int attribute_align_arg avcodec_decode_video2(AVCodecContext *avctx, AVFrame *picture,
                                              int *got_picture_ptr,
                                              const AVPacket *avpkt)
{
    AVCodecInternal *avci = avctx->internal;
    int ret;
    // copy to ensure we do not change avpkt
    AVPacket tmp = *avpkt;

    if (!avctx->codec)
        return AVERROR(EINVAL);
    if (avctx->codec->type != AVMEDIA_TYPE_VIDEO) {
        av_log(avctx, AV_LOG_ERROR, "Invalid media type for video\n");
        return AVERROR(EINVAL);
    }

    *got_picture_ptr = 0;
    if ((avctx->coded_width || avctx->coded_height) && av_image_check_size(avctx->coded_width, avctx->coded_height, 0, avctx))
        return AVERROR(EINVAL);

    avcodec_get_frame_defaults(picture);

    if ((avctx->codec->capabilities & CODEC_CAP_DELAY) || avpkt->size || (avctx->active_thread_type & FF_THREAD_FRAME)) {
        int did_split = av_packet_split_side_data(&tmp);
        ret = apply_param_change(avctx, &tmp);
        if (ret < 0) {
            av_log(avctx, AV_LOG_ERROR, "Error applying parameter changes.\n");
            if (avctx->err_recognition & AV_EF_EXPLODE)
                goto fail;
        }

        avctx->internal->pkt = &tmp;
        if (HAVE_THREADS && avctx->active_thread_type & FF_THREAD_FRAME)
            ret = ff_thread_decode_frame(avctx, picture, got_picture_ptr,
                                         &tmp);
        else {
            ret = avctx->codec->decode(avctx, picture, got_picture_ptr,
                                       &tmp);
            picture->pkt_dts = avpkt->dts;

            if(!avctx->has_b_frames){
                av_frame_set_pkt_pos(picture, avpkt->pos);
            }
            //FIXME these should be under if(!avctx->has_b_frames)
            /* get_buffer is supposed to set frame parameters */
            if (!(avctx->codec->capabilities & CODEC_CAP_DR1)) {
                if (!picture->sample_aspect_ratio.num)    picture->sample_aspect_ratio = avctx->sample_aspect_ratio;
                if (!picture->width)                      picture->width               = avctx->width;
                if (!picture->height)                     picture->height              = avctx->height;
                if (picture->format == AV_PIX_FMT_NONE)   picture->format              = avctx->pix_fmt;
            }
        }
        add_metadata_from_side_data(avctx, picture);

fail:
        emms_c(); //needed to avoid an emms_c() call before every return;

        avctx->internal->pkt = NULL;
        if (did_split) {
            av_packet_free_side_data(&tmp);
            if(ret == tmp.size)
                ret = avpkt->size;
        }

        if (*got_picture_ptr) {
            if (!avctx->refcounted_frames) {
                int err = unrefcount_frame(avci, picture);
                if (err < 0)
                    return err;
            }

            avctx->frame_number++;
            av_frame_set_best_effort_timestamp(picture,
                                               guess_correct_pts(avctx,
                                                                 picture->pkt_pts,
                                                                 picture->pkt_dts));
        } else
            av_frame_unref(picture);
    } else
        ret = 0;

    /* many decoders assign whole AVFrames, thus overwriting extended_data;
     * make sure it's set correctly */
    picture->extended_data = picture->data;

    return ret;
}

#if FF_API_OLD_DECODE_AUDIO
int attribute_align_arg avcodec_decode_audio3(AVCodecContext *avctx, int16_t *samples,
                                              int *frame_size_ptr,
                                              AVPacket *avpkt)
{
    AVFrame frame = { { 0 } };
    int ret, got_frame = 0;

    if (avctx->get_buffer != avcodec_default_get_buffer) {
        av_log(avctx, AV_LOG_ERROR, "Custom get_buffer() for use with"
                                    "avcodec_decode_audio3() detected. Overriding with avcodec_default_get_buffer\n");
        av_log(avctx, AV_LOG_ERROR, "Please port your application to "
                                    "avcodec_decode_audio4()\n");
        avctx->get_buffer = avcodec_default_get_buffer;
        avctx->release_buffer = avcodec_default_release_buffer;
    }

    ret = avcodec_decode_audio4(avctx, &frame, &got_frame, avpkt);

    if (ret >= 0 && got_frame) {
        int ch, plane_size;
        int planar    = av_sample_fmt_is_planar(avctx->sample_fmt);
        int data_size = av_samples_get_buffer_size(&plane_size, avctx->channels,
                                                   frame.nb_samples,
                                                   avctx->sample_fmt, 1);
        if (*frame_size_ptr < data_size) {
            av_log(avctx, AV_LOG_ERROR, "output buffer size is too small for "
                                        "the current frame (%d < %d)\n", *frame_size_ptr, data_size);
            return AVERROR(EINVAL);
        }

        memcpy(samples, frame.extended_data[0], plane_size);

        if (planar && avctx->channels > 1) {
            uint8_t *out = ((uint8_t *)samples) + plane_size;
            for (ch = 1; ch < avctx->channels; ch++) {
                memcpy(out, frame.extended_data[ch], plane_size);
                out += plane_size;
            }
        }
        *frame_size_ptr = data_size;
    } else {
        *frame_size_ptr = 0;
    }
    return ret;
}

#endif

int attribute_align_arg avcodec_decode_audio4(AVCodecContext *avctx,
                                              AVFrame *frame,
                                              int *got_frame_ptr,
                                              const AVPacket *avpkt)
{
    AVCodecInternal *avci = avctx->internal;
    int ret = 0;

    *got_frame_ptr = 0;

    if (!avpkt->data && avpkt->size) {
        av_log(avctx, AV_LOG_ERROR, "invalid packet: NULL data, size != 0\n");
        return AVERROR(EINVAL);
    }
    if (!avctx->codec)
        return AVERROR(EINVAL);
    if (avctx->codec->type != AVMEDIA_TYPE_AUDIO) {
        av_log(avctx, AV_LOG_ERROR, "Invalid media type for audio\n");
        return AVERROR(EINVAL);
    }

    avcodec_get_frame_defaults(frame);

<<<<<<< HEAD
    if (!avctx->refcounted_frames)
        av_frame_unref(&avci->to_free);

    if ((avctx->codec->capabilities & CODEC_CAP_DELAY) || avpkt->size || (avctx->active_thread_type & FF_THREAD_FRAME)) {
        uint8_t *side;
        int side_size;
        uint32_t discard_padding = 0;
        // copy to ensure we do not change avpkt
        AVPacket tmp = *avpkt;
        int did_split = av_packet_split_side_data(&tmp);
        ret = apply_param_change(avctx, &tmp);
        if (ret < 0) {
            av_log(avctx, AV_LOG_ERROR, "Error applying parameter changes.\n");
            if (avctx->err_recognition & AV_EF_EXPLODE)
                goto fail;
        }

        avctx->internal->pkt = &tmp;
        if (HAVE_THREADS && avctx->active_thread_type & FF_THREAD_FRAME)
            ret = ff_thread_decode_frame(avctx, frame, got_frame_ptr, &tmp);
        else {
            ret = avctx->codec->decode(avctx, frame, got_frame_ptr, &tmp);
            frame->pkt_dts = avpkt->dts;
        }
=======
    if ((avctx->codec->capabilities & CODEC_CAP_DELAY) || avpkt->size) {
        ret = avctx->codec->decode(avctx, frame, got_frame_ptr, avpkt);
>>>>>>> 37a74901
        if (ret >= 0 && *got_frame_ptr) {
            add_metadata_from_side_data(avctx, frame);
            avctx->frame_number++;
            av_frame_set_best_effort_timestamp(frame,
                                               guess_correct_pts(avctx,
                                                                 frame->pkt_pts,
                                                                 frame->pkt_dts));
            if (frame->format == AV_SAMPLE_FMT_NONE)
                frame->format = avctx->sample_fmt;
            if (!frame->channel_layout)
                frame->channel_layout = avctx->channel_layout;
            if (!av_frame_get_channels(frame))
                av_frame_set_channels(frame, avctx->channels);
            if (!frame->sample_rate)
                frame->sample_rate = avctx->sample_rate;
        }

        side= av_packet_get_side_data(avctx->internal->pkt, AV_PKT_DATA_SKIP_SAMPLES, &side_size);
        if(side && side_size>=10) {
            avctx->internal->skip_samples = AV_RL32(side);
            av_log(avctx, AV_LOG_DEBUG, "skip %d samples due to side data\n",
                   avctx->internal->skip_samples);
            discard_padding = AV_RL32(side + 4);
        }
        if (avctx->internal->skip_samples && *got_frame_ptr) {
            if(frame->nb_samples <= avctx->internal->skip_samples){
                *got_frame_ptr = 0;
                avctx->internal->skip_samples -= frame->nb_samples;
                av_log(avctx, AV_LOG_DEBUG, "skip whole frame, skip left: %d\n",
                       avctx->internal->skip_samples);
            } else {
                av_samples_copy(frame->extended_data, frame->extended_data, 0, avctx->internal->skip_samples,
                                frame->nb_samples - avctx->internal->skip_samples, avctx->channels, frame->format);
                if(avctx->pkt_timebase.num && avctx->sample_rate) {
                    int64_t diff_ts = av_rescale_q(avctx->internal->skip_samples,
                                                   (AVRational){1, avctx->sample_rate},
                                                   avctx->pkt_timebase);
                    if(frame->pkt_pts!=AV_NOPTS_VALUE)
                        frame->pkt_pts += diff_ts;
                    if(frame->pkt_dts!=AV_NOPTS_VALUE)
                        frame->pkt_dts += diff_ts;
                    if (av_frame_get_pkt_duration(frame) >= diff_ts)
                        av_frame_set_pkt_duration(frame, av_frame_get_pkt_duration(frame) - diff_ts);
                } else {
                    av_log(avctx, AV_LOG_WARNING, "Could not update timestamps for skipped samples.\n");
                }
                av_log(avctx, AV_LOG_DEBUG, "skip %d/%d samples\n",
                       avctx->internal->skip_samples, frame->nb_samples);
                frame->nb_samples -= avctx->internal->skip_samples;
                avctx->internal->skip_samples = 0;
            }
        }

        if (discard_padding > 0 && discard_padding <= frame->nb_samples && *got_frame_ptr) {
            if (discard_padding == frame->nb_samples) {
                *got_frame_ptr = 0;
            } else {
                if(avctx->pkt_timebase.num && avctx->sample_rate) {
                    int64_t diff_ts = av_rescale_q(frame->nb_samples - discard_padding,
                                                   (AVRational){1, avctx->sample_rate},
                                                   avctx->pkt_timebase);
                    if (av_frame_get_pkt_duration(frame) >= diff_ts)
                        av_frame_set_pkt_duration(frame, av_frame_get_pkt_duration(frame) - diff_ts);
                } else {
                    av_log(avctx, AV_LOG_WARNING, "Could not update timestamps for discarded samples.\n");
                }
                av_log(avctx, AV_LOG_DEBUG, "discard %d/%d samples\n",
                       discard_padding, frame->nb_samples);
                frame->nb_samples -= discard_padding;
            }
        }
fail:
        avctx->internal->pkt = NULL;
        if (did_split) {
            av_packet_free_side_data(&tmp);
            if(ret == tmp.size)
                ret = avpkt->size;
        }

        if (ret >= 0 && *got_frame_ptr) {
            if (!avctx->refcounted_frames) {
                int err = unrefcount_frame(avci, frame);
                if (err < 0)
                    return err;
            }
        } else
            av_frame_unref(frame);
    }

    return ret;
}

#define UTF8_MAX_BYTES 4 /* 5 and 6 bytes sequences should not be used */
static int recode_subtitle(AVCodecContext *avctx,
                           AVPacket *outpkt, const AVPacket *inpkt)
{
#if CONFIG_ICONV
    iconv_t cd = (iconv_t)-1;
    int ret = 0;
    char *inb, *outb;
    size_t inl, outl;
    AVPacket tmp;
#endif

    if (avctx->sub_charenc_mode != FF_SUB_CHARENC_MODE_PRE_DECODER || inpkt->size == 0)
        return 0;

#if CONFIG_ICONV
    cd = iconv_open("UTF-8", avctx->sub_charenc);
    av_assert0(cd != (iconv_t)-1);

    inb = inpkt->data;
    inl = inpkt->size;

    if (inl >= INT_MAX / UTF8_MAX_BYTES - FF_INPUT_BUFFER_PADDING_SIZE) {
        av_log(avctx, AV_LOG_ERROR, "Subtitles packet is too big for recoding\n");
        ret = AVERROR(ENOMEM);
        goto end;
    }

    ret = av_new_packet(&tmp, inl * UTF8_MAX_BYTES);
    if (ret < 0)
        goto end;
    outpkt->buf  = tmp.buf;
    outpkt->data = tmp.data;
    outpkt->size = tmp.size;
    outb = outpkt->data;
    outl = outpkt->size;

    if (iconv(cd, &inb, &inl, &outb, &outl) == (size_t)-1 ||
        iconv(cd, NULL, NULL, &outb, &outl) == (size_t)-1 ||
        outl >= outpkt->size || inl != 0) {
        av_log(avctx, AV_LOG_ERROR, "Unable to recode subtitle event \"%s\" "
               "from %s to UTF-8\n", inpkt->data, avctx->sub_charenc);
        av_free_packet(&tmp);
        ret = AVERROR(errno);
        goto end;
    }
    outpkt->size -= outl;
    memset(outpkt->data + outpkt->size, 0, outl);

end:
    if (cd != (iconv_t)-1)
        iconv_close(cd);
    return ret;
#else
    av_assert0(!"requesting subtitles recoding without iconv");
#endif
}

static int utf8_check(const uint8_t *str)
{
    const uint8_t *byte;
    uint32_t codepoint, min;

    while (*str) {
        byte = str;
        GET_UTF8(codepoint, *(byte++), return 0;);
        min = byte - str == 1 ? 0 : byte - str == 2 ? 0x80 :
              1 << (5 * (byte - str) - 4);
        if (codepoint < min || codepoint >= 0x110000 ||
            codepoint == 0xFFFE /* BOM */ ||
            codepoint >= 0xD800 && codepoint <= 0xDFFF /* surrogates */)
            return 0;
        str = byte;
    }
    return 1;
}

int avcodec_decode_subtitle2(AVCodecContext *avctx, AVSubtitle *sub,
                             int *got_sub_ptr,
                             AVPacket *avpkt)
{
    int i, ret = 0;

    if (!avpkt->data && avpkt->size) {
        av_log(avctx, AV_LOG_ERROR, "invalid packet: NULL data, size != 0\n");
        return AVERROR(EINVAL);
    }
    if (!avctx->codec)
        return AVERROR(EINVAL);
    if (avctx->codec->type != AVMEDIA_TYPE_SUBTITLE) {
        av_log(avctx, AV_LOG_ERROR, "Invalid media type for subtitles\n");
        return AVERROR(EINVAL);
    }

    *got_sub_ptr = 0;
    avcodec_get_subtitle_defaults(sub);

    if ((avctx->codec->capabilities & CODEC_CAP_DELAY) || avpkt->size) {
        AVPacket pkt_recoded;
        AVPacket tmp = *avpkt;
        int did_split = av_packet_split_side_data(&tmp);
        //apply_param_change(avctx, &tmp);

        if (did_split) {
            /* FFMIN() prevents overflow in case the packet wasn't allocated with
             * proper padding.
             * If the side data is smaller than the buffer padding size, the
             * remaining bytes should have already been filled with zeros by the
             * original packet allocation anyway. */
            memset(tmp.data + tmp.size, 0,
                   FFMIN(avpkt->size - tmp.size, FF_INPUT_BUFFER_PADDING_SIZE));
        }

        pkt_recoded = tmp;
        ret = recode_subtitle(avctx, &pkt_recoded, &tmp);
        if (ret < 0) {
            *got_sub_ptr = 0;
        } else {
            avctx->internal->pkt = &pkt_recoded;

            if (avctx->pkt_timebase.den && avpkt->pts != AV_NOPTS_VALUE)
                sub->pts = av_rescale_q(avpkt->pts,
                                        avctx->pkt_timebase, AV_TIME_BASE_Q);
            ret = avctx->codec->decode(avctx, sub, got_sub_ptr, &pkt_recoded);
            av_assert1((ret >= 0) >= !!*got_sub_ptr &&
                       !!*got_sub_ptr >= !!sub->num_rects);

            if (sub->num_rects && !sub->end_display_time && avpkt->duration &&
                avctx->pkt_timebase.num) {
                AVRational ms = { 1, 1000 };
                sub->end_display_time = av_rescale_q(avpkt->duration,
                                                     avctx->pkt_timebase, ms);
            }

            for (i = 0; i < sub->num_rects; i++) {
                if (sub->rects[i]->ass && !utf8_check(sub->rects[i]->ass)) {
                    av_log(avctx, AV_LOG_ERROR,
                           "Invalid UTF-8 in decoded subtitles text; "
                           "maybe missing -sub_charenc option\n");
                    avsubtitle_free(sub);
                    return AVERROR_INVALIDDATA;
                }
            }

            if (tmp.data != pkt_recoded.data) { // did we recode?
                /* prevent from destroying side data from original packet */
                pkt_recoded.side_data = NULL;
                pkt_recoded.side_data_elems = 0;

                av_free_packet(&pkt_recoded);
            }
            if (avctx->codec_descriptor->props & AV_CODEC_PROP_BITMAP_SUB)
                sub->format = 0;
            else if (avctx->codec_descriptor->props & AV_CODEC_PROP_TEXT_SUB)
                sub->format = 1;
            avctx->internal->pkt = NULL;
        }

        if (did_split) {
            av_packet_free_side_data(&tmp);
            if(ret == tmp.size)
                ret = avpkt->size;
        }

        if (*got_sub_ptr)
            avctx->frame_number++;
    }

    return ret;
}

void avsubtitle_free(AVSubtitle *sub)
{
    int i;

    for (i = 0; i < sub->num_rects; i++) {
        av_freep(&sub->rects[i]->pict.data[0]);
        av_freep(&sub->rects[i]->pict.data[1]);
        av_freep(&sub->rects[i]->pict.data[2]);
        av_freep(&sub->rects[i]->pict.data[3]);
        av_freep(&sub->rects[i]->text);
        av_freep(&sub->rects[i]->ass);
        av_freep(&sub->rects[i]);
    }

    av_freep(&sub->rects);

    memset(sub, 0, sizeof(AVSubtitle));
}

av_cold int ff_codec_close_recursive(AVCodecContext *avctx)
{
    int ret = 0;

    ff_unlock_avcodec();

    ret = avcodec_close(avctx);

    ff_lock_avcodec(NULL);
    return ret;
}

av_cold int avcodec_close(AVCodecContext *avctx)
{
    int ret;

    if (!avctx)
        return 0;

    ret = ff_lock_avcodec(avctx);
    if (ret < 0)
        return ret;

    if (avcodec_is_open(avctx)) {
        FramePool *pool = avctx->internal->pool;
        int i;
        if (CONFIG_FRAME_THREAD_ENCODER &&
            avctx->internal->frame_thread_encoder && avctx->thread_count > 1) {
            ff_unlock_avcodec();
            ff_frame_thread_encoder_free(avctx);
            ff_lock_avcodec(avctx);
        }
        if (HAVE_THREADS && avctx->internal->thread_ctx)
            ff_thread_free(avctx);
        if (avctx->codec && avctx->codec->close)
            avctx->codec->close(avctx);
        avctx->coded_frame = NULL;
<<<<<<< HEAD
        avctx->internal->byte_buffer_size = 0;
        av_freep(&avctx->internal->byte_buffer);
        if (!avctx->refcounted_frames)
            av_frame_unref(&avctx->internal->to_free);
=======
        av_frame_free(&avctx->internal->to_free);
>>>>>>> 37a74901
        for (i = 0; i < FF_ARRAY_ELEMS(pool->pools); i++)
            av_buffer_pool_uninit(&pool->pools[i]);
        av_freep(&avctx->internal->pool);
        av_freep(&avctx->internal);
    }

    if (avctx->priv_data && avctx->codec && avctx->codec->priv_class)
        av_opt_free(avctx->priv_data);
    av_opt_free(avctx);
    av_freep(&avctx->priv_data);
    if (av_codec_is_encoder(avctx->codec))
        av_freep(&avctx->extradata);
    avctx->codec = NULL;
    avctx->active_thread_type = 0;

    ff_unlock_avcodec();
    return 0;
}

static enum AVCodecID remap_deprecated_codec_id(enum AVCodecID id)
{
    switch(id){
        //This is for future deprecatec codec ids, its empty since
        //last major bump but will fill up again over time, please don't remove it
//         case AV_CODEC_ID_UTVIDEO_DEPRECATED: return AV_CODEC_ID_UTVIDEO;
        case AV_CODEC_ID_OPUS_DEPRECATED: return AV_CODEC_ID_OPUS;
        case AV_CODEC_ID_TAK_DEPRECATED : return AV_CODEC_ID_TAK;
        case AV_CODEC_ID_PCM_S24LE_PLANAR_DEPRECATED : return AV_CODEC_ID_PCM_S24LE_PLANAR;
        case AV_CODEC_ID_PCM_S32LE_PLANAR_DEPRECATED : return AV_CODEC_ID_PCM_S32LE_PLANAR;
        case AV_CODEC_ID_ESCAPE130_DEPRECATED : return AV_CODEC_ID_ESCAPE130;
        case AV_CODEC_ID_G2M_DEPRECATED : return AV_CODEC_ID_G2M;
        case AV_CODEC_ID_WEBP_DEPRECATED: return AV_CODEC_ID_WEBP;
        case AV_CODEC_ID_HEVC_DEPRECATED: return AV_CODEC_ID_HEVC;
        default                         : return id;
    }
}

static AVCodec *find_encdec(enum AVCodecID id, int encoder)
{
    AVCodec *p, *experimental = NULL;
    p = first_avcodec;
    id= remap_deprecated_codec_id(id);
    while (p) {
        if ((encoder ? av_codec_is_encoder(p) : av_codec_is_decoder(p)) &&
            p->id == id) {
            if (p->capabilities & CODEC_CAP_EXPERIMENTAL && !experimental) {
                experimental = p;
            } else
                return p;
        }
        p = p->next;
    }
    return experimental;
}

AVCodec *avcodec_find_encoder(enum AVCodecID id)
{
    return find_encdec(id, 1);
}

AVCodec *avcodec_find_encoder_by_name(const char *name)
{
    AVCodec *p;
    if (!name)
        return NULL;
    p = first_avcodec;
    while (p) {
        if (av_codec_is_encoder(p) && strcmp(name, p->name) == 0)
            return p;
        p = p->next;
    }
    return NULL;
}

AVCodec *avcodec_find_decoder(enum AVCodecID id)
{
    return find_encdec(id, 0);
}

AVCodec *avcodec_find_decoder_by_name(const char *name)
{
    AVCodec *p;
    if (!name)
        return NULL;
    p = first_avcodec;
    while (p) {
        if (av_codec_is_decoder(p) && strcmp(name, p->name) == 0)
            return p;
        p = p->next;
    }
    return NULL;
}

const char *avcodec_get_name(enum AVCodecID id)
{
    const AVCodecDescriptor *cd;
    AVCodec *codec;

    if (id == AV_CODEC_ID_NONE)
        return "none";
    cd = avcodec_descriptor_get(id);
    if (cd)
        return cd->name;
    av_log(NULL, AV_LOG_WARNING, "Codec 0x%x is not in the full list.\n", id);
    codec = avcodec_find_decoder(id);
    if (codec)
        return codec->name;
    codec = avcodec_find_encoder(id);
    if (codec)
        return codec->name;
    return "unknown_codec";
}

size_t av_get_codec_tag_string(char *buf, size_t buf_size, unsigned int codec_tag)
{
    int i, len, ret = 0;

#define TAG_PRINT(x)                                              \
    (((x) >= '0' && (x) <= '9') ||                                \
     ((x) >= 'a' && (x) <= 'z') || ((x) >= 'A' && (x) <= 'Z') ||  \
     ((x) == '.' || (x) == ' ' || (x) == '-' || (x) == '_'))

    for (i = 0; i < 4; i++) {
        len = snprintf(buf, buf_size,
                       TAG_PRINT(codec_tag & 0xFF) ? "%c" : "[%d]", codec_tag & 0xFF);
        buf        += len;
        buf_size    = buf_size > len ? buf_size - len : 0;
        ret        += len;
        codec_tag >>= 8;
    }
    return ret;
}

void avcodec_string(char *buf, int buf_size, AVCodecContext *enc, int encode)
{
    const char *codec_type;
    const char *codec_name;
    const char *profile = NULL;
    const AVCodec *p;
    int bitrate;
    AVRational display_aspect_ratio;

    if (!buf || buf_size <= 0)
        return;
    codec_type = av_get_media_type_string(enc->codec_type);
    codec_name = avcodec_get_name(enc->codec_id);
    if (enc->profile != FF_PROFILE_UNKNOWN) {
        if (enc->codec)
            p = enc->codec;
        else
            p = encode ? avcodec_find_encoder(enc->codec_id) :
                        avcodec_find_decoder(enc->codec_id);
        if (p)
            profile = av_get_profile_name(p, enc->profile);
    }

    snprintf(buf, buf_size, "%s: %s", codec_type ? codec_type : "unknown",
             codec_name);
    buf[0] ^= 'a' ^ 'A'; /* first letter in uppercase */

    if (enc->codec && strcmp(enc->codec->name, codec_name))
        snprintf(buf + strlen(buf), buf_size - strlen(buf), " (%s)", enc->codec->name);

    if (profile)
        snprintf(buf + strlen(buf), buf_size - strlen(buf), " (%s)", profile);
    if (enc->codec_tag) {
        char tag_buf[32];
        av_get_codec_tag_string(tag_buf, sizeof(tag_buf), enc->codec_tag);
        snprintf(buf + strlen(buf), buf_size - strlen(buf),
                 " (%s / 0x%04X)", tag_buf, enc->codec_tag);
    }

    switch (enc->codec_type) {
    case AVMEDIA_TYPE_VIDEO:
        if (enc->pix_fmt != AV_PIX_FMT_NONE) {
            char detail[256] = "(";
            const char *colorspace_name;
            snprintf(buf + strlen(buf), buf_size - strlen(buf),
                     ", %s",
                     av_get_pix_fmt_name(enc->pix_fmt));
            if (enc->bits_per_raw_sample &&
                enc->bits_per_raw_sample <= av_pix_fmt_desc_get(enc->pix_fmt)->comp[0].depth_minus1)
                av_strlcatf(detail, sizeof(detail), "%d bpc, ", enc->bits_per_raw_sample);
            if (enc->color_range != AVCOL_RANGE_UNSPECIFIED)
                av_strlcatf(detail, sizeof(detail),
                            enc->color_range == AVCOL_RANGE_MPEG ? "tv, ": "pc, ");

            colorspace_name = av_get_colorspace_name(enc->colorspace);
            if (colorspace_name)
                av_strlcatf(detail, sizeof(detail), "%s, ", colorspace_name);

            if (strlen(detail) > 1) {
                detail[strlen(detail) - 2] = 0;
                av_strlcatf(buf, buf_size, "%s)", detail);
            }
        }
        if (enc->width) {
            snprintf(buf + strlen(buf), buf_size - strlen(buf),
                     ", %dx%d",
                     enc->width, enc->height);
            if (enc->sample_aspect_ratio.num) {
                av_reduce(&display_aspect_ratio.num, &display_aspect_ratio.den,
                          enc->width * enc->sample_aspect_ratio.num,
                          enc->height * enc->sample_aspect_ratio.den,
                          1024 * 1024);
                snprintf(buf + strlen(buf), buf_size - strlen(buf),
                         " [SAR %d:%d DAR %d:%d]",
                         enc->sample_aspect_ratio.num, enc->sample_aspect_ratio.den,
                         display_aspect_ratio.num, display_aspect_ratio.den);
            }
            if (av_log_get_level() >= AV_LOG_DEBUG) {
                int g = av_gcd(enc->time_base.num, enc->time_base.den);
                snprintf(buf + strlen(buf), buf_size - strlen(buf),
                         ", %d/%d",
                         enc->time_base.num / g, enc->time_base.den / g);
            }
        }
        if (encode) {
            snprintf(buf + strlen(buf), buf_size - strlen(buf),
                     ", q=%d-%d", enc->qmin, enc->qmax);
        }
        break;
    case AVMEDIA_TYPE_AUDIO:
        if (enc->sample_rate) {
            snprintf(buf + strlen(buf), buf_size - strlen(buf),
                     ", %d Hz", enc->sample_rate);
        }
        av_strlcat(buf, ", ", buf_size);
        av_get_channel_layout_string(buf + strlen(buf), buf_size - strlen(buf), enc->channels, enc->channel_layout);
        if (enc->sample_fmt != AV_SAMPLE_FMT_NONE) {
            snprintf(buf + strlen(buf), buf_size - strlen(buf),
                     ", %s", av_get_sample_fmt_name(enc->sample_fmt));
        }
        break;
    case AVMEDIA_TYPE_DATA:
        if (av_log_get_level() >= AV_LOG_DEBUG) {
            int g = av_gcd(enc->time_base.num, enc->time_base.den);
            if (g)
                snprintf(buf + strlen(buf), buf_size - strlen(buf),
                         ", %d/%d",
                         enc->time_base.num / g, enc->time_base.den / g);
        }
        break;
    case AVMEDIA_TYPE_SUBTITLE:
        if (enc->width)
            snprintf(buf + strlen(buf), buf_size - strlen(buf),
                     ", %dx%d", enc->width, enc->height);
        break;
    default:
        return;
    }
    if (encode) {
        if (enc->flags & CODEC_FLAG_PASS1)
            snprintf(buf + strlen(buf), buf_size - strlen(buf),
                     ", pass 1");
        if (enc->flags & CODEC_FLAG_PASS2)
            snprintf(buf + strlen(buf), buf_size - strlen(buf),
                     ", pass 2");
    }
    bitrate = get_bit_rate(enc);
    if (bitrate != 0) {
        snprintf(buf + strlen(buf), buf_size - strlen(buf),
                 ", %d kb/s", bitrate / 1000);
    } else if (enc->rc_max_rate > 0) {
        snprintf(buf + strlen(buf), buf_size - strlen(buf),
                 ", max. %d kb/s", enc->rc_max_rate / 1000);
    }
}

const char *av_get_profile_name(const AVCodec *codec, int profile)
{
    const AVProfile *p;
    if (profile == FF_PROFILE_UNKNOWN || !codec->profiles)
        return NULL;

    for (p = codec->profiles; p->profile != FF_PROFILE_UNKNOWN; p++)
        if (p->profile == profile)
            return p->name;

    return NULL;
}

unsigned avcodec_version(void)
{
//    av_assert0(AV_CODEC_ID_V410==164);
    av_assert0(AV_CODEC_ID_PCM_S8_PLANAR==65563);
    av_assert0(AV_CODEC_ID_ADPCM_G722==69660);
//     av_assert0(AV_CODEC_ID_BMV_AUDIO==86071);
    av_assert0(AV_CODEC_ID_SRT==94216);
    av_assert0(LIBAVCODEC_VERSION_MICRO >= 100);

    av_assert0(CODEC_ID_CLLC == AV_CODEC_ID_CLLC);
    av_assert0(CODEC_ID_PCM_S8_PLANAR == AV_CODEC_ID_PCM_S8_PLANAR);
    av_assert0(CODEC_ID_ADPCM_IMA_APC == AV_CODEC_ID_ADPCM_IMA_APC);
    av_assert0(CODEC_ID_ILBC == AV_CODEC_ID_ILBC);
    av_assert0(CODEC_ID_SRT == AV_CODEC_ID_SRT);
    return LIBAVCODEC_VERSION_INT;
}

const char *avcodec_configuration(void)
{
    return FFMPEG_CONFIGURATION;
}

const char *avcodec_license(void)
{
#define LICENSE_PREFIX "libavcodec license: "
    return LICENSE_PREFIX FFMPEG_LICENSE + sizeof(LICENSE_PREFIX) - 1;
}

void avcodec_flush_buffers(AVCodecContext *avctx)
{
    if (HAVE_THREADS && avctx->active_thread_type & FF_THREAD_FRAME)
        ff_thread_flush(avctx);
    else if (avctx->codec->flush)
        avctx->codec->flush(avctx);

    avctx->pts_correction_last_pts =
    avctx->pts_correction_last_dts = INT64_MIN;

    if (!avctx->refcounted_frames)
        av_frame_unref(avctx->internal->to_free);
}

int av_get_exact_bits_per_sample(enum AVCodecID codec_id)
{
    switch (codec_id) {
    case AV_CODEC_ID_8SVX_EXP:
    case AV_CODEC_ID_8SVX_FIB:
    case AV_CODEC_ID_ADPCM_CT:
    case AV_CODEC_ID_ADPCM_IMA_APC:
    case AV_CODEC_ID_ADPCM_IMA_EA_SEAD:
    case AV_CODEC_ID_ADPCM_IMA_OKI:
    case AV_CODEC_ID_ADPCM_IMA_WS:
    case AV_CODEC_ID_ADPCM_G722:
    case AV_CODEC_ID_ADPCM_YAMAHA:
        return 4;
    case AV_CODEC_ID_PCM_ALAW:
    case AV_CODEC_ID_PCM_MULAW:
    case AV_CODEC_ID_PCM_S8:
    case AV_CODEC_ID_PCM_S8_PLANAR:
    case AV_CODEC_ID_PCM_U8:
    case AV_CODEC_ID_PCM_ZORK:
        return 8;
    case AV_CODEC_ID_PCM_S16BE:
    case AV_CODEC_ID_PCM_S16BE_PLANAR:
    case AV_CODEC_ID_PCM_S16LE:
    case AV_CODEC_ID_PCM_S16LE_PLANAR:
    case AV_CODEC_ID_PCM_U16BE:
    case AV_CODEC_ID_PCM_U16LE:
        return 16;
    case AV_CODEC_ID_PCM_S24DAUD:
    case AV_CODEC_ID_PCM_S24BE:
    case AV_CODEC_ID_PCM_S24LE:
    case AV_CODEC_ID_PCM_S24LE_PLANAR:
    case AV_CODEC_ID_PCM_U24BE:
    case AV_CODEC_ID_PCM_U24LE:
        return 24;
    case AV_CODEC_ID_PCM_S32BE:
    case AV_CODEC_ID_PCM_S32LE:
    case AV_CODEC_ID_PCM_S32LE_PLANAR:
    case AV_CODEC_ID_PCM_U32BE:
    case AV_CODEC_ID_PCM_U32LE:
    case AV_CODEC_ID_PCM_F32BE:
    case AV_CODEC_ID_PCM_F32LE:
        return 32;
    case AV_CODEC_ID_PCM_F64BE:
    case AV_CODEC_ID_PCM_F64LE:
        return 64;
    default:
        return 0;
    }
}

enum AVCodecID av_get_pcm_codec(enum AVSampleFormat fmt, int be)
{
    static const enum AVCodecID map[AV_SAMPLE_FMT_NB][2] = {
        [AV_SAMPLE_FMT_U8  ] = { AV_CODEC_ID_PCM_U8,    AV_CODEC_ID_PCM_U8    },
        [AV_SAMPLE_FMT_S16 ] = { AV_CODEC_ID_PCM_S16LE, AV_CODEC_ID_PCM_S16BE },
        [AV_SAMPLE_FMT_S32 ] = { AV_CODEC_ID_PCM_S32LE, AV_CODEC_ID_PCM_S32BE },
        [AV_SAMPLE_FMT_FLT ] = { AV_CODEC_ID_PCM_F32LE, AV_CODEC_ID_PCM_F32BE },
        [AV_SAMPLE_FMT_DBL ] = { AV_CODEC_ID_PCM_F64LE, AV_CODEC_ID_PCM_F64BE },
        [AV_SAMPLE_FMT_U8P ] = { AV_CODEC_ID_PCM_U8,    AV_CODEC_ID_PCM_U8    },
        [AV_SAMPLE_FMT_S16P] = { AV_CODEC_ID_PCM_S16LE, AV_CODEC_ID_PCM_S16BE },
        [AV_SAMPLE_FMT_S32P] = { AV_CODEC_ID_PCM_S32LE, AV_CODEC_ID_PCM_S32BE },
        [AV_SAMPLE_FMT_FLTP] = { AV_CODEC_ID_PCM_F32LE, AV_CODEC_ID_PCM_F32BE },
        [AV_SAMPLE_FMT_DBLP] = { AV_CODEC_ID_PCM_F64LE, AV_CODEC_ID_PCM_F64BE },
    };
    if (fmt < 0 || fmt >= AV_SAMPLE_FMT_NB)
        return AV_CODEC_ID_NONE;
    if (be < 0 || be > 1)
        be = AV_NE(1, 0);
    return map[fmt][be];
}

int av_get_bits_per_sample(enum AVCodecID codec_id)
{
    switch (codec_id) {
    case AV_CODEC_ID_ADPCM_SBPRO_2:
        return 2;
    case AV_CODEC_ID_ADPCM_SBPRO_3:
        return 3;
    case AV_CODEC_ID_ADPCM_SBPRO_4:
    case AV_CODEC_ID_ADPCM_IMA_WAV:
    case AV_CODEC_ID_ADPCM_IMA_QT:
    case AV_CODEC_ID_ADPCM_SWF:
    case AV_CODEC_ID_ADPCM_MS:
        return 4;
    default:
        return av_get_exact_bits_per_sample(codec_id);
    }
}

int av_get_audio_frame_duration(AVCodecContext *avctx, int frame_bytes)
{
    int id, sr, ch, ba, tag, bps;

    id  = avctx->codec_id;
    sr  = avctx->sample_rate;
    ch  = avctx->channels;
    ba  = avctx->block_align;
    tag = avctx->codec_tag;
    bps = av_get_exact_bits_per_sample(avctx->codec_id);

    /* codecs with an exact constant bits per sample */
    if (bps > 0 && ch > 0 && frame_bytes > 0 && ch < 32768 && bps < 32768)
        return (frame_bytes * 8LL) / (bps * ch);
    bps = avctx->bits_per_coded_sample;

    /* codecs with a fixed packet duration */
    switch (id) {
    case AV_CODEC_ID_ADPCM_ADX:    return   32;
    case AV_CODEC_ID_ADPCM_IMA_QT: return   64;
    case AV_CODEC_ID_ADPCM_EA_XAS: return  128;
    case AV_CODEC_ID_AMR_NB:
    case AV_CODEC_ID_EVRC:
    case AV_CODEC_ID_GSM:
    case AV_CODEC_ID_QCELP:
    case AV_CODEC_ID_RA_288:       return  160;
    case AV_CODEC_ID_AMR_WB:
    case AV_CODEC_ID_GSM_MS:       return  320;
    case AV_CODEC_ID_MP1:          return  384;
    case AV_CODEC_ID_ATRAC1:       return  512;
    case AV_CODEC_ID_ATRAC3:       return 1024;
    case AV_CODEC_ID_MP2:
    case AV_CODEC_ID_MUSEPACK7:    return 1152;
    case AV_CODEC_ID_AC3:          return 1536;
    }

    if (sr > 0) {
        /* calc from sample rate */
        if (id == AV_CODEC_ID_TTA)
            return 256 * sr / 245;

        if (ch > 0) {
            /* calc from sample rate and channels */
            if (id == AV_CODEC_ID_BINKAUDIO_DCT)
                return (480 << (sr / 22050)) / ch;
        }
    }

    if (ba > 0) {
        /* calc from block_align */
        if (id == AV_CODEC_ID_SIPR) {
            switch (ba) {
            case 20: return 160;
            case 19: return 144;
            case 29: return 288;
            case 37: return 480;
            }
        } else if (id == AV_CODEC_ID_ILBC) {
            switch (ba) {
            case 38: return 160;
            case 50: return 240;
            }
        }
    }

    if (frame_bytes > 0) {
        /* calc from frame_bytes only */
        if (id == AV_CODEC_ID_TRUESPEECH)
            return 240 * (frame_bytes / 32);
        if (id == AV_CODEC_ID_NELLYMOSER)
            return 256 * (frame_bytes / 64);
        if (id == AV_CODEC_ID_RA_144)
            return 160 * (frame_bytes / 20);
        if (id == AV_CODEC_ID_G723_1)
            return 240 * (frame_bytes / 24);

        if (bps > 0) {
            /* calc from frame_bytes and bits_per_coded_sample */
            if (id == AV_CODEC_ID_ADPCM_G726)
                return frame_bytes * 8 / bps;
        }

        if (ch > 0) {
            /* calc from frame_bytes and channels */
            switch (id) {
            case AV_CODEC_ID_ADPCM_AFC:
                return frame_bytes / (9 * ch) * 16;
            case AV_CODEC_ID_ADPCM_DTK:
                return frame_bytes / (16 * ch) * 28;
            case AV_CODEC_ID_ADPCM_4XM:
            case AV_CODEC_ID_ADPCM_IMA_ISS:
                return (frame_bytes - 4 * ch) * 2 / ch;
            case AV_CODEC_ID_ADPCM_IMA_SMJPEG:
                return (frame_bytes - 4) * 2 / ch;
            case AV_CODEC_ID_ADPCM_IMA_AMV:
                return (frame_bytes - 8) * 2 / ch;
            case AV_CODEC_ID_ADPCM_XA:
                return (frame_bytes / 128) * 224 / ch;
            case AV_CODEC_ID_INTERPLAY_DPCM:
                return (frame_bytes - 6 - ch) / ch;
            case AV_CODEC_ID_ROQ_DPCM:
                return (frame_bytes - 8) / ch;
            case AV_CODEC_ID_XAN_DPCM:
                return (frame_bytes - 2 * ch) / ch;
            case AV_CODEC_ID_MACE3:
                return 3 * frame_bytes / ch;
            case AV_CODEC_ID_MACE6:
                return 6 * frame_bytes / ch;
            case AV_CODEC_ID_PCM_LXF:
                return 2 * (frame_bytes / (5 * ch));
            case AV_CODEC_ID_IAC:
            case AV_CODEC_ID_IMC:
                return 4 * frame_bytes / ch;
            }

            if (tag) {
                /* calc from frame_bytes, channels, and codec_tag */
                if (id == AV_CODEC_ID_SOL_DPCM) {
                    if (tag == 3)
                        return frame_bytes / ch;
                    else
                        return frame_bytes * 2 / ch;
                }
            }

            if (ba > 0) {
                /* calc from frame_bytes, channels, and block_align */
                int blocks = frame_bytes / ba;
                switch (avctx->codec_id) {
                case AV_CODEC_ID_ADPCM_IMA_WAV:
                    if (bps < 2 || bps > 5)
                        return 0;
                    return blocks * (1 + (ba - 4 * ch) / (bps * ch) * 8);
                case AV_CODEC_ID_ADPCM_IMA_DK3:
                    return blocks * (((ba - 16) * 2 / 3 * 4) / ch);
                case AV_CODEC_ID_ADPCM_IMA_DK4:
                    return blocks * (1 + (ba - 4 * ch) * 2 / ch);
                case AV_CODEC_ID_ADPCM_IMA_RAD:
                    return blocks * ((ba - 4 * ch) * 2 / ch);
                case AV_CODEC_ID_ADPCM_MS:
                    return blocks * (2 + (ba - 7 * ch) * 2 / ch);
                }
            }

            if (bps > 0) {
                /* calc from frame_bytes, channels, and bits_per_coded_sample */
                switch (avctx->codec_id) {
                case AV_CODEC_ID_PCM_DVD:
                    if(bps<4)
                        return 0;
                    return 2 * (frame_bytes / ((bps * 2 / 8) * ch));
                case AV_CODEC_ID_PCM_BLURAY:
                    if(bps<4)
                        return 0;
                    return frame_bytes / ((FFALIGN(ch, 2) * bps) / 8);
                case AV_CODEC_ID_S302M:
                    return 2 * (frame_bytes / ((bps + 4) / 4)) / ch;
                }
            }
        }
    }

    return 0;
}

#if !HAVE_THREADS
int ff_thread_init(AVCodecContext *s)
{
    return -1;
}

#endif

unsigned int av_xiphlacing(unsigned char *s, unsigned int v)
{
    unsigned int n = 0;

    while (v >= 0xff) {
        *s++ = 0xff;
        v -= 0xff;
        n++;
    }
    *s = v;
    n++;
    return n;
}

int ff_match_2uint16(const uint16_t(*tab)[2], int size, int a, int b)
{
    int i;
    for (i = 0; i < size && !(tab[i][0] == a && tab[i][1] == b); i++) ;
    return i;
}

#if FF_API_MISSING_SAMPLE
FF_DISABLE_DEPRECATION_WARNINGS
void av_log_missing_feature(void *avc, const char *feature, int want_sample)
{
    av_log(avc, AV_LOG_WARNING, "%s is not implemented. Update your FFmpeg "
            "version to the newest one from Git. If the problem still "
            "occurs, it means that your file has a feature which has not "
            "been implemented.\n", feature);
    if(want_sample)
        av_log_ask_for_sample(avc, NULL);
}

void av_log_ask_for_sample(void *avc, const char *msg, ...)
{
    va_list argument_list;

    va_start(argument_list, msg);

    if (msg)
        av_vlog(avc, AV_LOG_WARNING, msg, argument_list);
    av_log(avc, AV_LOG_WARNING, "If you want to help, upload a sample "
            "of this file to ftp://upload.ffmpeg.org/MPlayer/incoming/ "
            "and contact the ffmpeg-devel mailing list.\n");

    va_end(argument_list);
}
FF_ENABLE_DEPRECATION_WARNINGS
#endif /* FF_API_MISSING_SAMPLE */

static AVHWAccel *first_hwaccel = NULL;

void av_register_hwaccel(AVHWAccel *hwaccel)
{
    AVHWAccel **p = &first_hwaccel;
    hwaccel->next = NULL;
    while(*p || avpriv_atomic_ptr_cas((void * volatile *)p, NULL, hwaccel))
        p = &(*p)->next;
}

AVHWAccel *av_hwaccel_next(AVHWAccel *hwaccel)
{
    return hwaccel ? hwaccel->next : first_hwaccel;
}

AVHWAccel *ff_find_hwaccel(AVCodecContext *avctx)
{
    enum AVCodecID codec_id = avctx->codec->id;
    enum AVPixelFormat pix_fmt = avctx->pix_fmt;

    AVHWAccel *hwaccel = NULL;

    while ((hwaccel = av_hwaccel_next(hwaccel)))
        if (hwaccel->id == codec_id
            && hwaccel->pix_fmt == pix_fmt)
            return hwaccel;
    return NULL;
}

int av_lockmgr_register(int (*cb)(void **mutex, enum AVLockOp op))
{
    if (lockmgr_cb) {
        if (lockmgr_cb(&codec_mutex, AV_LOCK_DESTROY))
            return -1;
        if (lockmgr_cb(&avformat_mutex, AV_LOCK_DESTROY))
            return -1;
    }

    lockmgr_cb = cb;

    if (lockmgr_cb) {
        if (lockmgr_cb(&codec_mutex, AV_LOCK_CREATE))
            return -1;
        if (lockmgr_cb(&avformat_mutex, AV_LOCK_CREATE))
            return -1;
    }
    return 0;
}

int ff_lock_avcodec(AVCodecContext *log_ctx)
{
    if (lockmgr_cb) {
        if ((*lockmgr_cb)(&codec_mutex, AV_LOCK_OBTAIN))
            return -1;
    }
    entangled_thread_counter++;
    if (entangled_thread_counter != 1) {
        av_log(log_ctx, AV_LOG_ERROR, "Insufficient thread locking around avcodec_open/close()\n");
        if (!lockmgr_cb)
            av_log(log_ctx, AV_LOG_ERROR, "No lock manager is set, please see av_lockmgr_register()\n");
        ff_avcodec_locked = 1;
        ff_unlock_avcodec();
        return AVERROR(EINVAL);
    }
    av_assert0(!ff_avcodec_locked);
    ff_avcodec_locked = 1;
    return 0;
}

int ff_unlock_avcodec(void)
{
    av_assert0(ff_avcodec_locked);
    ff_avcodec_locked = 0;
    entangled_thread_counter--;
    if (lockmgr_cb) {
        if ((*lockmgr_cb)(&codec_mutex, AV_LOCK_RELEASE))
            return -1;
    }
    return 0;
}

int avpriv_lock_avformat(void)
{
    if (lockmgr_cb) {
        if ((*lockmgr_cb)(&avformat_mutex, AV_LOCK_OBTAIN))
            return -1;
    }
    return 0;
}

int avpriv_unlock_avformat(void)
{
    if (lockmgr_cb) {
        if ((*lockmgr_cb)(&avformat_mutex, AV_LOCK_RELEASE))
            return -1;
    }
    return 0;
}

unsigned int avpriv_toupper4(unsigned int x)
{
    return av_toupper(x & 0xFF) +
          (av_toupper((x >>  8) & 0xFF) << 8)  +
          (av_toupper((x >> 16) & 0xFF) << 16) +
          (av_toupper((x >> 24) & 0xFF) << 24);
}

int ff_thread_ref_frame(ThreadFrame *dst, ThreadFrame *src)
{
    int ret;

    dst->owner = src->owner;

    ret = av_frame_ref(dst->f, src->f);
    if (ret < 0)
        return ret;

    if (src->progress &&
        !(dst->progress = av_buffer_ref(src->progress))) {
        ff_thread_release_buffer(dst->owner, dst);
        return AVERROR(ENOMEM);
    }

    return 0;
}

#if !HAVE_THREADS

enum AVPixelFormat ff_thread_get_format(AVCodecContext *avctx, const enum AVPixelFormat *fmt)
{
    return avctx->get_format(avctx, fmt);
}

int ff_thread_get_buffer(AVCodecContext *avctx, ThreadFrame *f, int flags)
{
    f->owner = avctx;
    return ff_get_buffer(avctx, f->f, flags);
}

void ff_thread_release_buffer(AVCodecContext *avctx, ThreadFrame *f)
{
    av_frame_unref(f->f);
}

void ff_thread_finish_setup(AVCodecContext *avctx)
{
}

void ff_thread_report_progress(ThreadFrame *f, int progress, int field)
{
}

void ff_thread_await_progress(ThreadFrame *f, int progress, int field)
{
}

int ff_thread_can_start_frame(AVCodecContext *avctx)
{
    return 1;
}

int ff_alloc_entries(AVCodecContext *avctx, int count)
{
    return 0;
}

void ff_reset_entries(AVCodecContext *avctx)
{
}

void ff_thread_await_progress2(AVCodecContext *avctx, int field, int thread, int shift)
{
}

void ff_thread_report_progress2(AVCodecContext *avctx, int field, int thread, int n)
{
}

#endif

enum AVMediaType avcodec_get_type(enum AVCodecID codec_id)
{
    AVCodec *c= avcodec_find_decoder(codec_id);
    if(!c)
        c= avcodec_find_encoder(codec_id);
    if(c)
        return c->type;

    if (codec_id <= AV_CODEC_ID_NONE)
        return AVMEDIA_TYPE_UNKNOWN;
    else if (codec_id < AV_CODEC_ID_FIRST_AUDIO)
        return AVMEDIA_TYPE_VIDEO;
    else if (codec_id < AV_CODEC_ID_FIRST_SUBTITLE)
        return AVMEDIA_TYPE_AUDIO;
    else if (codec_id < AV_CODEC_ID_FIRST_UNKNOWN)
        return AVMEDIA_TYPE_SUBTITLE;

    return AVMEDIA_TYPE_UNKNOWN;
}

int avcodec_is_open(AVCodecContext *s)
{
    return !!s->internal;
}

int avpriv_bprint_to_extradata(AVCodecContext *avctx, struct AVBPrint *buf)
{
    int ret;
    char *str;

    ret = av_bprint_finalize(buf, &str);
    if (ret < 0)
        return ret;
    avctx->extradata = str;
    /* Note: the string is NUL terminated (so extradata can be read as a
     * string), but the ending character is not accounted in the size (in
     * binary formats you are likely not supposed to mux that character). When
     * extradata is copied, it is also padded with FF_INPUT_BUFFER_PADDING_SIZE
     * zeros. */
    avctx->extradata_size = buf->len;
    return 0;
}

const uint8_t *avpriv_find_start_code(const uint8_t *av_restrict p,
                                      const uint8_t *end,
                                      uint32_t *av_restrict state)
{
    int i;

    av_assert0(p <= end);
    if (p >= end)
        return end;

    for (i = 0; i < 3; i++) {
        uint32_t tmp = *state << 8;
        *state = tmp + *(p++);
        if (tmp == 0x100 || p == end)
            return p;
    }

    while (p < end) {
        if      (p[-1] > 1      ) p += 3;
        else if (p[-2]          ) p += 2;
        else if (p[-3]|(p[-1]-1)) p++;
        else {
            p++;
            break;
        }
    }

    p = FFMIN(p, end) - 4;
    *state = AV_RB32(p);

    return p + 4;
}<|MERGE_RESOLUTION|>--- conflicted
+++ resolved
@@ -2017,7 +2017,6 @@
     return AVERROR_INVALIDDATA;
 }
 
-<<<<<<< HEAD
 static int add_metadata_from_side_data(AVCodecContext *avctx, AVFrame *frame)
 {
     int size;
@@ -2028,7 +2027,8 @@
     side_metadata = av_packet_get_side_data(avctx->internal->pkt,
                                             AV_PKT_DATA_STRINGS_METADATA, &size);
     return av_packet_unpack_dictionary(side_metadata, size, frame_md);
-=======
+}
+
 static int unrefcount_frame(AVCodecInternal *avci, AVFrame *frame)
 {
     int ret;
@@ -2070,9 +2070,9 @@
     frame->height         = avci->to_free->height;
     frame->channel_layout = avci->to_free->channel_layout;
     frame->nb_samples     = avci->to_free->nb_samples;
+    av_frame_set_channels(frame, av_frame_get_channels(avci->to_free));
 
     return 0;
->>>>>>> 37a74901
 }
 
 int attribute_align_arg avcodec_decode_video2(AVCodecContext *avctx, AVFrame *picture,
@@ -2234,10 +2234,6 @@
     }
 
     avcodec_get_frame_defaults(frame);
-
-<<<<<<< HEAD
-    if (!avctx->refcounted_frames)
-        av_frame_unref(&avci->to_free);
 
     if ((avctx->codec->capabilities & CODEC_CAP_DELAY) || avpkt->size || (avctx->active_thread_type & FF_THREAD_FRAME)) {
         uint8_t *side;
@@ -2260,10 +2256,6 @@
             ret = avctx->codec->decode(avctx, frame, got_frame_ptr, &tmp);
             frame->pkt_dts = avpkt->dts;
         }
-=======
-    if ((avctx->codec->capabilities & CODEC_CAP_DELAY) || avpkt->size) {
-        ret = avctx->codec->decode(avctx, frame, got_frame_ptr, avpkt);
->>>>>>> 37a74901
         if (ret >= 0 && *got_frame_ptr) {
             add_metadata_from_side_data(avctx, frame);
             avctx->frame_number++;
@@ -2583,14 +2575,9 @@
         if (avctx->codec && avctx->codec->close)
             avctx->codec->close(avctx);
         avctx->coded_frame = NULL;
-<<<<<<< HEAD
         avctx->internal->byte_buffer_size = 0;
         av_freep(&avctx->internal->byte_buffer);
-        if (!avctx->refcounted_frames)
-            av_frame_unref(&avctx->internal->to_free);
-=======
         av_frame_free(&avctx->internal->to_free);
->>>>>>> 37a74901
         for (i = 0; i < FF_ARRAY_ELEMS(pool->pools); i++)
             av_buffer_pool_uninit(&pool->pools[i]);
         av_freep(&avctx->internal->pool);
