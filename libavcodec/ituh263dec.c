--- conflicted
+++ resolved
@@ -928,6 +928,8 @@
         /* H.263v1 */
         width = ff_h263_format[format][0];
         height = ff_h263_format[format][1];
+        if (!width)
+            return -1;
 
         s->pict_type = AV_PICTURE_TYPE_I + get_bits1(&s->gb);
 
@@ -1083,16 +1085,9 @@
         s->qscale = get_bits(&s->gb, 5);
     }
 
-<<<<<<< HEAD
-    if (s->width == 0 || s->height == 0) {
-        av_log(s->avctx, AV_LOG_ERROR, "dimensions 0\n");
-        return -1;
-    }
-=======
     if ((ret = av_image_check_size(s->width, s->height, 0, s)) < 0)
         return ret;
 
->>>>>>> 0a49a62f
     s->mb_width = (s->width  + 15) / 16;
     s->mb_height = (s->height  + 15) / 16;
     s->mb_num = s->mb_width * s->mb_height;
