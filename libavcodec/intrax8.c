/*
 * This file is part of FFmpeg.
 *
 * FFmpeg is free software; you can redistribute it and/or
 * modify it under the terms of the GNU Lesser General Public
 * License as published by the Free Software Foundation; either
 * version 2.1 of the License, or (at your option) any later version.
 *
 * FFmpeg is distributed in the hope that it will be useful,
 * but WITHOUT ANY WARRANTY; without even the implied warranty of
 * MERCHANTABILITY or FITNESS FOR A PARTICULAR PURPOSE.  See the GNU
 * Lesser General Public License for more details.
 *
 * You should have received a copy of the GNU Lesser General Public
 * License along with FFmpeg; if not, write to the Free Software
 * Foundation, Inc., 51 Franklin Street, Fifth Floor, Boston, MA 02110-1301 USA
 */

/**
 * @file
 * @brief IntraX8 (J-Frame) subdecoder, used by WMV2 and VC-1
 */

#include "libavutil/avassert.h"
#include "avcodec.h"
#include "error_resilience.h"
#include "get_bits.h"
#include "idctdsp.h"
#include "mpegvideo.h"
#include "msmpeg4data.h"
#include "intrax8huf.h"
#include "intrax8.h"
#include "intrax8dsp.h"

#define MAX_TABLE_DEPTH(table_bits, max_bits) ((max_bits+table_bits-1)/table_bits)

#define DC_VLC_BITS 9
#define AC_VLC_BITS 9
#define OR_VLC_BITS 7

#define DC_VLC_MTD MAX_TABLE_DEPTH(DC_VLC_BITS, MAX_DC_VLC_BITS)
#define AC_VLC_MTD MAX_TABLE_DEPTH(AC_VLC_BITS, MAX_AC_VLC_BITS)
#define OR_VLC_MTD MAX_TABLE_DEPTH(OR_VLC_BITS, MAX_OR_VLC_BITS)

static VLC j_ac_vlc[2][2][8];  //[quant<13],[intra/inter],[select]
static VLC j_dc_vlc[2][8];     //[quant], [select]
static VLC j_orient_vlc[2][4]; //[quant], [select]

static av_cold void x8_vlc_init(void){
    int i;
    int offset = 0;
    int sizeidx = 0;
    static const uint16_t sizes[8*4 + 8*2 + 2 + 4] = {
        576, 548, 582, 618, 546, 616, 560, 642,
        584, 582, 704, 664, 512, 544, 656, 640,
        512, 648, 582, 566, 532, 614, 596, 648,
        586, 552, 584, 590, 544, 578, 584, 624,

        528, 528, 526, 528, 536, 528, 526, 544,
        544, 512, 512, 528, 528, 544, 512, 544,

        128, 128, 128, 128, 128, 128};

    static VLC_TYPE table[28150][2];

#define  init_ac_vlc(dst,src) \
    dst.table = &table[offset]; \
    dst.table_allocated = sizes[sizeidx]; \
    offset += sizes[sizeidx++]; \
       init_vlc(&dst, \
              AC_VLC_BITS,77, \
              &src[1],4,2, \
              &src[0],4,2, \
              INIT_VLC_USE_NEW_STATIC)
//set ac tables
    for(i=0;i<8;i++){
        init_ac_vlc( j_ac_vlc[0][0][i], x8_ac0_highquant_table[i][0] );
        init_ac_vlc( j_ac_vlc[0][1][i], x8_ac1_highquant_table[i][0] );
        init_ac_vlc( j_ac_vlc[1][0][i], x8_ac0_lowquant_table [i][0] );
        init_ac_vlc( j_ac_vlc[1][1][i], x8_ac1_lowquant_table [i][0] );
    }
#undef init_ac_vlc

//set dc tables
#define init_dc_vlc(dst,src) \
    dst.table = &table[offset]; \
    dst.table_allocated = sizes[sizeidx]; \
    offset += sizes[sizeidx++]; \
        init_vlc(&dst, \
        DC_VLC_BITS,34, \
        &src[1],4,2, \
        &src[0],4,2, \
        INIT_VLC_USE_NEW_STATIC);
    for(i=0;i<8;i++){
        init_dc_vlc( j_dc_vlc[0][i], x8_dc_highquant_table[i][0]);
        init_dc_vlc( j_dc_vlc[1][i], x8_dc_lowquant_table [i][0]);
    }
#undef init_dc_vlc

//set orient tables
#define init_or_vlc(dst,src) \
    dst.table = &table[offset]; \
    dst.table_allocated = sizes[sizeidx]; \
    offset += sizes[sizeidx++]; \
    init_vlc(&dst, \
    OR_VLC_BITS,12, \
    &src[1],4,2, \
    &src[0],4,2, \
    INIT_VLC_USE_NEW_STATIC);
    for(i=0;i<2;i++){
        init_or_vlc( j_orient_vlc[0][i], x8_orient_highquant_table[i][0]);
    }
    for(i=0;i<4;i++){
        init_or_vlc( j_orient_vlc[1][i], x8_orient_lowquant_table [i][0])
    }
    if (offset != sizeof(table)/sizeof(VLC_TYPE)/2)
        av_log(NULL, AV_LOG_ERROR, "table size %i does not match needed %i\n", (int)(sizeof(table)/sizeof(VLC_TYPE)/2), offset);
}
#undef init_or_vlc

static void x8_reset_vlc_tables(IntraX8Context * w){
    memset(w->j_dc_vlc,0,sizeof(w->j_dc_vlc));
    memset(w->j_ac_vlc,0,sizeof(w->j_ac_vlc));
    w->j_orient_vlc=NULL;
}

static inline void x8_select_ac_table(IntraX8Context * const w , int mode){
    MpegEncContext * const s= w->s;
    int table_index;

    av_assert2(mode<4);

    if( w->j_ac_vlc[mode] ) return;

    table_index = get_bits(&s->gb, 3);
    w->j_ac_vlc[mode] = &j_ac_vlc[w->quant<13][mode>>1][table_index];//2 modes use same tables
    av_assert2(w->j_ac_vlc[mode]);
}

static inline int x8_get_orient_vlc(IntraX8Context * w){
    MpegEncContext * const s= w->s;
    int table_index;

    if(!w->j_orient_vlc ){
        table_index = get_bits(&s->gb, 1+(w->quant<13) );
        w->j_orient_vlc = &j_orient_vlc[w->quant<13][table_index];
    }

    return get_vlc2(&s->gb, w->j_orient_vlc->table, OR_VLC_BITS, OR_VLC_MTD);
}

#define extra_bits(eb) (eb)
#define extra_run   (0xFF<<8)
#define extra_level (0x00<<8)
#define   run_offset(r)    ((r)<<16)
#define level_offset(l)    ((l)<<24)
static const uint32_t ac_decode_table[]={
    /*46*/ extra_bits(3) |  extra_run  | run_offset(16) | level_offset( 0),
    /*47*/ extra_bits(3) |  extra_run  | run_offset(24) | level_offset( 0),
    /*48*/ extra_bits(2) |  extra_run  | run_offset( 4) | level_offset( 1),
    /*49*/ extra_bits(3) |  extra_run  | run_offset( 8) | level_offset( 1),

    /*50*/ extra_bits(5) |  extra_run  | run_offset(32) | level_offset( 0),
    /*51*/ extra_bits(4) |  extra_run  | run_offset(16) | level_offset( 1),

    /*52*/ extra_bits(2) | extra_level | run_offset( 0) | level_offset( 4),
    /*53*/ extra_bits(2) | extra_level | run_offset( 0) | level_offset( 8),
    /*54*/ extra_bits(2) | extra_level | run_offset( 0) | level_offset(12),
    /*55*/ extra_bits(3) | extra_level | run_offset( 0) | level_offset(16),
    /*56*/ extra_bits(3) | extra_level | run_offset( 0) | level_offset(24),

    /*57*/ extra_bits(2) | extra_level | run_offset( 1) | level_offset( 3),
    /*58*/ extra_bits(3) | extra_level | run_offset( 1) | level_offset( 7),

    /*59*/ extra_bits(2) |  extra_run  | run_offset(16) | level_offset( 0),
    /*60*/ extra_bits(2) |  extra_run  | run_offset(20) | level_offset( 0),
    /*61*/ extra_bits(2) |  extra_run  | run_offset(24) | level_offset( 0),
    /*62*/ extra_bits(2) |  extra_run  | run_offset(28) | level_offset( 0),
    /*63*/ extra_bits(4) |  extra_run  | run_offset(32) | level_offset( 0),
    /*64*/ extra_bits(4) |  extra_run  | run_offset(48) | level_offset( 0),

    /*65*/ extra_bits(2) |  extra_run  | run_offset( 4) | level_offset( 1),
    /*66*/ extra_bits(3) |  extra_run  | run_offset( 8) | level_offset( 1),
    /*67*/ extra_bits(4) |  extra_run  | run_offset(16) | level_offset( 1),

    /*68*/ extra_bits(2) | extra_level | run_offset( 0) | level_offset( 4),
    /*69*/ extra_bits(3) | extra_level | run_offset( 0) | level_offset( 8),
    /*70*/ extra_bits(4) | extra_level | run_offset( 0) | level_offset(16),

    /*71*/ extra_bits(2) | extra_level | run_offset( 1) | level_offset( 3),
    /*72*/ extra_bits(3) | extra_level | run_offset( 1) | level_offset( 7),
};
//extra_bits = 3bits; extra_run/level = 1 bit; run_offset = 6bits; level_offset = 5 bits;
#undef extra_bits
#undef extra_run
#undef extra_level
#undef run_offset
#undef level_offset

static void x8_get_ac_rlf(IntraX8Context * const w, const int mode,
                     int * const run, int * const level, int * const final){
    MpegEncContext *  const s= w->s;
    int i,e;

//    x8_select_ac_table(w,mode);
    i = get_vlc2(&s->gb, w->j_ac_vlc[mode]->table, AC_VLC_BITS, AC_VLC_MTD);

    if(i<46){ //[0-45]
        int t,l;
        if(i<0){
            (*level)=(*final)=//prevent 'may be used unilitialized'
            (*run)=64;//this would cause error exit in the ac loop
            return;
        }

        (*final) = t = (i>22);
        i-=23*t;
/*
  i== 0-15 r=0-15 l=0 ;r=i& %01111
  i==16-19 r=0-3  l=1 ;r=i& %00011
  i==20-21 r=0-1  l=2 ;r=i& %00001
  i==22    r=0    l=3 ;r=i& %00000
l=lut_l[i/2]={0,0,0,0,0,0,0,0,1,1,2,3}[i>>1];// 11 10'01 01'00 00'00 00'00 00'00 00 => 0xE50000
t=lut_mask[l]={0x0f,0x03,0x01,0x00}[l]; as i<256 the higher bits do not matter */
        l=(0xE50000>>(i&(0x1E)))&3;/*0x1E or (~1) or ((i>>1)<<1)*/
        t=(0x01030F>>(l<<3));

        (*run)   = i&t;
        (*level) = l;
    }else if(i<73){//[46-72]
        uint32_t sm;
        uint32_t mask;

        i-=46;
        sm=ac_decode_table[i];

        e=get_bits(&s->gb,sm&0xF);sm>>=8;//3bits
        mask=sm&0xff;sm>>=8;             //1bit

        (*run)  =(sm&0xff) + (e&( mask));//6bits
        (*level)=(sm>>8)   + (e&(~mask));//5bits
        (*final)=i>(58-46);
    }else if(i<75){//[73-74]
        static const uint8_t crazy_mix_runlevel[32]={
        0x22,0x32,0x33,0x53,0x23,0x42,0x43,0x63,
        0x24,0x52,0x34,0x73,0x25,0x62,0x44,0x83,
        0x26,0x72,0x35,0x54,0x27,0x82,0x45,0x64,
        0x28,0x92,0x36,0x74,0x29,0xa2,0x46,0x84};

        (*final)=!(i&1);
        e=get_bits(&s->gb,5);//get the extra bits
        (*run)  =crazy_mix_runlevel[e]>>4;
        (*level)=crazy_mix_runlevel[e]&0x0F;
    }else{
        (*level)=get_bits( &s->gb, 7-3*(i&1));
        (*run)  =get_bits( &s->gb, 6);
        (*final)=get_bits1(&s->gb);
    }
    return;
}

//static const uint8_t dc_extra_sbits[]   ={0, 1,1, 1,1, 2,2, 3,3,   4,4,   5,5,   6,6,    7,7    };
static const uint8_t dc_index_offset[]  ={ 0, 1,2, 3,4, 5,7, 9,13, 17,25, 33,49, 65,97, 129,193};

static int x8_get_dc_rlf(IntraX8Context * const w,int const mode, int * const level, int * const final){
    MpegEncContext * const s= w->s;
    int i,e,c;

    av_assert2(mode<3);
    if( !w->j_dc_vlc[mode] ) {
        int table_index;
        table_index = get_bits(&s->gb, 3);
        //4 modes, same table
        w->j_dc_vlc[mode]= &j_dc_vlc[w->quant<13][table_index];
    }

    i=get_vlc2(&s->gb, w->j_dc_vlc[mode]->table, DC_VLC_BITS, DC_VLC_MTD);

    /*(i>=17) {i-=17;final=1;}*/
    c= i>16;
    (*final)=c;
    i-=17*c;

    if(i<=0){
        (*level)=0;
        return -i;
    }
    c=(i+1)>>1;//hackish way to calculate dc_extra_sbits[]
    c-=c>1;

    e=get_bits(&s->gb,c);//get the extra bits
    i=dc_index_offset[i]+(e>>1);

    e= -(e & 1);//0,0xffffff
    (*level)= (i ^ e) - e;// (i^0)-0 , (i^0xff)-(-1)
    return 0;
}
//end of huffman

static int x8_setup_spatial_predictor(IntraX8Context * const w, const int chroma){
    MpegEncContext * const s= w->s;
    int range;
    int sum;
    int quant;

    w->dsp.setup_spatial_compensation(s->dest[chroma], s->edge_emu_buffer,
                                      s->current_picture.f->linesize[chroma>0],
                                      &range, &sum, w->edges);
    if(chroma){
        w->orient=w->chroma_orient;
        quant=w->quant_dc_chroma;
    }else{
        quant=w->quant;
    }

    w->flat_dc=0;
    if(range < quant || range < 3){
        w->orient=0;
        if(range < 3){//yep you read right, a +-1 idct error may break decoding!
            w->flat_dc=1;
            sum+=9;
            w->predicted_dc = (sum*6899)>>17;//((1<<17)+9)/(8+8+1+2)=6899
        }
    }
    if(chroma)
        return 0;

    av_assert2(w->orient < 3);
    if(range < 2*w->quant){
        if( (w->edges&3) == 0){
            if(w->orient==1) w->orient=11;
            if(w->orient==2) w->orient=10;
        }else{
            w->orient=0;
        }
        w->raw_orient=0;
    }else{
        static const uint8_t prediction_table[3][12]={
            {0,8,4, 10,11, 2,6,9,1,3,5,7},
            {4,0,8, 11,10, 3,5,2,6,9,1,7},
            {8,0,4, 10,11, 1,7,2,6,9,3,5}
        };
        w->raw_orient=x8_get_orient_vlc(w);
        if(w->raw_orient<0) return -1;
        av_assert2(w->raw_orient < 12 );
        av_assert2(w->orient<3);
        w->orient=prediction_table[w->orient][w->raw_orient];
    }
    return 0;
}

static void x8_update_predictions(IntraX8Context * const w, const int orient, const int est_run ){
    MpegEncContext * const s= w->s;

    w->prediction_table[s->mb_x*2+(s->mb_y&1)] = (est_run<<2) + 1*(orient==4) + 2*(orient==8);
/*
  y=2n+0 ->//0 2 4
  y=2n+1 ->//1 3 5
*/
}
static void x8_get_prediction_chroma(IntraX8Context * const w){
    MpegEncContext * const s= w->s;

    w->edges = 1*( !(s->mb_x>>1) );
    w->edges|= 2*( !(s->mb_y>>1) );
    w->edges|= 4*( s->mb_x >= (2*s->mb_width-1) );//mb_x for chroma would always be odd

    w->raw_orient=0;
    if(w->edges&3){//lut_co[8]={inv,4,8,8, inv,4,8,8}<- =>{1,1,0,0;1,1,0,0} => 0xCC
        w->chroma_orient=4<<((0xCC>>w->edges)&1);
        return;
    }
    w->chroma_orient = (w->prediction_table[2*s->mb_x-2] & 0x03)<<2;//block[x-1][y|1-1)]
}

static void x8_get_prediction(IntraX8Context * const w){
    MpegEncContext * const s= w->s;
    int a,b,c,i;

    w->edges = 1*( !s->mb_x );
    w->edges|= 2*( !s->mb_y );
    w->edges|= 4*( s->mb_x >= (2*s->mb_width-1) );

    switch(w->edges&3){
        case 0:
            break;
        case 1:
            //take the one from the above block[0][y-1]
            w->est_run = w->prediction_table[!(s->mb_y&1)]>>2;
            w->orient  = 1;
            return;
        case 2:
            //take the one from the previous block[x-1][0]
            w->est_run = w->prediction_table[2*s->mb_x-2]>>2;
            w->orient  = 2;
            return;
        case 3:
            w->est_run = 16;
            w->orient  = 0;
            return;
    }
    //no edge cases
    b= w->prediction_table[2*s->mb_x   + !(s->mb_y&1) ];//block[x  ][y-1]
    a= w->prediction_table[2*s->mb_x-2 +  (s->mb_y&1) ];//block[x-1][y  ]
    c= w->prediction_table[2*s->mb_x-2 + !(s->mb_y&1) ];//block[x-1][y-1]

    w->est_run = FFMIN(b,a);
    /* This condition has nothing to do with w->edges, even if it looks
       similar it would trigger if e.g. x=3;y=2;
       I guess somebody wrote something wrong and it became standard. */
    if( (s->mb_x & s->mb_y) != 0 ) w->est_run=FFMIN(c,w->est_run);
    w->est_run>>=2;

    a&=3;
    b&=3;
    c&=3;

    i=( 0xFFEAF4C4>>(2*b+8*a) )&3;
    if(i!=3) w->orient=i;
    else     w->orient=( 0xFFEAD8>>(2*c+8*(w->quant>12)) )&3;
/*
lut1[b][a]={
->{0, 1, 0, pad},
  {0, 1, X, pad},
  {2, 2, 2, pad}}
   pad 2   2  2; pad X  1  0; pad 0  1  0 <-
-> 11 10 '10 10 '11 11'01 00 '11 00'01 00=>0xEAF4C4

lut2[q>12][c]={
  ->{0,2,1,pad},
    {2,2,2,pad}}
   pad 2  2  2; pad 1  2  0 <-
-> 11 10'10 10 '11 01'10 00=>0xEAD8
*/
}


static void x8_ac_compensation(IntraX8Context * const w, int const direction, int const dc_level){
    MpegEncContext * const s= w->s;
    int t;
<<<<<<< HEAD
#define B(x,y)  s->block[0][w->idct_permutation[(x)+(y)*8]]
=======
#define B(x, y) s->block[0][s->idsp.idct_permutation[(x) + (y) * 8]]
>>>>>>> e3fcb143
#define T(x)  ((x) * dc_level + 0x8000) >> 16;
    switch(direction){
    case 0:
        t = T(3811);//h
        B(1,0) -= t;
        B(0,1) -= t;

        t = T(487);//e
        B(2,0) -= t;
        B(0,2) -= t;

        t = T(506);//f
        B(3,0) -= t;
        B(0,3) -= t;

        t = T(135);//c
        B(4,0) -= t;
        B(0,4) -= t;
        B(2,1) += t;
        B(1,2) += t;
        B(3,1) += t;
        B(1,3) += t;

        t = T(173);//d
        B(5,0) -= t;
        B(0,5) -= t;

        t = T(61);//b
        B(6,0) -= t;
        B(0,6) -= t;
        B(5,1) += t;
        B(1,5) += t;

        t = T(42); //a
        B(7,0) -= t;
        B(0,7) -= t;
        B(4,1) += t;
        B(1,4) += t;
        B(4,4) += t;

        t = T(1084);//g
        B(1,1) += t;

        s->block_last_index[0] = FFMAX(s->block_last_index[0], 7*8);
        break;
    case 1:
        B(0,1) -= T(6269);
        B(0,3) -= T( 708);
        B(0,5) -= T( 172);
        B(0,7) -= T(  73);

        s->block_last_index[0] = FFMAX(s->block_last_index[0], 7*8);
        break;
    case 2:
        B(1,0) -= T(6269);
        B(3,0) -= T( 708);
        B(5,0) -= T( 172);
        B(7,0) -= T(  73);

        s->block_last_index[0] = FFMAX(s->block_last_index[0], 7);
        break;
    }
#undef B
#undef T
}

static void dsp_x8_put_solidcolor(uint8_t const pix, uint8_t * dst, int const linesize){
    int k;
    for(k=0;k<8;k++){
        memset(dst,pix,8);
        dst+=linesize;
    }
}

static const int16_t quant_table[64] = {
    256, 256, 256, 256,  256, 256, 259, 262,
    265, 269, 272, 275,  278, 282, 285, 288,
    292, 295, 299, 303,  306, 310, 314, 317,
    321, 325, 329, 333,  337, 341, 345, 349,
    353, 358, 362, 366,  371, 375, 379, 384,
    389, 393, 398, 403,  408, 413, 417, 422,
    428, 433, 438, 443,  448, 454, 459, 465,
    470, 476, 482, 488,  493, 499, 505, 511
};

static int x8_decode_intra_mb(IntraX8Context* const w, const int chroma){
    MpegEncContext * const s= w->s;

    uint8_t * scantable;
    int final,run,level;
    int ac_mode,dc_mode,est_run,dc_level;
    int pos,n;
    int zeros_only;
    int use_quant_matrix;
    int sign;

    av_assert2(w->orient<12);
    s->bdsp.clear_block(s->block[0]);

    if(chroma){
        dc_mode=2;
    }else{
        dc_mode=!!w->est_run;//0,1
    }

    if(x8_get_dc_rlf(w, dc_mode, &dc_level, &final)) return -1;
    n=0;
    zeros_only=0;
    if(!final){//decode ac
        use_quant_matrix=w->use_quant_matrix;
        if(chroma){
            ac_mode = 1;
            est_run = 64;//not used
        }else{
            if (w->raw_orient < 3){
                use_quant_matrix = 0;
            }
            if(w->raw_orient > 4){
                ac_mode = 0;
                est_run = 64;
            }else{
                if(w->est_run > 1){
                    ac_mode = 2;
                    est_run=w->est_run;
                }else{
                    ac_mode = 3;
                    est_run = 64;
                }
            }
        }
        x8_select_ac_table(w,ac_mode);
        /*scantable_selector[12]={0,2,0,1,1,1,0,2,2,0,1,2};<-
        -> 10'01' 00'10' 10'00' 01'01' 01'00' 10'00 =>0x928548 */
        scantable = w->scantable[ (0x928548>>(2*w->orient))&3 ].permutated;
        pos=0;
        do {
            n++;
            if( n >= est_run ){
                ac_mode=3;
                x8_select_ac_table(w,3);
            }

            x8_get_ac_rlf(w,ac_mode,&run,&level,&final);

            pos+=run+1;
            if(pos>63){
                //this also handles vlc error in x8_get_ac_rlf
                return -1;
            }
            level= (level+1) * w->dquant;
            level+= w->qsum;

            sign = - get_bits1(&s->gb);
            level = (level ^ sign) - sign;

            if(use_quant_matrix){
                level = (level*quant_table[pos])>>8;
            }
            s->block[0][ scantable[pos] ]=level;
        }while(!final);

        s->block_last_index[0]=pos;
    }else{//DC only
        s->block_last_index[0]=0;
        if(w->flat_dc && ((unsigned)(dc_level+1)) < 3){//[-1;1]
            int32_t divide_quant= !chroma ? w->divide_quant_dc_luma:
                                            w->divide_quant_dc_chroma;
            int32_t dc_quant    = !chroma ? w->quant:
                                            w->quant_dc_chroma;

            //original intent dc_level+=predicted_dc/quant; but it got lost somewhere in the rounding
            dc_level+= (w->predicted_dc*divide_quant + (1<<12) )>>13;

            dsp_x8_put_solidcolor( av_clip_uint8((dc_level*dc_quant+4)>>3),
                                   s->dest[chroma], s->current_picture.f->linesize[!!chroma]);

            goto block_placed;
        }
        zeros_only = (dc_level == 0);
    }
    if(!chroma){
        s->block[0][0] = dc_level*w->quant;
    }else{
        s->block[0][0] = dc_level*w->quant_dc_chroma;
    }

    //there is !zero_only check in the original, but dc_level check is enough
    if( (unsigned int)(dc_level+1) >= 3 && (w->edges&3) != 3 ){
        int direction;
        /*ac_comp_direction[orient] = { 0, 3, 3, 1, 1, 0, 0, 0, 2, 2, 2, 1 };<-
        -> 01'10' 10'10' 00'00' 00'01' 01'11' 11'00 =>0x6A017C */
        direction= (0x6A017C>>(w->orient*2))&3;
        if (direction != 3){
            x8_ac_compensation(w, direction, s->block[0][0]);//modify block_last[]
        }
    }

    if(w->flat_dc){
        dsp_x8_put_solidcolor(w->predicted_dc, s->dest[chroma], s->current_picture.f->linesize[!!chroma]);
    }else{
        w->dsp.spatial_compensation[w->orient]( s->edge_emu_buffer,
                                            s->dest[chroma],
                                            s->current_picture.f->linesize[!!chroma] );
    }
    if(!zeros_only)
<<<<<<< HEAD
        w->wdsp.idct_add (s->dest[chroma],
                          s->current_picture.f->linesize[!!chroma],
                          s->block[0] );
=======
        s->idsp.idct_add(s->dest[chroma],
                         s->current_picture.f->linesize[!!chroma],
                         s->block[0]);
>>>>>>> e3fcb143

block_placed:

    if(!chroma){
        x8_update_predictions(w,w->orient,n);
    }

    if(s->loop_filter){
        uint8_t* ptr = s->dest[chroma];
        int linesize = s->current_picture.f->linesize[!!chroma];

        if(!( (w->edges&2) || ( zeros_only && (w->orient|4)==4 ) )){
            w->dsp.h_loop_filter(ptr, linesize, w->quant);
        }
        if(!( (w->edges&1) || ( zeros_only && (w->orient|8)==8 ) )){
            w->dsp.v_loop_filter(ptr, linesize, w->quant);
        }
    }
    return 0;
}

static void x8_init_block_index(MpegEncContext *s){ //FIXME maybe merge with ff_*
//not s->linesize as this would be wrong for field pics
//not that IntraX8 has interlacing support ;)
    const int linesize   = s->current_picture.f->linesize[0];
    const int uvlinesize = s->current_picture.f->linesize[1];

    s->dest[0] = s->current_picture.f->data[0];
    s->dest[1] = s->current_picture.f->data[1];
    s->dest[2] = s->current_picture.f->data[2];

    s->dest[0] +=   s->mb_y        *   linesize << 3;
    s->dest[1] += ( s->mb_y&(~1) ) * uvlinesize << 2;//chroma blocks are on add rows
    s->dest[2] += ( s->mb_y&(~1) ) * uvlinesize << 2;
}

/**
 * Initialize IntraX8 frame decoder.
 * Requires valid MpegEncContext with valid s->mb_width before calling.
 * @param w pointer to IntraX8Context
 * @param s pointer to MpegEncContext of the parent codec
 */
av_cold void ff_intrax8_common_init(IntraX8Context * w, MpegEncContext * const s){

    w->s=s;
    x8_vlc_init();
    av_assert0(s->mb_width>0);
    w->prediction_table=av_mallocz(s->mb_width*2*2);//two rows, 2 blocks per cannon mb

<<<<<<< HEAD
    ff_wmv2dsp_init(&w->wdsp);
    ff_init_scantable_permutation(w->idct_permutation,
                                  w->wdsp.idct_perm);

    ff_init_scantable(w->idct_permutation, &w->scantable[0], ff_wmv1_scantable[0]);
    ff_init_scantable(w->idct_permutation, &w->scantable[1], ff_wmv1_scantable[2]);
    ff_init_scantable(w->idct_permutation, &w->scantable[2], ff_wmv1_scantable[3]);
=======
    ff_init_scantable(s->idsp.idct_permutation, &w->scantable[0], ff_wmv1_scantable[0]);
    ff_init_scantable(s->idsp.idct_permutation, &w->scantable[1], ff_wmv1_scantable[2]);
    ff_init_scantable(s->idsp.idct_permutation, &w->scantable[2], ff_wmv1_scantable[3]);
>>>>>>> e3fcb143

    ff_intrax8dsp_init(&w->dsp);
}

/**
 * Destroy IntraX8 frame structure.
 * @param w pointer to IntraX8Context
 */
av_cold void ff_intrax8_common_end(IntraX8Context * w)
{
    av_freep(&w->prediction_table);
}

/**
 * Decode single IntraX8 frame.
 * The parent codec must fill s->loopfilter and s->gb (bitstream).
 * The parent codec must call MPV_frame_start(), ff_er_frame_start() before calling this function.
 * The parent codec must call ff_er_frame_end(), MPV_frame_end() after calling this function.
 * This function does not use MPV_decode_mb().
 * lowres decoding is theoretically impossible.
 * @param w pointer to IntraX8Context
 * @param dquant doubled quantizer, it would be odd in case of VC-1 halfpq==1.
 * @param quant_offset offset away from zero
 */
int ff_intrax8_decode_picture(IntraX8Context * const w, int dquant, int quant_offset){
    MpegEncContext * const s= w->s;
    int mb_xy;
    w->use_quant_matrix = get_bits1(&s->gb);

    w->dquant = dquant;
    w->quant  = dquant >> 1;
    w->qsum   = quant_offset;

    w->divide_quant_dc_luma = ((1<<16) + (w->quant>>1)) / w->quant;
    if(w->quant < 5){
        w->quant_dc_chroma =  w->quant;
        w->divide_quant_dc_chroma = w->divide_quant_dc_luma;
    }else{
        w->quant_dc_chroma =  w->quant+((w->quant+3)>>3);
        w->divide_quant_dc_chroma = ((1<<16) + (w->quant_dc_chroma>>1)) / w->quant_dc_chroma;
    }
    x8_reset_vlc_tables(w);

    s->resync_mb_x=0;
    s->resync_mb_y=0;

    for(s->mb_y=0; s->mb_y < s->mb_height*2; s->mb_y++){
        x8_init_block_index(s);
        mb_xy=(s->mb_y>>1)*s->mb_stride;

        for(s->mb_x=0; s->mb_x < s->mb_width*2; s->mb_x++){
            x8_get_prediction(w);
            if(x8_setup_spatial_predictor(w,0)) goto error;
            if(x8_decode_intra_mb(w,0)) goto error;

            if( s->mb_x & s->mb_y & 1 ){
                x8_get_prediction_chroma(w);

                /*when setting up chroma, no vlc is read,
                so no error condition can be reached*/
                x8_setup_spatial_predictor(w,1);
                if(x8_decode_intra_mb(w,1)) goto error;

                x8_setup_spatial_predictor(w,2);
                if(x8_decode_intra_mb(w,2)) goto error;

                s->dest[1]+= 8;
                s->dest[2]+= 8;

                /*emulate MB info in the relevant tables*/
                s->mbskip_table [mb_xy]=0;
                s->mbintra_table[mb_xy]=1;
                s->current_picture.qscale_table[mb_xy] = w->quant;
                mb_xy++;
            }
            s->dest[0]+= 8;
        }
        if(s->mb_y&1){
            ff_mpeg_draw_horiz_band(s, (s->mb_y-1)*8, 16);
        }
    }

error:
    ff_er_add_slice(&s->er, s->resync_mb_x, s->resync_mb_y,
                        (s->mb_x>>1)-1, (s->mb_y>>1)-1,
                        ER_MB_END );
    return 0;
}<|MERGE_RESOLUTION|>--- conflicted
+++ resolved
@@ -438,11 +438,7 @@
 static void x8_ac_compensation(IntraX8Context * const w, int const direction, int const dc_level){
     MpegEncContext * const s= w->s;
     int t;
-<<<<<<< HEAD
 #define B(x,y)  s->block[0][w->idct_permutation[(x)+(y)*8]]
-=======
-#define B(x, y) s->block[0][s->idsp.idct_permutation[(x) + (y) * 8]]
->>>>>>> e3fcb143
 #define T(x)  ((x) * dc_level + 0x8000) >> 16;
     switch(direction){
     case 0:
@@ -648,15 +644,9 @@
                                             s->current_picture.f->linesize[!!chroma] );
     }
     if(!zeros_only)
-<<<<<<< HEAD
-        w->wdsp.idct_add (s->dest[chroma],
-                          s->current_picture.f->linesize[!!chroma],
-                          s->block[0] );
-=======
-        s->idsp.idct_add(s->dest[chroma],
+        w->wdsp.idct_add(s->dest[chroma],
                          s->current_picture.f->linesize[!!chroma],
                          s->block[0]);
->>>>>>> e3fcb143
 
 block_placed:
 
@@ -706,7 +696,6 @@
     av_assert0(s->mb_width>0);
     w->prediction_table=av_mallocz(s->mb_width*2*2);//two rows, 2 blocks per cannon mb
 
-<<<<<<< HEAD
     ff_wmv2dsp_init(&w->wdsp);
     ff_init_scantable_permutation(w->idct_permutation,
                                   w->wdsp.idct_perm);
@@ -714,11 +703,6 @@
     ff_init_scantable(w->idct_permutation, &w->scantable[0], ff_wmv1_scantable[0]);
     ff_init_scantable(w->idct_permutation, &w->scantable[1], ff_wmv1_scantable[2]);
     ff_init_scantable(w->idct_permutation, &w->scantable[2], ff_wmv1_scantable[3]);
-=======
-    ff_init_scantable(s->idsp.idct_permutation, &w->scantable[0], ff_wmv1_scantable[0]);
-    ff_init_scantable(s->idsp.idct_permutation, &w->scantable[1], ff_wmv1_scantable[2]);
-    ff_init_scantable(s->idsp.idct_permutation, &w->scantable[2], ff_wmv1_scantable[3]);
->>>>>>> e3fcb143
 
     ff_intrax8dsp_init(&w->dsp);
 }
