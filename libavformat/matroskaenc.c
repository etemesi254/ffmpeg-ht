/*
 * Matroska muxer
 * Copyright (c) 2007 David Conrad
 *
 * This file is part of FFmpeg.
 *
 * FFmpeg is free software; you can redistribute it and/or
 * modify it under the terms of the GNU Lesser General Public
 * License as published by the Free Software Foundation; either
 * version 2.1 of the License, or (at your option) any later version.
 *
 * FFmpeg is distributed in the hope that it will be useful,
 * but WITHOUT ANY WARRANTY; without even the implied warranty of
 * MERCHANTABILITY or FITNESS FOR A PARTICULAR PURPOSE.  See the GNU
 * Lesser General Public License for more details.
 *
 * You should have received a copy of the GNU Lesser General Public
 * License along with FFmpeg; if not, write to the Free Software
 * Foundation, Inc., 51 Franklin Street, Fifth Floor, Boston, MA 02110-1301 USA
 */

#include "avformat.h"
#include "internal.h"
#include "riff.h"
#include "isom.h"
#include "matroska.h"
#include "avc.h"
#include "flacenc.h"
#include "avlanguage.h"
#include "libavutil/samplefmt.h"
#include "libavutil/intreadwrite.h"
#include "libavutil/intfloat.h"
#include "libavutil/mathematics.h"
#include "libavutil/random_seed.h"
#include "libavutil/lfg.h"
#include "libavutil/dict.h"
#include "libavutil/avstring.h"
#include "libavcodec/xiph.h"
#include "libavcodec/mpeg4audio.h"

typedef struct ebml_master {
    int64_t         pos;                ///< absolute offset in the file where the master's elements start
    int             sizebytes;          ///< how many bytes were reserved for the size
} ebml_master;

typedef struct mkv_seekhead_entry {
    unsigned int    elementid;
    uint64_t        segmentpos;
} mkv_seekhead_entry;

typedef struct mkv_seekhead {
    int64_t                 filepos;
    int64_t                 segment_offset;     ///< the file offset to the beginning of the segment
    int                     reserved_size;      ///< -1 if appending to file
    int                     max_entries;
    mkv_seekhead_entry      *entries;
    int                     num_entries;
} mkv_seekhead;

typedef struct {
    uint64_t        pts;
    int             tracknum;
    int64_t         cluster_pos;        ///< file offset of the cluster containing the block
} mkv_cuepoint;

typedef struct {
    int64_t         segment_offset;
    mkv_cuepoint    *entries;
    int             num_entries;
} mkv_cues;

typedef struct {
    int             write_dts;
} mkv_track;

#define MODE_MATROSKAv2 0x01
#define MODE_WEBM       0x02

typedef struct MatroskaMuxContext {
    int             mode;
    AVIOContext   *dyn_bc;
    ebml_master     segment;
    int64_t         segment_offset;
    ebml_master     cluster;
    int64_t         cluster_pos;        ///< file offset of the current cluster
    int64_t         cluster_pts;
    int64_t         duration_offset;
    int64_t         duration;
    mkv_seekhead    *main_seekhead;
    mkv_cues        *cues;
    mkv_track       *tracks;

    unsigned int    audio_buffer_size;
    AVPacket        cur_audio_pkt;

    int have_attachments;
} MatroskaMuxContext;


/** 2 bytes * 3 for EBML IDs, 3 1-byte EBML lengths, 8 bytes for 64 bit
 * offset, 4 bytes for target EBML ID */
#define MAX_SEEKENTRY_SIZE 21

/** per-cuepoint-track - 3 1-byte EBML IDs, 3 1-byte EBML sizes, 2
 * 8-byte uint max */
#define MAX_CUETRACKPOS_SIZE 22

/** per-cuepoint - 2 1-byte EBML IDs, 2 1-byte EBML sizes, 8-byte uint max */
#define MAX_CUEPOINT_SIZE(num_tracks) 12 + MAX_CUETRACKPOS_SIZE*num_tracks


static int ebml_id_size(unsigned int id)
{
    return (av_log2(id+1)-1)/7+1;
}

static void put_ebml_id(AVIOContext *pb, unsigned int id)
{
    int i = ebml_id_size(id);
    while (i--)
        avio_w8(pb, id >> (i*8));
}

/**
 * Write an EBML size meaning "unknown size".
 *
 * @param bytes The number of bytes the size should occupy (maximum: 8).
 */
static void put_ebml_size_unknown(AVIOContext *pb, int bytes)
{
    av_assert0(bytes <= 8);
    avio_w8(pb, 0x1ff >> bytes);
    while (--bytes)
        avio_w8(pb, 0xff);
}

/**
 * Calculate how many bytes are needed to represent a given number in EBML.
 */
static int ebml_num_size(uint64_t num)
{
    int bytes = 1;
    while ((num+1) >> bytes*7) bytes++;
    return bytes;
}

/**
 * Write a number in EBML variable length format.
 *
 * @param bytes The number of bytes that need to be used to write the number.
 *              If zero, any number of bytes can be used.
 */
static void put_ebml_num(AVIOContext *pb, uint64_t num, int bytes)
{
    int i, needed_bytes = ebml_num_size(num);

    // sizes larger than this are currently undefined in EBML
    av_assert0(num < (1ULL<<56)-1);

    if (bytes == 0)
        // don't care how many bytes are used, so use the min
        bytes = needed_bytes;
    // the bytes needed to write the given size would exceed the bytes
    // that we need to use, so write unknown size. This shouldn't happen.
    av_assert0(bytes >= needed_bytes);

    num |= 1ULL << bytes*7;
    for (i = bytes - 1; i >= 0; i--)
        avio_w8(pb, num >> i*8);
}

static void put_ebml_uint(AVIOContext *pb, unsigned int elementid, uint64_t val)
{
    int i, bytes = 1;
    uint64_t tmp = val;
    while (tmp>>=8) bytes++;

    put_ebml_id(pb, elementid);
    put_ebml_num(pb, bytes, 0);
    for (i = bytes - 1; i >= 0; i--)
        avio_w8(pb, val >> i*8);
}

static void put_ebml_float(AVIOContext *pb, unsigned int elementid, double val)
{
    put_ebml_id(pb, elementid);
    put_ebml_num(pb, 8, 0);
    avio_wb64(pb, av_double2int(val));
}

static void put_ebml_binary(AVIOContext *pb, unsigned int elementid,
                            const void *buf, int size)
{
    put_ebml_id(pb, elementid);
    put_ebml_num(pb, size, 0);
    avio_write(pb, buf, size);
}

static void put_ebml_string(AVIOContext *pb, unsigned int elementid, const char *str)
{
    put_ebml_binary(pb, elementid, str, strlen(str));
}

/**
 * Write a void element of a given size. Useful for reserving space in
 * the file to be written to later.
 *
 * @param size The number of bytes to reserve, which must be at least 2.
 */
static void put_ebml_void(AVIOContext *pb, uint64_t size)
{
    int64_t currentpos = avio_tell(pb);

    av_assert0(size >= 2);

    put_ebml_id(pb, EBML_ID_VOID);
    // we need to subtract the length needed to store the size from the
    // size we need to reserve so 2 cases, we use 8 bytes to store the
    // size if possible, 1 byte otherwise
    if (size < 10)
        put_ebml_num(pb, size-1, 0);
    else
        put_ebml_num(pb, size-9, 8);
    while(avio_tell(pb) < currentpos + size)
        avio_w8(pb, 0);
}

static ebml_master start_ebml_master(AVIOContext *pb, unsigned int elementid, uint64_t expectedsize)
{
    int bytes = expectedsize ? ebml_num_size(expectedsize) : 8;
    put_ebml_id(pb, elementid);
    put_ebml_size_unknown(pb, bytes);
    return (ebml_master){ avio_tell(pb), bytes };
}

static void end_ebml_master(AVIOContext *pb, ebml_master master)
{
    int64_t pos = avio_tell(pb);

    if (avio_seek(pb, master.pos - master.sizebytes, SEEK_SET) < 0)
        return;
    put_ebml_num(pb, pos - master.pos, master.sizebytes);
    avio_seek(pb, pos, SEEK_SET);
}

static void put_xiph_size(AVIOContext *pb, int size)
{
    int i;
    for (i = 0; i < size / 255; i++)
        avio_w8(pb, 255);
    avio_w8(pb, size % 255);
}

/**
 * Initialize a mkv_seekhead element to be ready to index level 1 Matroska
 * elements. If a maximum number of elements is specified, enough space
 * will be reserved at the current file location to write a seek head of
 * that size.
 *
 * @param segment_offset The absolute offset to the position in the file
 *                       where the segment begins.
 * @param numelements The maximum number of elements that will be indexed
 *                    by this seek head, 0 if unlimited.
 */
static mkv_seekhead * mkv_start_seekhead(AVIOContext *pb, int64_t segment_offset, int numelements)
{
    mkv_seekhead *new_seekhead = av_mallocz(sizeof(mkv_seekhead));
    if (new_seekhead == NULL)
        return NULL;

    new_seekhead->segment_offset = segment_offset;

    if (numelements > 0) {
        new_seekhead->filepos = avio_tell(pb);
        // 21 bytes max for a seek entry, 10 bytes max for the SeekHead ID
        // and size, and 3 bytes to guarantee that an EBML void element
        // will fit afterwards
        new_seekhead->reserved_size = numelements * MAX_SEEKENTRY_SIZE + 13;
        new_seekhead->max_entries = numelements;
        put_ebml_void(pb, new_seekhead->reserved_size);
    }
    return new_seekhead;
}

static int mkv_add_seekhead_entry(mkv_seekhead *seekhead, unsigned int elementid, uint64_t filepos)
{
    mkv_seekhead_entry *entries = seekhead->entries;

    // don't store more elements than we reserved space for
    if (seekhead->max_entries > 0 && seekhead->max_entries <= seekhead->num_entries)
        return -1;

    entries = av_realloc(entries, (seekhead->num_entries + 1) * sizeof(mkv_seekhead_entry));
    if (entries == NULL)
        return AVERROR(ENOMEM);

    entries[seekhead->num_entries  ].elementid = elementid;
    entries[seekhead->num_entries++].segmentpos = filepos - seekhead->segment_offset;

    seekhead->entries = entries;
    return 0;
}

/**
 * Write the seek head to the file and free it. If a maximum number of
 * elements was specified to mkv_start_seekhead(), the seek head will
 * be written at the location reserved for it. Otherwise, it is written
 * at the current location in the file.
 *
 * @return The file offset where the seekhead was written,
 * -1 if an error occurred.
 */
static int64_t mkv_write_seekhead(AVIOContext *pb, mkv_seekhead *seekhead)
{
    ebml_master metaseek, seekentry;
    int64_t currentpos;
    int i;

    currentpos = avio_tell(pb);

    if (seekhead->reserved_size > 0) {
        if (avio_seek(pb, seekhead->filepos, SEEK_SET) < 0) {
            currentpos = -1;
            goto fail;
        }
    }

    metaseek = start_ebml_master(pb, MATROSKA_ID_SEEKHEAD, seekhead->reserved_size);
    for (i = 0; i < seekhead->num_entries; i++) {
        mkv_seekhead_entry *entry = &seekhead->entries[i];

        seekentry = start_ebml_master(pb, MATROSKA_ID_SEEKENTRY, MAX_SEEKENTRY_SIZE);

        put_ebml_id(pb, MATROSKA_ID_SEEKID);
        put_ebml_num(pb, ebml_id_size(entry->elementid), 0);
        put_ebml_id(pb, entry->elementid);

        put_ebml_uint(pb, MATROSKA_ID_SEEKPOSITION, entry->segmentpos);
        end_ebml_master(pb, seekentry);
    }
    end_ebml_master(pb, metaseek);

    if (seekhead->reserved_size > 0) {
        uint64_t remaining = seekhead->filepos + seekhead->reserved_size - avio_tell(pb);
        put_ebml_void(pb, remaining);
        avio_seek(pb, currentpos, SEEK_SET);

        currentpos = seekhead->filepos;
    }
fail:
    av_free(seekhead->entries);
    av_free(seekhead);

    return currentpos;
}

static mkv_cues * mkv_start_cues(int64_t segment_offset)
{
    mkv_cues *cues = av_mallocz(sizeof(mkv_cues));
    if (cues == NULL)
        return NULL;

    cues->segment_offset = segment_offset;
    return cues;
}

static int mkv_add_cuepoint(mkv_cues *cues, int stream, int64_t ts, int64_t cluster_pos)
{
    mkv_cuepoint *entries = cues->entries;

    entries = av_realloc(entries, (cues->num_entries + 1) * sizeof(mkv_cuepoint));
    if (entries == NULL)
        return AVERROR(ENOMEM);

    if (ts < 0)
        return 0;

    entries[cues->num_entries  ].pts = ts;
    entries[cues->num_entries  ].tracknum = stream + 1;
    entries[cues->num_entries++].cluster_pos = cluster_pos - cues->segment_offset;

    cues->entries = entries;
    return 0;
}

static int64_t mkv_write_cues(AVIOContext *pb, mkv_cues *cues, int num_tracks)
{
    ebml_master cues_element;
    int64_t currentpos;
    int i, j;

    currentpos = avio_tell(pb);
    cues_element = start_ebml_master(pb, MATROSKA_ID_CUES, 0);

    for (i = 0; i < cues->num_entries; i++) {
        ebml_master cuepoint, track_positions;
        mkv_cuepoint *entry = &cues->entries[i];
        uint64_t pts = entry->pts;

        cuepoint = start_ebml_master(pb, MATROSKA_ID_POINTENTRY, MAX_CUEPOINT_SIZE(num_tracks));
        put_ebml_uint(pb, MATROSKA_ID_CUETIME, pts);

        // put all the entries from different tracks that have the exact same
        // timestamp into the same CuePoint
        for (j = 0; j < cues->num_entries - i && entry[j].pts == pts; j++) {
            track_positions = start_ebml_master(pb, MATROSKA_ID_CUETRACKPOSITION, MAX_CUETRACKPOS_SIZE);
            put_ebml_uint(pb, MATROSKA_ID_CUETRACK          , entry[j].tracknum   );
            put_ebml_uint(pb, MATROSKA_ID_CUECLUSTERPOSITION, entry[j].cluster_pos);
            end_ebml_master(pb, track_positions);
        }
        i += j - 1;
        end_ebml_master(pb, cuepoint);
    }
    end_ebml_master(pb, cues_element);

    return currentpos;
}

static int put_xiph_codecpriv(AVFormatContext *s, AVIOContext *pb, AVCodecContext *codec)
{
    uint8_t *header_start[3];
    int header_len[3];
    int first_header_size;
    int j;

    if (codec->codec_id == AV_CODEC_ID_VORBIS)
        first_header_size = 30;
    else
        first_header_size = 42;

    if (avpriv_split_xiph_headers(codec->extradata, codec->extradata_size,
                              first_header_size, header_start, header_len) < 0) {
        av_log(s, AV_LOG_ERROR, "Extradata corrupt.\n");
        return -1;
    }

    avio_w8(pb, 2);                    // number packets - 1
    for (j = 0; j < 2; j++) {
        put_xiph_size(pb, header_len[j]);
    }
    for (j = 0; j < 3; j++)
        avio_write(pb, header_start[j], header_len[j]);

    return 0;
}

static void get_aac_sample_rates(AVFormatContext *s, AVCodecContext *codec, int *sample_rate, int *output_sample_rate)
{
    MPEG4AudioConfig mp4ac;

    if (avpriv_mpeg4audio_get_config(&mp4ac, codec->extradata,
                                     codec->extradata_size * 8, 1) < 0) {
        av_log(s, AV_LOG_WARNING, "Error parsing AAC extradata, unable to determine samplerate.\n");
        return;
    }

    *sample_rate        = mp4ac.sample_rate;
    *output_sample_rate = mp4ac.ext_sample_rate;
}

static int mkv_write_codecprivate(AVFormatContext *s, AVIOContext *pb, AVCodecContext *codec, int native_id, int qt_id)
{
    AVIOContext *dyn_cp;
    uint8_t *codecpriv;
    int ret, codecpriv_size;

    ret = avio_open_dyn_buf(&dyn_cp);
    if(ret < 0)
        return ret;

    if (native_id) {
        if (codec->codec_id == AV_CODEC_ID_VORBIS || codec->codec_id == AV_CODEC_ID_THEORA)
            ret = put_xiph_codecpriv(s, dyn_cp, codec);
        else if (codec->codec_id == AV_CODEC_ID_FLAC)
            ret = ff_flac_write_header(dyn_cp, codec, 1);
        else if (codec->codec_id == AV_CODEC_ID_H264)
            ret = ff_isom_write_avcc(dyn_cp, codec->extradata, codec->extradata_size);
        else if (codec->codec_id == CODEC_ID_ALAC && (12 < codec->extradata_size))
            ret = ff_isom_write_avcc(dyn_cp, codec->extradata + 12, codec->extradata_size - 12);
        else if (codec->extradata_size)
            avio_write(dyn_cp, codec->extradata, codec->extradata_size);
    } else if (codec->codec_type == AVMEDIA_TYPE_VIDEO) {
        if (qt_id) {
            if (!codec->codec_tag)
                codec->codec_tag = ff_codec_get_tag(ff_codec_movvideo_tags, codec->codec_id);
            if (codec->extradata_size)
                avio_write(dyn_cp, codec->extradata, codec->extradata_size);
        } else {
            if (!codec->codec_tag)
                codec->codec_tag = ff_codec_get_tag(ff_codec_bmp_tags, codec->codec_id);
            if (!codec->codec_tag) {
                av_log(s, AV_LOG_ERROR, "No bmp codec ID found.\n");
                ret = -1;
            }

            ff_put_bmp_header(dyn_cp, codec, ff_codec_bmp_tags, 0);
        }

    } else if (codec->codec_type == AVMEDIA_TYPE_AUDIO) {
        unsigned int tag;
        tag = ff_codec_get_tag(ff_codec_wav_tags, codec->codec_id);
        if (!tag) {
            av_log(s, AV_LOG_ERROR, "No wav codec ID found.\n");
            ret = -1;
        }
        if (!codec->codec_tag)
            codec->codec_tag = tag;

        ff_put_wav_header(dyn_cp, codec);
    }

    codecpriv_size = avio_close_dyn_buf(dyn_cp, &codecpriv);
    if (codecpriv_size)
        put_ebml_binary(pb, MATROSKA_ID_CODECPRIVATE, codecpriv, codecpriv_size);
    av_free(codecpriv);
    return ret;
}

static int mkv_write_tracks(AVFormatContext *s)
{
    MatroskaMuxContext *mkv = s->priv_data;
    AVIOContext *pb = s->pb;
    ebml_master tracks;
    int i, j, ret;

    ret = mkv_add_seekhead_entry(mkv->main_seekhead, MATROSKA_ID_TRACKS, avio_tell(pb));
    if (ret < 0) return ret;

    tracks = start_ebml_master(pb, MATROSKA_ID_TRACKS, 0);
    for (i = 0; i < s->nb_streams; i++) {
        AVStream *st = s->streams[i];
        AVCodecContext *codec = st->codec;
        ebml_master subinfo, track;
        int native_id = 0;
        int qt_id = 0;
        int bit_depth = av_get_bits_per_sample(codec->codec_id);
        int sample_rate = codec->sample_rate;
        int output_sample_rate = 0;
        AVDictionaryEntry *tag;

        if (codec->codec_type == AVMEDIA_TYPE_ATTACHMENT) {
            mkv->have_attachments = 1;
            continue;
        }

        if (!bit_depth)
            bit_depth = av_get_bytes_per_sample(codec->sample_fmt) << 3;

        if (codec->codec_id == AV_CODEC_ID_AAC)
            get_aac_sample_rates(s, codec, &sample_rate, &output_sample_rate);

        track = start_ebml_master(pb, MATROSKA_ID_TRACKENTRY, 0);
        put_ebml_uint (pb, MATROSKA_ID_TRACKNUMBER     , i + 1);
        put_ebml_uint (pb, MATROSKA_ID_TRACKUID        , i + 1);
        put_ebml_uint (pb, MATROSKA_ID_TRACKFLAGLACING , 0);    // no lacing (yet)

        if ((tag = av_dict_get(st->metadata, "title", NULL, 0)))
            put_ebml_string(pb, MATROSKA_ID_TRACKNAME, tag->value);
        tag = av_dict_get(st->metadata, "language", NULL, 0);
        put_ebml_string(pb, MATROSKA_ID_TRACKLANGUAGE, tag ? tag->value:"und");

        if (st->disposition)
            put_ebml_uint(pb, MATROSKA_ID_TRACKFLAGDEFAULT, !!(st->disposition & AV_DISPOSITION_DEFAULT));

        // look for a codec ID string specific to mkv to use,
        // if none are found, use AVI codes
        for (j = 0; ff_mkv_codec_tags[j].id != AV_CODEC_ID_NONE; j++) {
            if (ff_mkv_codec_tags[j].id == codec->codec_id) {
                put_ebml_string(pb, MATROSKA_ID_CODECID, ff_mkv_codec_tags[j].str);
                native_id = 1;
                break;
            }
        }

        if (mkv->mode == MODE_WEBM && !(codec->codec_id == AV_CODEC_ID_VP8 ||
                                        codec->codec_id == AV_CODEC_ID_VORBIS)) {
            av_log(s, AV_LOG_ERROR,
                   "Only VP8 video and Vorbis audio are supported for WebM.\n");
            return AVERROR(EINVAL);
        }

        switch (codec->codec_type) {
            case AVMEDIA_TYPE_VIDEO:
                put_ebml_uint(pb, MATROSKA_ID_TRACKTYPE, MATROSKA_TRACK_TYPE_VIDEO);
                if(st->avg_frame_rate.num && st->avg_frame_rate.den && 1.0/av_q2d(st->avg_frame_rate) > av_q2d(codec->time_base))
                    put_ebml_uint(pb, MATROSKA_ID_TRACKDEFAULTDURATION, 1E9/av_q2d(st->avg_frame_rate));
                else
                    put_ebml_uint(pb, MATROSKA_ID_TRACKDEFAULTDURATION, av_q2d(codec->time_base)*1E9);

                if (!native_id &&
                      ff_codec_get_tag(ff_codec_movvideo_tags, codec->codec_id) &&
                    (!ff_codec_get_tag(ff_codec_bmp_tags,   codec->codec_id)
                     || codec->codec_id == AV_CODEC_ID_SVQ1
                     || codec->codec_id == AV_CODEC_ID_SVQ3
                     || codec->codec_id == AV_CODEC_ID_CINEPAK))
                    qt_id = 1;

                if (qt_id)
                    put_ebml_string(pb, MATROSKA_ID_CODECID, "V_QUICKTIME");
                else if (!native_id) {
                    // if there is no mkv-specific codec ID, use VFW mode
                    put_ebml_string(pb, MATROSKA_ID_CODECID, "V_MS/VFW/FOURCC");
                    mkv->tracks[i].write_dts = 1;
                }

                subinfo = start_ebml_master(pb, MATROSKA_ID_TRACKVIDEO, 0);
                // XXX: interlace flag?
                put_ebml_uint (pb, MATROSKA_ID_VIDEOPIXELWIDTH , codec->width);
                put_ebml_uint (pb, MATROSKA_ID_VIDEOPIXELHEIGHT, codec->height);

                if ((tag = av_dict_get(st->metadata, "stereo_mode", NULL, 0)) ||
                    (tag = av_dict_get( s->metadata, "stereo_mode", NULL, 0))) {
                    // save stereo mode flag
                    uint64_t st_mode = MATROSKA_VIDEO_STEREO_MODE_COUNT;

                    for (j=0; j<MATROSKA_VIDEO_STEREO_MODE_COUNT; j++)
                        if (!strcmp(tag->value, matroska_video_stereo_mode[j])){
                            st_mode = j;
                            break;
                        }

                    if ((mkv->mode == MODE_WEBM && st_mode > 3 && st_mode != 11)
                        || st_mode >= MATROSKA_VIDEO_STEREO_MODE_COUNT) {
                        av_log(s, AV_LOG_ERROR,
                               "The specified stereo mode is not valid.\n");
                        return AVERROR(EINVAL);
                    } else
                        put_ebml_uint(pb, MATROSKA_ID_VIDEOSTEREOMODE, st_mode);
                }

                if (st->sample_aspect_ratio.num) {
                    int d_width = codec->width*av_q2d(st->sample_aspect_ratio);
                    put_ebml_uint(pb, MATROSKA_ID_VIDEODISPLAYWIDTH , d_width);
                    put_ebml_uint(pb, MATROSKA_ID_VIDEODISPLAYHEIGHT, codec->height);
                    put_ebml_uint(pb, MATROSKA_ID_VIDEODISPLAYUNIT, 3);
                }

                if (codec->codec_id == CODEC_ID_RAWVIDEO) {
                    uint32_t color_space = av_le2ne32(codec->codec_tag);
                    put_ebml_binary(pb, MATROSKA_ID_VIDEOCOLORSPACE, &color_space, sizeof(color_space));
                }
                end_ebml_master(pb, subinfo);
                break;

            case AVMEDIA_TYPE_AUDIO:
                put_ebml_uint(pb, MATROSKA_ID_TRACKTYPE, MATROSKA_TRACK_TYPE_AUDIO);

                if (!native_id)
                    // no mkv-specific ID, use ACM mode
                    put_ebml_string(pb, MATROSKA_ID_CODECID, "A_MS/ACM");

                subinfo = start_ebml_master(pb, MATROSKA_ID_TRACKAUDIO, 0);
                put_ebml_uint  (pb, MATROSKA_ID_AUDIOCHANNELS    , codec->channels);
                put_ebml_float (pb, MATROSKA_ID_AUDIOSAMPLINGFREQ, sample_rate);
                if (output_sample_rate)
                    put_ebml_float(pb, MATROSKA_ID_AUDIOOUTSAMPLINGFREQ, output_sample_rate);
                if (bit_depth)
                    put_ebml_uint(pb, MATROSKA_ID_AUDIOBITDEPTH, bit_depth);
                end_ebml_master(pb, subinfo);
                break;

            case AVMEDIA_TYPE_SUBTITLE:
                put_ebml_uint(pb, MATROSKA_ID_TRACKTYPE, MATROSKA_TRACK_TYPE_SUBTITLE);
                if (!native_id) {
                    av_log(s, AV_LOG_ERROR, "Subtitle codec %d is not supported.\n", codec->codec_id);
                    return AVERROR(ENOSYS);
                }
                break;
            default:
                av_log(s, AV_LOG_ERROR, "Only audio, video, and subtitles are supported for Matroska.\n");
                break;
        }
        ret = mkv_write_codecprivate(s, pb, codec, native_id, qt_id);
        if (ret < 0) return ret;

        end_ebml_master(pb, track);

        // ms precision is the de-facto standard timescale for mkv files
        avpriv_set_pts_info(st, 64, 1, 1000);
    }
    end_ebml_master(pb, tracks);
    return 0;
}

static int mkv_write_chapters(AVFormatContext *s)
{
    MatroskaMuxContext *mkv = s->priv_data;
    AVIOContext *pb = s->pb;
    ebml_master chapters, editionentry;
    AVRational scale = {1, 1E9};
    int i, ret;

    if (!s->nb_chapters)
        return 0;

    ret = mkv_add_seekhead_entry(mkv->main_seekhead, MATROSKA_ID_CHAPTERS, avio_tell(pb));
    if (ret < 0) return ret;

    chapters     = start_ebml_master(pb, MATROSKA_ID_CHAPTERS    , 0);
    editionentry = start_ebml_master(pb, MATROSKA_ID_EDITIONENTRY, 0);
    put_ebml_uint(pb, MATROSKA_ID_EDITIONFLAGDEFAULT, 1);
    put_ebml_uint(pb, MATROSKA_ID_EDITIONFLAGHIDDEN , 0);
    for (i = 0; i < s->nb_chapters; i++) {
        ebml_master chapteratom, chapterdisplay;
        AVChapter *c     = s->chapters[i];
        AVDictionaryEntry *t = NULL;

        chapteratom = start_ebml_master(pb, MATROSKA_ID_CHAPTERATOM, 0);
        put_ebml_uint(pb, MATROSKA_ID_CHAPTERUID, c->id);
        put_ebml_uint(pb, MATROSKA_ID_CHAPTERTIMESTART,
                      av_rescale_q(c->start, c->time_base, scale));
        put_ebml_uint(pb, MATROSKA_ID_CHAPTERTIMEEND,
                      av_rescale_q(c->end,   c->time_base, scale));
        put_ebml_uint(pb, MATROSKA_ID_CHAPTERFLAGHIDDEN , 0);
        put_ebml_uint(pb, MATROSKA_ID_CHAPTERFLAGENABLED, 1);
        if ((t = av_dict_get(c->metadata, "title", NULL, 0))) {
            chapterdisplay = start_ebml_master(pb, MATROSKA_ID_CHAPTERDISPLAY, 0);
            put_ebml_string(pb, MATROSKA_ID_CHAPSTRING, t->value);
            put_ebml_string(pb, MATROSKA_ID_CHAPLANG  , "und");
            end_ebml_master(pb, chapterdisplay);
        }
        end_ebml_master(pb, chapteratom);
    }
    end_ebml_master(pb, editionentry);
    end_ebml_master(pb, chapters);
    return 0;
}

static void mkv_write_simpletag(AVIOContext *pb, AVDictionaryEntry *t)
{
    uint8_t *key = av_strdup(t->key);
    uint8_t *p   = key;
    const uint8_t *lang = NULL;
    ebml_master tag;

    if ((p = strrchr(p, '-')) &&
        (lang = av_convert_lang_to(p + 1, AV_LANG_ISO639_2_BIBL)))
        *p = 0;

    p = key;
    while (*p) {
        if (*p == ' ')
            *p = '_';
        else if (*p >= 'a' && *p <= 'z')
            *p -= 'a' - 'A';
        p++;
    }

    tag = start_ebml_master(pb, MATROSKA_ID_SIMPLETAG, 0);
    put_ebml_string(pb, MATROSKA_ID_TAGNAME, key);
    if (lang)
        put_ebml_string(pb, MATROSKA_ID_TAGLANG, lang);
    put_ebml_string(pb, MATROSKA_ID_TAGSTRING, t->value);
    end_ebml_master(pb, tag);

    av_freep(&key);
}

static int mkv_write_tag(AVFormatContext *s, AVDictionary *m, unsigned int elementid,
                         unsigned int uid, ebml_master *tags)
{
    MatroskaMuxContext *mkv = s->priv_data;
    ebml_master tag, targets;
    AVDictionaryEntry *t = NULL;
    int ret;

    if (!tags->pos) {
        ret = mkv_add_seekhead_entry(mkv->main_seekhead, MATROSKA_ID_TAGS, avio_tell(s->pb));
        if (ret < 0) return ret;

        *tags = start_ebml_master(s->pb, MATROSKA_ID_TAGS, 0);
    }

    tag     = start_ebml_master(s->pb, MATROSKA_ID_TAG,        0);
    targets = start_ebml_master(s->pb, MATROSKA_ID_TAGTARGETS, 0);
    if (elementid)
        put_ebml_uint(s->pb, elementid, uid);
    end_ebml_master(s->pb, targets);

    while ((t = av_dict_get(m, "", t, AV_DICT_IGNORE_SUFFIX)))
        if (av_strcasecmp(t->key, "title") && av_strcasecmp(t->key, "stereo_mode"))
            mkv_write_simpletag(s->pb, t);

    end_ebml_master(s->pb, tag);
    return 0;
}

static int mkv_write_tags(AVFormatContext *s)
{
    ebml_master tags = {0};
    int i, ret;

    ff_metadata_conv_ctx(s, ff_mkv_metadata_conv, NULL);

    if (av_dict_get(s->metadata, "", NULL, AV_DICT_IGNORE_SUFFIX)) {
        ret = mkv_write_tag(s, s->metadata, 0, 0, &tags);
        if (ret < 0) return ret;
    }

    for (i = 0; i < s->nb_streams; i++) {
        AVStream *st = s->streams[i];

        if (!av_dict_get(st->metadata, "", 0, AV_DICT_IGNORE_SUFFIX))
            continue;

        ret = mkv_write_tag(s, st->metadata, MATROSKA_ID_TAGTARGETS_TRACKUID, i + 1, &tags);
        if (ret < 0) return ret;
    }

    for (i = 0; i < s->nb_chapters; i++) {
        AVChapter *ch = s->chapters[i];

        if (!av_dict_get(ch->metadata, "", NULL, AV_DICT_IGNORE_SUFFIX))
            continue;

        ret = mkv_write_tag(s, ch->metadata, MATROSKA_ID_TAGTARGETS_CHAPTERUID, ch->id, &tags);
        if (ret < 0) return ret;
    }

    if (tags.pos)
        end_ebml_master(s->pb, tags);
    return 0;
}

static int mkv_write_attachments(AVFormatContext *s)
{
    MatroskaMuxContext *mkv = s->priv_data;
    AVIOContext *pb = s->pb;
    ebml_master attachments;
    AVLFG c;
    int i, ret;

    if (!mkv->have_attachments)
        return 0;

    av_lfg_init(&c, av_get_random_seed());

    ret = mkv_add_seekhead_entry(mkv->main_seekhead, MATROSKA_ID_ATTACHMENTS, avio_tell(pb));
    if (ret < 0) return ret;

    attachments = start_ebml_master(pb, MATROSKA_ID_ATTACHMENTS, 0);

    for (i = 0; i < s->nb_streams; i++) {
        AVStream *st = s->streams[i];
        ebml_master attached_file;
        AVDictionaryEntry *t;
        const char *mimetype = NULL;

        if (st->codec->codec_type != AVMEDIA_TYPE_ATTACHMENT)
            continue;

        attached_file = start_ebml_master(pb, MATROSKA_ID_ATTACHEDFILE, 0);

        if (t = av_dict_get(st->metadata, "title", NULL, 0))
            put_ebml_string(pb, MATROSKA_ID_FILEDESC, t->value);
        if (!(t = av_dict_get(st->metadata, "filename", NULL, 0))) {
            av_log(s, AV_LOG_ERROR, "Attachment stream %d has no filename tag.\n", i);
            return AVERROR(EINVAL);
        }
        put_ebml_string(pb, MATROSKA_ID_FILENAME, t->value);
        if (t = av_dict_get(st->metadata, "mimetype", NULL, 0))
            mimetype = t->value;
        else if (st->codec->codec_id != AV_CODEC_ID_NONE ) {
            int i;
            for (i = 0; ff_mkv_mime_tags[i].id != AV_CODEC_ID_NONE; i++)
                if (ff_mkv_mime_tags[i].id == st->codec->codec_id) {
                    mimetype = ff_mkv_mime_tags[i].str;
                    break;
                }
        }
        if (!mimetype) {
            av_log(s, AV_LOG_ERROR, "Attachment stream %d has no mimetype tag and "
                                    "it cannot be deduced from the codec id.\n", i);
            return AVERROR(EINVAL);
        }

        put_ebml_string(pb, MATROSKA_ID_FILEMIMETYPE, mimetype);
        put_ebml_binary(pb, MATROSKA_ID_FILEDATA, st->codec->extradata, st->codec->extradata_size);
        put_ebml_uint(pb, MATROSKA_ID_FILEUID, av_lfg_get(&c));
        end_ebml_master(pb, attached_file);
    }
    end_ebml_master(pb, attachments);

    return 0;
}

static int mkv_write_header(AVFormatContext *s)
{
    MatroskaMuxContext *mkv = s->priv_data;
    AVIOContext *pb = s->pb;
    ebml_master ebml_header, segment_info;
    AVDictionaryEntry *tag;
    int ret, i;

    if (!strcmp(s->oformat->name, "webm")) mkv->mode = MODE_WEBM;
    else                                   mkv->mode = MODE_MATROSKAv2;

    mkv->tracks = av_mallocz(s->nb_streams * sizeof(*mkv->tracks));
    if (!mkv->tracks)
        return AVERROR(ENOMEM);

    ebml_header = start_ebml_master(pb, EBML_ID_HEADER, 0);
    put_ebml_uint   (pb, EBML_ID_EBMLVERSION        ,           1);
    put_ebml_uint   (pb, EBML_ID_EBMLREADVERSION    ,           1);
    put_ebml_uint   (pb, EBML_ID_EBMLMAXIDLENGTH    ,           4);
    put_ebml_uint   (pb, EBML_ID_EBMLMAXSIZELENGTH  ,           8);
    put_ebml_string (pb, EBML_ID_DOCTYPE            , s->oformat->name);
    put_ebml_uint   (pb, EBML_ID_DOCTYPEVERSION     ,           2);
    put_ebml_uint   (pb, EBML_ID_DOCTYPEREADVERSION ,           2);
    end_ebml_master(pb, ebml_header);

    mkv->segment = start_ebml_master(pb, MATROSKA_ID_SEGMENT, 0);
    mkv->segment_offset = avio_tell(pb);

    // we write 2 seek heads - one at the end of the file to point to each
    // cluster, and one at the beginning to point to all other level one
    // elements (including the seek head at the end of the file), which
    // isn't more than 10 elements if we only write one of each other
    // currently defined level 1 element
    mkv->main_seekhead    = mkv_start_seekhead(pb, mkv->segment_offset, 10);
    if (!mkv->main_seekhead)
        return AVERROR(ENOMEM);

    ret = mkv_add_seekhead_entry(mkv->main_seekhead, MATROSKA_ID_INFO, avio_tell(pb));
    if (ret < 0) return ret;

    segment_info = start_ebml_master(pb, MATROSKA_ID_INFO, 0);
    put_ebml_uint(pb, MATROSKA_ID_TIMECODESCALE, 1000000);
    if ((tag = av_dict_get(s->metadata, "title", NULL, 0)))
        put_ebml_string(pb, MATROSKA_ID_TITLE, tag->value);
    if (!(s->streams[0]->codec->flags & CODEC_FLAG_BITEXACT)) {
        uint32_t segment_uid[4];
        AVLFG lfg;

        av_lfg_init(&lfg, av_get_random_seed());

        for (i = 0; i < 4; i++)
            segment_uid[i] = av_lfg_get(&lfg);

        put_ebml_string(pb, MATROSKA_ID_MUXINGAPP , LIBAVFORMAT_IDENT);
        put_ebml_string(pb, MATROSKA_ID_WRITINGAPP, LIBAVFORMAT_IDENT);
        put_ebml_binary(pb, MATROSKA_ID_SEGMENTUID, segment_uid, 16);
    }

    if (tag = av_dict_get(s->metadata, "creation_time", NULL, 0)) {
        // Adjust time so it's relative to 2001-01-01 and convert to nanoseconds.
        int64_t date_utc = (ff_iso8601_to_unix_time(tag->value) - 978307200) * 1000000000;
        uint8_t date_utc_buf[8];
        AV_WB64(date_utc_buf, date_utc);
        put_ebml_binary(pb, MATROSKA_ID_DATEUTC, date_utc_buf, 8);
    }

    // reserve space for the duration
    mkv->duration = 0;
    mkv->duration_offset = avio_tell(pb);
    put_ebml_void(pb, 11);                  // assumes double-precision float to be written
    end_ebml_master(pb, segment_info);

    ret = mkv_write_tracks(s);
    if (ret < 0) return ret;

    if (mkv->mode != MODE_WEBM) {
        ret = mkv_write_chapters(s);
        if (ret < 0) return ret;

        ret = mkv_write_tags(s);
        if (ret < 0) return ret;

        ret = mkv_write_attachments(s);
        if (ret < 0) return ret;
    }

    if (!s->pb->seekable)
        mkv_write_seekhead(pb, mkv->main_seekhead);

    mkv->cues = mkv_start_cues(mkv->segment_offset);
    if (mkv->cues == NULL)
        return AVERROR(ENOMEM);

    av_init_packet(&mkv->cur_audio_pkt);
    mkv->cur_audio_pkt.size = 0;
    mkv->audio_buffer_size  = 0;
    mkv->cluster_pos = -1;

    avio_flush(pb);
    return 0;
}

static int mkv_blockgroup_size(int pkt_size)
{
    int size = pkt_size + 4;
    size += ebml_num_size(size);
    size += 2;              // EBML ID for block and block duration
    size += 8;              // max size of block duration
    size += ebml_num_size(size);
    size += 1;              // blockgroup EBML ID
    return size;
}

static int ass_get_duration(const uint8_t *p)
{
    int sh, sm, ss, sc, eh, em, es, ec;
    uint64_t start, end;

    if (sscanf(p, "%*[^,],%d:%d:%d%*c%d,%d:%d:%d%*c%d",
               &sh, &sm, &ss, &sc, &eh, &em, &es, &ec) != 8)
        return 0;
    start = 3600000*sh + 60000*sm + 1000*ss + 10*sc;
    end   = 3600000*eh + 60000*em + 1000*es + 10*ec;
    return end - start;
}

static int mkv_write_ass_blocks(AVFormatContext *s, AVIOContext *pb, AVPacket *pkt)
{
    MatroskaMuxContext *mkv = s->priv_data;
    int i, layer = 0, max_duration = 0, size, line_size, data_size = pkt->size;
    uint8_t *start, *end, *data = pkt->data;
    ebml_master blockgroup;
    char buffer[2048];

    while (data_size) {
        int duration = ass_get_duration(data);
        max_duration = FFMAX(duration, max_duration);
        end = memchr(data, '\n', data_size);
        size = line_size = end ? end-data+1 : data_size;
        size -= end ? (end[-1]=='\r')+1 : 0;
        start = data;
        for (i=0; i<3; i++, start++)
            if (!(start = memchr(start, ',', size-(start-data))))
                return max_duration;
        size -= start - data;
        sscanf(data, "Dialogue: %d,", &layer);
        i = snprintf(buffer, sizeof(buffer), "%"PRId64",%d,",
                     s->streams[pkt->stream_index]->nb_frames, layer);
        size = FFMIN(i+size, sizeof(buffer));
        memcpy(buffer+i, start, size-i);

        av_log(s, AV_LOG_DEBUG, "Writing block at offset %" PRIu64 ", size %d, "
               "pts %" PRId64 ", duration %d\n",
               avio_tell(pb), size, pkt->pts, duration);
        blockgroup = start_ebml_master(pb, MATROSKA_ID_BLOCKGROUP, mkv_blockgroup_size(size));
        put_ebml_id(pb, MATROSKA_ID_BLOCK);
        put_ebml_num(pb, size+4, 0);
        avio_w8(pb, 0x80 | (pkt->stream_index + 1));     // this assumes stream_index is less than 126
        avio_wb16(pb, pkt->pts - mkv->cluster_pts);
        avio_w8(pb, 0);
        avio_write(pb, buffer, size);
        put_ebml_uint(pb, MATROSKA_ID_BLOCKDURATION, duration);
        end_ebml_master(pb, blockgroup);

        data += line_size;
        data_size -= line_size;
    }

    return max_duration;
}

static void mkv_write_block(AVFormatContext *s, AVIOContext *pb,
                            unsigned int blockid, AVPacket *pkt, int flags)
{
    MatroskaMuxContext *mkv = s->priv_data;
    AVCodecContext *codec = s->streams[pkt->stream_index]->codec;
    uint8_t *data = NULL;
    int size = pkt->size;
    int64_t ts = mkv->tracks[pkt->stream_index].write_dts ? pkt->dts : pkt->pts;

    av_log(s, AV_LOG_DEBUG, "Writing block at offset %" PRIu64 ", size %d, "
           "pts %" PRId64 ", dts %" PRId64 ", duration %d, flags %d\n",
           avio_tell(pb), pkt->size, pkt->pts, pkt->dts, pkt->duration, flags);
    if (codec->codec_id == AV_CODEC_ID_H264 && codec->extradata_size > 0 &&
        (AV_RB24(codec->extradata) == 1 || AV_RB32(codec->extradata) == 1))
        ff_avc_parse_nal_units_buf(pkt->data, &data, &size);
    else
        data = pkt->data;
    put_ebml_id(pb, blockid);
    put_ebml_num(pb, size+4, 0);
    avio_w8(pb, 0x80 | (pkt->stream_index + 1));     // this assumes stream_index is less than 126
    avio_wb16(pb, ts - mkv->cluster_pts);
    avio_w8(pb, flags);
    avio_write(pb, data, size);
    if (data != pkt->data)
        av_free(data);
}

static int srt_get_duration(uint8_t **buf)
{
    int i, duration = 0;

    for (i=0; i<2 && !duration; i++) {
        int s_hour, s_min, s_sec, s_hsec, e_hour, e_min, e_sec, e_hsec;
        if (sscanf(*buf, "%d:%2d:%2d%*1[,.]%3d --> %d:%2d:%2d%*1[,.]%3d",
                   &s_hour, &s_min, &s_sec, &s_hsec,
                   &e_hour, &e_min, &e_sec, &e_hsec) == 8) {
            s_min  +=   60*s_hour;      e_min  +=   60*e_hour;
            s_sec  +=   60*s_min;       e_sec  +=   60*e_min;
            s_hsec += 1000*s_sec;       e_hsec += 1000*e_sec;
            duration = e_hsec - s_hsec;
        }
        *buf += strcspn(*buf, "\n") + 1;
    }
    return duration;
}

static int mkv_write_srt_blocks(AVFormatContext *s, AVIOContext *pb, AVPacket *pkt)
{
    ebml_master blockgroup;
    AVPacket pkt2 = *pkt;
    int64_t duration = srt_get_duration(&pkt2.data);
    pkt2.size -= pkt2.data - pkt->data;

    blockgroup = start_ebml_master(pb, MATROSKA_ID_BLOCKGROUP,
                                   mkv_blockgroup_size(pkt2.size));
    mkv_write_block(s, pb, MATROSKA_ID_BLOCK, &pkt2, 0);
    put_ebml_uint(pb, MATROSKA_ID_BLOCKDURATION, duration);
    end_ebml_master(pb, blockgroup);

    return duration;
}

static void mkv_flush_dynbuf(AVFormatContext *s)
{
    MatroskaMuxContext *mkv = s->priv_data;
    int bufsize;
    uint8_t *dyn_buf;

    if (!mkv->dyn_bc)
        return;

    bufsize = avio_close_dyn_buf(mkv->dyn_bc, &dyn_buf);
    avio_write(s->pb, dyn_buf, bufsize);
    av_free(dyn_buf);
    mkv->dyn_bc = NULL;
}

static int mkv_write_packet_internal(AVFormatContext *s, AVPacket *pkt)
{
    MatroskaMuxContext *mkv = s->priv_data;
    AVIOContext *pb = s->pb;
    AVCodecContext *codec = s->streams[pkt->stream_index]->codec;
    int keyframe = !!(pkt->flags & AV_PKT_FLAG_KEY);
    int duration = pkt->duration;
    int ret;
    int64_t ts = mkv->tracks[pkt->stream_index].write_dts ? pkt->dts : pkt->pts;

    if (ts == AV_NOPTS_VALUE) {
        av_log(s, AV_LOG_ERROR, "Can't write packet with unknown timestamp\n");
        return AVERROR(EINVAL);
    }

    if (!s->pb->seekable) {
        if (!mkv->dyn_bc)
            avio_open_dyn_buf(&mkv->dyn_bc);
        pb = mkv->dyn_bc;
    }

    if (mkv->cluster_pos == -1) {
        mkv->cluster_pos = avio_tell(s->pb);
        mkv->cluster = start_ebml_master(pb, MATROSKA_ID_CLUSTER, 0);
        put_ebml_uint(pb, MATROSKA_ID_CLUSTERTIMECODE, FFMAX(0, ts));
        mkv->cluster_pts = FFMAX(0, ts);
    }

    if (codec->codec_type != AVMEDIA_TYPE_SUBTITLE) {
        mkv_write_block(s, pb, MATROSKA_ID_SIMPLEBLOCK, pkt, keyframe << 7);
    } else if (codec->codec_id == AV_CODEC_ID_SSA) {
        duration = mkv_write_ass_blocks(s, pb, pkt);
    } else if (codec->codec_id == AV_CODEC_ID_SRT) {
        duration = mkv_write_srt_blocks(s, pb, pkt);
    } else {
        ebml_master blockgroup = start_ebml_master(pb, MATROSKA_ID_BLOCKGROUP, mkv_blockgroup_size(pkt->size));
        duration = pkt->convergence_duration;
        mkv_write_block(s, pb, MATROSKA_ID_BLOCK, pkt, 0);
        put_ebml_uint(pb, MATROSKA_ID_BLOCKDURATION, duration);
        end_ebml_master(pb, blockgroup);
    }

    if (codec->codec_type == AVMEDIA_TYPE_VIDEO && keyframe) {
        ret = mkv_add_cuepoint(mkv->cues, pkt->stream_index, ts, mkv->cluster_pos);
        if (ret < 0) return ret;
    }

    mkv->duration = FFMAX(mkv->duration, ts + duration);
    return 0;
}

static int mkv_copy_packet(MatroskaMuxContext *mkv, const AVPacket *pkt)
{
    uint8_t *data           = mkv->cur_audio_pkt.data;
    mkv->cur_audio_pkt      = *pkt;
    mkv->cur_audio_pkt.data = av_fast_realloc(data, &mkv->audio_buffer_size, pkt->size);
    if (!mkv->cur_audio_pkt.data)
        return AVERROR(ENOMEM);

    memcpy(mkv->cur_audio_pkt.data, pkt->data, pkt->size);
    mkv->cur_audio_pkt.size = pkt->size;
    return 0;
}

static int mkv_write_packet(AVFormatContext *s, AVPacket *pkt)
{
    MatroskaMuxContext *mkv = s->priv_data;
    AVIOContext *pb = s->pb->seekable ? s->pb : mkv->dyn_bc;
    AVCodecContext *codec = s->streams[pkt->stream_index]->codec;
    int ret, keyframe = !!(pkt->flags & AV_PKT_FLAG_KEY);
    int64_t ts = mkv->tracks[pkt->stream_index].write_dts ? pkt->dts : pkt->pts;
    int cluster_size = avio_tell(pb) - (s->pb->seekable ? mkv->cluster_pos : 0);

    // start a new cluster every 5 MB or 5 sec, or 32k / 1 sec for streaming or
    // after 4k and on a keyframe
    if (mkv->cluster_pos != -1 &&
        ((!s->pb->seekable && (cluster_size > 32*1024 || ts > mkv->cluster_pts + 1000))
         ||                      cluster_size > 5*1024*1024 || ts > mkv->cluster_pts + 5000
         || (codec->codec_type == AVMEDIA_TYPE_VIDEO && keyframe && cluster_size > 4*1024))) {
        av_log(s, AV_LOG_DEBUG, "Starting new cluster at offset %" PRIu64
               " bytes, pts %" PRIu64 "\n", avio_tell(pb), ts);
        end_ebml_master(pb, mkv->cluster);
        mkv->cluster_pos = -1;
        if (mkv->dyn_bc)
            mkv_flush_dynbuf(s);
    }

    // check if we have an audio packet cached
    if (mkv->cur_audio_pkt.size > 0) {
        ret = mkv_write_packet_internal(s, &mkv->cur_audio_pkt);
        mkv->cur_audio_pkt.size = 0;
        if (ret < 0) {
            av_log(s, AV_LOG_ERROR, "Could not write cached audio packet ret:%d\n", ret);
            return ret;
        }
    }

    // buffer an audio packet to ensure the packet containing the video
    // keyframe's timecode is contained in the same cluster for WebM
    if (codec->codec_type == AVMEDIA_TYPE_AUDIO)
        ret = mkv_copy_packet(mkv, pkt);
    else
        ret = mkv_write_packet_internal(s, pkt);
    return ret;
}

static int mkv_write_trailer(AVFormatContext *s)
{
    MatroskaMuxContext *mkv = s->priv_data;
    AVIOContext *pb = s->pb;
    int64_t currentpos, cuespos;
    int ret;

    // check if we have an audio packet cached
    if (mkv->cur_audio_pkt.size > 0) {
        ret = mkv_write_packet_internal(s, &mkv->cur_audio_pkt);
        mkv->cur_audio_pkt.size = 0;
        if (ret < 0) {
            av_log(s, AV_LOG_ERROR, "Could not write cached audio packet ret:%d\n", ret);
            return ret;
        }
    }

    if (mkv->dyn_bc) {
        end_ebml_master(mkv->dyn_bc, mkv->cluster);
        mkv_flush_dynbuf(s);
    } else if (mkv->cluster_pos != -1) {
        end_ebml_master(pb, mkv->cluster);
    }

    if (pb->seekable) {
        if (mkv->cues->num_entries) {
            cuespos = mkv_write_cues(pb, mkv->cues, s->nb_streams);

            ret = mkv_add_seekhead_entry(mkv->main_seekhead, MATROSKA_ID_CUES, cuespos);
            if (ret < 0) return ret;
        }

        mkv_write_seekhead(pb, mkv->main_seekhead);

        // update the duration
        av_log(s, AV_LOG_DEBUG, "end duration = %" PRIu64 "\n", mkv->duration);
        currentpos = avio_tell(pb);
        avio_seek(pb, mkv->duration_offset, SEEK_SET);
        put_ebml_float(pb, MATROSKA_ID_DURATION, mkv->duration);

        avio_seek(pb, currentpos, SEEK_SET);
    }

    end_ebml_master(pb, mkv->segment);
    av_free(mkv->tracks);
    av_freep(&mkv->cues->entries);
    av_freep(&mkv->cues);
    av_destruct_packet(&mkv->cur_audio_pkt);
    avio_flush(pb);
    return 0;
}

static int mkv_query_codec(enum AVCodecID codec_id, int std_compliance)
{
    int i;
    for (i = 0; ff_mkv_codec_tags[i].id != AV_CODEC_ID_NONE; i++)
        if (ff_mkv_codec_tags[i].id == codec_id)
            return 1;

    if (std_compliance < FF_COMPLIANCE_NORMAL) {                // mkv theoretically supports any
        enum AVMediaType type = avcodec_get_type(codec_id);     // video/audio through VFW/ACM
        if (type == AVMEDIA_TYPE_VIDEO || type == AVMEDIA_TYPE_AUDIO)
            return 1;
    }

    return 0;
}

#if CONFIG_MATROSKA_MUXER
AVOutputFormat ff_matroska_muxer = {
    .name              = "matroska",
    .long_name         = NULL_IF_CONFIG_SMALL("Matroska"),
    .mime_type         = "video/x-matroska",
    .extensions        = "mkv",
    .priv_data_size    = sizeof(MatroskaMuxContext),
    .audio_codec       = CONFIG_LIBVORBIS_ENCODER ?
                         AV_CODEC_ID_VORBIS : AV_CODEC_ID_AC3,
    .video_codec       = CONFIG_LIBX264_ENCODER ?
                         AV_CODEC_ID_H264 : AV_CODEC_ID_MPEG4,
    .write_header      = mkv_write_header,
    .write_packet      = mkv_write_packet,
    .write_trailer     = mkv_write_trailer,
    .flags             = AVFMT_GLOBALHEADER | AVFMT_VARIABLE_FPS |
                         AVFMT_TS_NONSTRICT,
<<<<<<< HEAD
    .subtitle_codec    = CODEC_ID_SSA,
=======
    .codec_tag         = (const AVCodecTag* const []){
         ff_codec_bmp_tags, ff_codec_wav_tags, 0
    },
    .subtitle_codec    = AV_CODEC_ID_SSA,
>>>>>>> 36ef5369
    .query_codec       = mkv_query_codec,
};
#endif

#if CONFIG_WEBM_MUXER
AVOutputFormat ff_webm_muxer = {
    .name              = "webm",
    .long_name         = NULL_IF_CONFIG_SMALL("WebM"),
    .mime_type         = "video/webm",
    .extensions        = "webm",
    .priv_data_size    = sizeof(MatroskaMuxContext),
    .audio_codec       = AV_CODEC_ID_VORBIS,
    .video_codec       = AV_CODEC_ID_VP8,
    .write_header      = mkv_write_header,
    .write_packet      = mkv_write_packet,
    .write_trailer     = mkv_write_trailer,
    .flags             = AVFMT_GLOBALHEADER | AVFMT_VARIABLE_FPS |
                         AVFMT_TS_NONSTRICT,
};
#endif

#if CONFIG_MATROSKA_AUDIO_MUXER
AVOutputFormat ff_matroska_audio_muxer = {
    .name              = "matroska",
    .long_name         = NULL_IF_CONFIG_SMALL("Matroska"),
    .mime_type         = "audio/x-matroska",
    .extensions        = "mka",
    .priv_data_size    = sizeof(MatroskaMuxContext),
    .audio_codec       = CONFIG_LIBVORBIS_ENCODER ?
                         AV_CODEC_ID_VORBIS : AV_CODEC_ID_AC3,
    .video_codec       = AV_CODEC_ID_NONE,
    .write_header      = mkv_write_header,
    .write_packet      = mkv_write_packet,
    .write_trailer     = mkv_write_trailer,
    .flags             = AVFMT_GLOBALHEADER | AVFMT_TS_NONSTRICT,
};
#endif<|MERGE_RESOLUTION|>--- conflicted
+++ resolved
@@ -475,7 +475,7 @@
             ret = ff_flac_write_header(dyn_cp, codec, 1);
         else if (codec->codec_id == AV_CODEC_ID_H264)
             ret = ff_isom_write_avcc(dyn_cp, codec->extradata, codec->extradata_size);
-        else if (codec->codec_id == CODEC_ID_ALAC && (12 < codec->extradata_size))
+        else if (codec->codec_id == AV_CODEC_ID_ALAC && (12 < codec->extradata_size))
             ret = ff_isom_write_avcc(dyn_cp, codec->extradata + 12, codec->extradata_size - 12);
         else if (codec->extradata_size)
             avio_write(dyn_cp, codec->extradata, codec->extradata_size);
@@ -635,7 +635,7 @@
                     put_ebml_uint(pb, MATROSKA_ID_VIDEODISPLAYUNIT, 3);
                 }
 
-                if (codec->codec_id == CODEC_ID_RAWVIDEO) {
+                if (codec->codec_id == AV_CODEC_ID_RAWVIDEO) {
                     uint32_t color_space = av_le2ne32(codec->codec_tag);
                     put_ebml_binary(pb, MATROSKA_ID_VIDEOCOLORSPACE, &color_space, sizeof(color_space));
                 }
@@ -1322,14 +1322,7 @@
     .write_trailer     = mkv_write_trailer,
     .flags             = AVFMT_GLOBALHEADER | AVFMT_VARIABLE_FPS |
                          AVFMT_TS_NONSTRICT,
-<<<<<<< HEAD
-    .subtitle_codec    = CODEC_ID_SSA,
-=======
-    .codec_tag         = (const AVCodecTag* const []){
-         ff_codec_bmp_tags, ff_codec_wav_tags, 0
-    },
     .subtitle_codec    = AV_CODEC_ID_SSA,
->>>>>>> 36ef5369
     .query_codec       = mkv_query_codec,
 };
 #endif
