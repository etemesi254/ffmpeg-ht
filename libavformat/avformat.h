--- conflicted
+++ resolved
@@ -1731,7 +1731,6 @@
     AVFormatInternal *internal;
 
     /**
-<<<<<<< HEAD
      * IO repositioned flag.
      * This is set by avformat when the underlaying IO context read pointer
      * is repositioned, for example when doing byte based seeking.
@@ -1781,15 +1780,10 @@
     /**
      * User data.
      * This is a place for some private data of the user.
-     * Mostly usable with control_message_cb or any future callbacks in device's context.
-=======
-     * Arbitrary user data set by the caller.
->>>>>>> 9f61abc8
      */
     void *opaque;
 
     /**
-<<<<<<< HEAD
      * Callback used by devices to communicate with application.
      */
     av_format_control_message control_message_cb;
@@ -1816,6 +1810,7 @@
      */
     enum AVCodecID data_codec_id;
 
+#if FF_API_OLD_OPEN_CALLBACKS
     /**
      * Called to open further IO contexts when needed for demuxing.
      *
@@ -1830,8 +1825,12 @@
      * @See av_format_set_open_cb()
      *
      * Demuxing: Set by user.
-     */
+     *
+     * @deprecated Use io_open and io_close.
+     */
+    attribute_deprecated
     int (*open_cb)(struct AVFormatContext *s, AVIOContext **p, const char *url, int flags, const AVIOInterruptCB *int_cb, AVDictionary **options);
+#endif
 
     /**
      * ',' separated list of allowed protocols.
@@ -1839,7 +1838,8 @@
      * - decoding: set by user through AVOptions (NO direct access)
      */
     char *protocol_whitelist;
-=======
+
+    /*
      * A callback for opening new IO streams.
      *
      * Certain muxers or demuxers (e.g. for various playlist-based formats) need
@@ -1866,7 +1866,6 @@
      * A callback for closing the streams opened with AVFormatContext.io_open().
      */
     void (*io_close)(struct AVFormatContext *s, AVIOContext *pb);
->>>>>>> 9f61abc8
 } AVFormatContext;
 
 int av_format_get_probe_score(const AVFormatContext *s);
@@ -1884,8 +1883,10 @@
 void      av_format_set_opaque(AVFormatContext *s, void *opaque);
 av_format_control_message av_format_get_control_message_cb(const AVFormatContext *s);
 void      av_format_set_control_message_cb(AVFormatContext *s, av_format_control_message callback);
-AVOpenCallback av_format_get_open_cb(const AVFormatContext *s);
-void      av_format_set_open_cb(AVFormatContext *s, AVOpenCallback callback);
+#if FF_API_OLD_OPEN_CALLBACKS
+attribute_deprecated AVOpenCallback av_format_get_open_cb(const AVFormatContext *s);
+attribute_deprecated void av_format_set_open_cb(AVFormatContext *s, AVOpenCallback callback);
+#endif
 
 /**
  * This function will cause global side data to be injected in the next packet
