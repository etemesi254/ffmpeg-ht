/*
 * Microsoft XMV demuxer
 * Copyright (c) 2011 Sven Hesse <drmccoy@drmccoy.de>
 * Copyright (c) 2011 Matthew Hoops <clone2727@gmail.com>
 *
 * This file is part of FFmpeg.
 *
 * FFmpeg is free software; you can redistribute it and/or
 * modify it under the terms of the GNU Lesser General Public
 * License as published by the Free Software Foundation; either
 * version 2.1 of the License, or (at your option) any later version.
 *
 * FFmpeg is distributed in the hope that it will be useful,
 * but WITHOUT ANY WARRANTY; without even the implied warranty of
 * MERCHANTABILITY or FITNESS FOR A PARTICULAR PURPOSE.  See the GNU
 * Lesser General Public License for more details.
 *
 * You should have received a copy of the GNU Lesser General Public
 * License along with FFmpeg; if not, write to the Free Software
 * Foundation, Inc., 51 Franklin Street, Fifth Floor, Boston, MA 02110-1301 USA
 */

/**
 * @file
 * Microsoft XMV demuxer
 */

#include <stdint.h>

#include "libavutil/intreadwrite.h"

#include "avformat.h"
#include "internal.h"
#include "riff.h"
#include "libavutil/avassert.h"

/** The min size of an XMV header. */
#define XMV_MIN_HEADER_SIZE 36

/** Audio flag: ADPCM'd 5.1 stream, front left / right channels */
#define XMV_AUDIO_ADPCM51_FRONTLEFTRIGHT 1
/** Audio flag: ADPCM'd 5.1 stream, front center / low frequency channels */
#define XMV_AUDIO_ADPCM51_FRONTCENTERLOW 2
/** Audio flag: ADPCM'd 5.1 stream, rear left / right channels */
#define XMV_AUDIO_ADPCM51_REARLEFTRIGHT  4

/** Audio flag: Any of the ADPCM'd 5.1 stream flags. */
#define XMV_AUDIO_ADPCM51 (XMV_AUDIO_ADPCM51_FRONTLEFTRIGHT | \
                           XMV_AUDIO_ADPCM51_FRONTCENTERLOW | \
                           XMV_AUDIO_ADPCM51_REARLEFTRIGHT)

/** A video packet with an XMV file. */
typedef struct XMVVideoPacket {
    int stream_index; ///< The decoder stream index for this video packet.

    uint32_t data_size;   ///< The size of the remaining video data.
    uint64_t data_offset; ///< The offset of the video data within the file.

    uint32_t current_frame; ///< The current frame within this video packet.
    uint32_t frame_count;   ///< The amount of frames within this video packet.

    int     has_extradata; ///< Does the video packet contain extra data?
    uint8_t extradata[4];  ///< The extra data

    int64_t last_pts; ///< PTS of the last video frame.
    int64_t pts;      ///< PTS of the most current video frame.
} XMVVideoPacket;

/** An audio packet with an XMV file. */
typedef struct XMVAudioPacket {
    int stream_index; ///< The decoder stream index for this audio packet.

    /* Stream format properties. */
    uint16_t compression;     ///< The type of compression.
    uint16_t channels;        ///< Number of channels.
    uint32_t sample_rate;     ///< Sampling rate.
    uint16_t bits_per_sample; ///< Bits per compressed sample.
    uint32_t bit_rate;        ///< Bits of compressed data per second.
    uint16_t flags;           ///< Flags
    unsigned block_align;     ///< Bytes per compressed block.
    uint16_t block_samples;   ///< Decompressed samples per compressed block.

    enum AVCodecID codec_id; ///< The codec ID of the compression scheme.

    uint32_t data_size;   ///< The size of the remaining audio data.
    uint64_t data_offset; ///< The offset of the audio data within the file.

    uint32_t frame_size; ///< Number of bytes to put into an audio frame.

    uint64_t block_count; ///< Running counter of decompressed audio block.
} XMVAudioPacket;

/** Context for demuxing an XMV file. */
typedef struct XMVDemuxContext {
    uint16_t audio_track_count; ///< Number of audio track in this file.

    uint32_t this_packet_size; ///< Size of the current packet.
    uint32_t next_packet_size; ///< Size of the next packet.

    uint64_t this_packet_offset; ///< Offset of the current packet.
    uint64_t next_packet_offset; ///< Offset of the next packet.

    uint16_t current_stream; ///< The index of the stream currently handling.
    uint16_t stream_count;   ///< The number of streams in this file.

    XMVVideoPacket  video; ///< The video packet contained in each packet.
    XMVAudioPacket *audio; ///< The audio packets contained in each packet.
} XMVDemuxContext;

static int xmv_probe(AVProbeData *p)
{
    uint32_t file_version;

    if (p->buf_size < XMV_MIN_HEADER_SIZE)
        return 0;

    file_version = AV_RL32(p->buf + 16);
    if ((file_version == 0) || (file_version > 4))
        return 0;

    if (!memcmp(p->buf + 12, "xobX", 4))
        return AVPROBE_SCORE_MAX;

    return 0;
}

static int xmv_read_close(AVFormatContext *s)
{
    XMVDemuxContext *xmv = s->priv_data;

    av_free(xmv->audio);
    av_free(xmv->audio_tracks);

    return 0;
}

static int xmv_read_header(AVFormatContext *s)
{
    XMVDemuxContext *xmv = s->priv_data;
    AVIOContext     *pb  = s->pb;
    AVStream        *vst = NULL;

    uint32_t file_version;
    uint32_t this_packet_size;
    uint16_t audio_track;
    int ret;

    avio_skip(pb, 4); /* Next packet size */

    this_packet_size = avio_rl32(pb);

    avio_skip(pb, 4); /* Max packet size */
    avio_skip(pb, 4); /* "xobX" */

    file_version = avio_rl32(pb);
    if ((file_version != 4) && (file_version != 2))
        avpriv_request_sample(s, "Uncommon version %d", file_version);


    /* Video track */

    vst = avformat_new_stream(s, NULL);
    if (!vst)
        return AVERROR(ENOMEM);

    avpriv_set_pts_info(vst, 32, 1, 1000);

    vst->codec->codec_type = AVMEDIA_TYPE_VIDEO;
    vst->codec->codec_id   = AV_CODEC_ID_WMV2;
    vst->codec->codec_tag  = MKBETAG('W', 'M', 'V', '2');
    vst->codec->width      = avio_rl32(pb);
    vst->codec->height     = avio_rl32(pb);

    vst->duration          = avio_rl32(pb);

    xmv->video.stream_index = vst->index;

    /* Audio tracks */

    xmv->audio_track_count = avio_rl16(pb);

    avio_skip(pb, 2); /* Unknown (padding?) */

    xmv->audio = av_malloc(xmv->audio_track_count * sizeof(XMVAudioPacket));
    if (!xmv->audio)
        return AVERROR(ENOMEM);

    for (audio_track = 0; audio_track < xmv->audio_track_count; audio_track++) {
        XMVAudioPacket *packet = &xmv->audio[audio_track];
        AVStream *ast = NULL;

        packet->compression     = avio_rl16(pb);
        packet->channels        = avio_rl16(pb);
        packet->sample_rate     = avio_rl32(pb);
        packet->bits_per_sample = avio_rl16(pb);
        packet->flags           = avio_rl16(pb);

        if (!packet->channels) {
            av_log(s, AV_LOG_ERROR, "0 channels\n");
            return AVERROR(EINVAL);
        }

        packet->bit_rate      = packet->bits_per_sample *
                                packet->sample_rate *
                                packet->channels;
        packet->block_align   = 36 * packet->channels;
        packet->block_samples = 64;
        packet->codec_id      = ff_wav_codec_get_id(packet->compression,
                                                    packet->bits_per_sample);

        packet->stream_index = -1;

        packet->frame_size  = 0;
        packet->block_count = 0;

        /* TODO: ADPCM'd 5.1 sound is encoded in three separate streams.
         *       Those need to be interleaved to a proper 5.1 stream. */
        if (packet->flags & XMV_AUDIO_ADPCM51)
            av_log(s, AV_LOG_WARNING, "Unsupported 5.1 ADPCM audio stream "
                                      "(0x%04X)\n", packet->flags);

        if (!track->channels || !track->sample_rate) {
            av_log(s, AV_LOG_ERROR, "Invalid parameters for audio track %d.\n",
                   audio_track);
            ret = AVERROR_INVALIDDATA;
            goto fail;
        }

        ast = avformat_new_stream(s, NULL);
        if (!ast)
            return AVERROR(ENOMEM);

        ast->codec->codec_type            = AVMEDIA_TYPE_AUDIO;
        ast->codec->codec_id              = packet->codec_id;
        ast->codec->codec_tag             = packet->compression;
        ast->codec->channels              = packet->channels;
        ast->codec->sample_rate           = packet->sample_rate;
        ast->codec->bits_per_coded_sample = packet->bits_per_sample;
        ast->codec->bit_rate              = packet->bit_rate;
        ast->codec->block_align           = 36 * packet->channels;

        avpriv_set_pts_info(ast, 32, packet->block_samples, packet->sample_rate);

        packet->stream_index = ast->index;

        ast->duration = vst->duration;
    }


    /* Initialize the packet context */

    xmv->next_packet_offset = avio_tell(pb);
    xmv->next_packet_size   = this_packet_size - xmv->next_packet_offset;
    xmv->stream_count       = xmv->audio_track_count + 1;

    return 0;

fail:
    xmv_read_close(s);
    return ret;
}

static void xmv_read_extradata(uint8_t *extradata, AVIOContext *pb)
{
    /* Read the XMV extradata */

    uint32_t data = avio_rl32(pb);

    int mspel_bit        = !!(data & 0x01);
    int loop_filter      = !!(data & 0x02);
    int abt_flag         = !!(data & 0x04);
    int j_type_bit       = !!(data & 0x08);
    int top_left_mv_flag = !!(data & 0x10);
    int per_mb_rl_bit    = !!(data & 0x20);
    int slice_count      = (data >> 6) & 7;

    /* Write it back as standard WMV2 extradata */

    data = 0;

    data |= mspel_bit        << 15;
    data |= loop_filter      << 14;
    data |= abt_flag         << 13;
    data |= j_type_bit       << 12;
    data |= top_left_mv_flag << 11;
    data |= per_mb_rl_bit    << 10;
    data |= slice_count      <<  7;

    AV_WB32(extradata, data);
}

static int xmv_process_packet_header(AVFormatContext *s)
{
    XMVDemuxContext *xmv = s->priv_data;
    AVIOContext     *pb  = s->pb;

    uint8_t  data[8];
    uint16_t audio_track;
    uint64_t data_offset;

    /* Next packet size */
    xmv->next_packet_size = avio_rl32(pb);

    /* Packet video header */

    if (avio_read(pb, data, 8) != 8)
        return AVERROR(EIO);

    xmv->video.data_size     = AV_RL32(data) & 0x007FFFFF;

    xmv->video.current_frame = 0;
    xmv->video.frame_count   = (AV_RL32(data) >> 23) & 0xFF;

    xmv->video.has_extradata = (data[3] & 0x80) != 0;

    /* Adding the audio data sizes and the video data size keeps you 4 bytes
     * short for every audio track. But as playing around with XMV files with
     * ADPCM audio showed, taking the extra 4 bytes from the audio data gives
     * you either completely distorted audio or click (when skipping the
     * remaining 68 bytes of the ADPCM block). Subtracting 4 bytes for every
     * audio track from the video data works at least for the audio. Probably
     * some alignment thing?
     * The video data has (always?) lots of padding, so it should work out...
     */
    xmv->video.data_size -= xmv->audio_track_count * 4;

    xmv->current_stream = 0;
    if (!xmv->video.frame_count) {
        xmv->video.frame_count = 1;
        xmv->current_stream    = xmv->stream_count > 1;
    }

    /* Packet audio header */

    for (audio_track = 0; audio_track < xmv->audio_track_count; audio_track++) {
        XMVAudioPacket *packet = &xmv->audio[audio_track];

        if (avio_read(pb, data, 4) != 4)
            return AVERROR(EIO);

        packet->data_size = AV_RL32(data) & 0x007FFFFF;
        if ((packet->data_size == 0) && (audio_track != 0))
            /* This happens when I create an XMV with several identical audio
             * streams. From the size calculations, duplicating the previous
             * stream's size works out, but the track data itself is silent.
             * Maybe this should also redirect the offset to the previous track?
             */
            packet->data_size = xmv->audio[audio_track - 1].data_size;

        /* Carve up the audio data in frame_count slices */
        packet->frame_size  = packet->data_size  / xmv->video.frame_count;
        packet->frame_size -= packet->frame_size % packet->block_align;
    }

    /* Packet data offsets */

    data_offset = avio_tell(pb);

    xmv->video.data_offset = data_offset;
    data_offset += xmv->video.data_size;

    for (audio_track = 0; audio_track < xmv->audio_track_count; audio_track++) {
        xmv->audio[audio_track].data_offset = data_offset;
        data_offset += xmv->audio[audio_track].data_size;
    }

    /* Video frames header */

    /* Read new video extra data */
    if (xmv->video.data_size > 0) {
        if (xmv->video.has_extradata) {
            xmv_read_extradata(xmv->video.extradata, pb);

            xmv->video.data_size   -= 4;
            xmv->video.data_offset += 4;

            if (xmv->video.stream_index >= 0) {
                AVStream *vst = s->streams[xmv->video.stream_index];

                av_assert0(xmv->video.stream_index < s->nb_streams);

                if (vst->codec->extradata_size < 4) {
                    av_free(vst->codec->extradata);

                    vst->codec->extradata =
                        av_malloc(4 + FF_INPUT_BUFFER_PADDING_SIZE);
                    vst->codec->extradata_size = 4;
                }

                memcpy(vst->codec->extradata, xmv->video.extradata, 4);
            }
        }
    }

    return 0;
}

static int xmv_fetch_new_packet(AVFormatContext *s)
{
    XMVDemuxContext *xmv = s->priv_data;
    AVIOContext     *pb  = s->pb;
    int result;

    if (xmv->this_packet_offset == xmv->next_packet_offset)
        return AVERROR_EOF;

    /* Seek to it */
    xmv->this_packet_offset = xmv->next_packet_offset;
    if (avio_seek(pb, xmv->this_packet_offset, SEEK_SET) != xmv->this_packet_offset)
        return AVERROR(EIO);

    /* Update the size */
    xmv->this_packet_size = xmv->next_packet_size;
    if (xmv->this_packet_size < (12 + xmv->audio_track_count * 4))
        return AVERROR(EIO);

    /* Process the header */
    result = xmv_process_packet_header(s);
    if (result)
        return result;

    /* Update the offset */
    xmv->next_packet_offset = xmv->this_packet_offset + xmv->this_packet_size;

    return 0;
}

static int xmv_fetch_audio_packet(AVFormatContext *s,
                                  AVPacket *pkt, uint32_t stream)
{
    XMVDemuxContext *xmv   = s->priv_data;
    AVIOContext     *pb    = s->pb;
    XMVAudioPacket  *audio = &xmv->audio[stream];

    uint32_t data_size;
    uint32_t block_count;
    int result;

    /* Seek to it */
    if (avio_seek(pb, audio->data_offset, SEEK_SET) != audio->data_offset)
        return AVERROR(EIO);

    if ((xmv->video.current_frame + 1) < xmv->video.frame_count)
        /* Not the last frame, get at most frame_size bytes. */
        data_size = FFMIN(audio->frame_size, audio->data_size);
    else
        /* Last frame, get the rest. */
        data_size = audio->data_size;

    /* Read the packet */
    result = av_get_packet(pb, pkt, data_size);
    if (result <= 0)
        return result;

    pkt->stream_index = audio->stream_index;

    /* Calculate the PTS */

    block_count = data_size / audio->block_align;

    pkt->duration = block_count;
    pkt->pts      = audio->block_count;
    pkt->dts      = AV_NOPTS_VALUE;

    audio->block_count += block_count;

    /* Advance offset */
    audio->data_size   -= data_size;
    audio->data_offset += data_size;

    return 0;
}

static int xmv_fetch_video_packet(AVFormatContext *s,
                                  AVPacket *pkt)
{
    XMVDemuxContext *xmv   = s->priv_data;
    AVIOContext     *pb    = s->pb;
    XMVVideoPacket  *video = &xmv->video;

    int result;
    uint32_t frame_header;
    uint32_t frame_size, frame_timestamp;
    uint8_t *data, *end;

    /* Seek to it */
    if (avio_seek(pb, video->data_offset, SEEK_SET) != video->data_offset)
        return AVERROR(EIO);

    /* Read the frame header */
    frame_header = avio_rl32(pb);

    frame_size      = (frame_header & 0x1FFFF) * 4 + 4;
    frame_timestamp = (frame_header >> 17);

    if ((frame_size + 4) > video->data_size)
        return AVERROR(EIO);

    /* Get the packet data */
    result = av_get_packet(pb, pkt, frame_size);
    if (result != frame_size)
        return result;

    /* Contrary to normal WMV2 video, the bit stream in XMV's
     * WMV2 is little-endian.
     * TODO: This manual swap is of course suboptimal.
     */
    for (data = pkt->data, end = pkt->data + frame_size; data < end; data += 4)
        AV_WB32(data, AV_RL32(data));

    pkt->stream_index = video->stream_index;

    /* Calculate the PTS */

    video->last_pts = frame_timestamp + video->pts;

    pkt->duration = 0;
    pkt->pts      = video->last_pts;
    pkt->dts      = AV_NOPTS_VALUE;

    video->pts += frame_timestamp;

    /* Keyframe? */
    pkt->flags = (pkt->data[0] & 0x80) ? 0 : AV_PKT_FLAG_KEY;

    /* Advance offset */
    video->data_size   -= frame_size + 4;
    video->data_offset += frame_size + 4;

    return 0;
}

static int xmv_read_packet(AVFormatContext *s,
                           AVPacket *pkt)
{
    XMVDemuxContext *xmv = s->priv_data;
    int result;

    if (xmv->video.current_frame == xmv->video.frame_count) {
        /* No frames left in this packet, so we fetch a new one */

        result = xmv_fetch_new_packet(s);
        if (result)
            return result;
    }

    if (xmv->current_stream == 0) {
        /* Fetch a video frame */

        result = xmv_fetch_video_packet(s, pkt);
        if (result)
            return result;

    } else {
        /* Fetch an audio frame */

        result = xmv_fetch_audio_packet(s, pkt, xmv->current_stream - 1);
        if (result)
            return result;
    }

    /* Increase our counters */
    if (++xmv->current_stream >= xmv->stream_count) {
        xmv->current_stream       = 0;
        xmv->video.current_frame += 1;
    }

    return 0;
}

<<<<<<< HEAD
static int xmv_read_close(AVFormatContext *s)
{
    XMVDemuxContext *xmv = s->priv_data;

    av_freep(&xmv->audio);

    return 0;
}

=======
>>>>>>> d1016dcc
AVInputFormat ff_xmv_demuxer = {
    .name           = "xmv",
    .long_name      = NULL_IF_CONFIG_SMALL("Microsoft XMV"),
    .priv_data_size = sizeof(XMVDemuxContext),
    .read_probe     = xmv_probe,
    .read_header    = xmv_read_header,
    .read_packet    = xmv_read_packet,
    .read_close     = xmv_read_close,
};<|MERGE_RESOLUTION|>--- conflicted
+++ resolved
@@ -128,8 +128,7 @@
 {
     XMVDemuxContext *xmv = s->priv_data;
 
-    av_free(xmv->audio);
-    av_free(xmv->audio_tracks);
+    av_freep(&xmv->audio);
 
     return 0;
 }
@@ -194,11 +193,6 @@
         packet->sample_rate     = avio_rl32(pb);
         packet->bits_per_sample = avio_rl16(pb);
         packet->flags           = avio_rl16(pb);
-
-        if (!packet->channels) {
-            av_log(s, AV_LOG_ERROR, "0 channels\n");
-            return AVERROR(EINVAL);
-        }
 
         packet->bit_rate      = packet->bits_per_sample *
                                 packet->sample_rate *
@@ -219,7 +213,7 @@
             av_log(s, AV_LOG_WARNING, "Unsupported 5.1 ADPCM audio stream "
                                       "(0x%04X)\n", packet->flags);
 
-        if (!track->channels || !track->sample_rate) {
+        if (!packet->channels || !packet->sample_rate) {
             av_log(s, AV_LOG_ERROR, "Invalid parameters for audio track %d.\n",
                    audio_track);
             ret = AVERROR_INVALIDDATA;
@@ -568,18 +562,6 @@
     return 0;
 }
 
-<<<<<<< HEAD
-static int xmv_read_close(AVFormatContext *s)
-{
-    XMVDemuxContext *xmv = s->priv_data;
-
-    av_freep(&xmv->audio);
-
-    return 0;
-}
-
-=======
->>>>>>> d1016dcc
 AVInputFormat ff_xmv_demuxer = {
     .name           = "xmv",
     .long_name      = NULL_IF_CONFIG_SMALL("Microsoft XMV"),
