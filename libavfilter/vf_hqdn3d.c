--- conflicted
+++ resolved
@@ -37,16 +37,10 @@
 #include "vf_hqdn3d.h"
 
 #define LUT_BITS (depth==16 ? 8 : 4)
-<<<<<<< HEAD
-#define LOAD(x) (((depth==8 ? src[x] : AV_RN16A(src+(x)*2)) << (16-depth)) + (((1<<(16-depth))-1)>>1))
-#define STORE(x,val) (depth==8 ? dst[x] = (val) >> (16-depth)\
-                    : AV_WN16A(dst+(x)*2, (val) >> (16-depth)))
-=======
 #define LOAD(x) (((depth == 8 ? src[x] : AV_RN16A(src + (x) * 2)) << (16 - depth))\
                  + (((1 << (16 - depth)) - 1) >> 1))
 #define STORE(x,val) (depth == 8 ? dst[x] = (val) >> (16 - depth) : \
                                    AV_WN16A(dst + (x) * 2, (val) >> (16 - depth)))
->>>>>>> 5b3c1aec
 
 av_always_inline
 static uint32_t lowpass(int prev, int cur, int16_t *coef, int depth)
