--- conflicted
+++ resolved
@@ -47,13 +47,8 @@
     unsigned          warning_limit;
 
     /* video only */
-<<<<<<< HEAD
     int               w, h;
-    enum PixelFormat  pix_fmt;
-=======
-    int               h, w;
     enum AVPixelFormat  pix_fmt;
->>>>>>> 716d413c
     AVRational        pixel_aspect;
     char              *sws_param;
 
@@ -199,7 +194,6 @@
         av_log(ctx, AV_LOG_ERROR, "Arguments required\n");
         return AVERROR(EINVAL);
     }
-<<<<<<< HEAD
     colon = strchr(args, ':');
     equal = strchr(args, '=');
     if (equal && (!colon || equal < colon)) {
@@ -214,15 +208,6 @@
         av_log(ctx, AV_LOG_ERROR, "Expected at least 7 arguments, but only %d found in '%s'\n", n, args);
         ret = AVERROR(EINVAL);
         goto fail;
-=======
-    if ((c->pix_fmt = av_get_pix_fmt(pix_fmt_str)) == AV_PIX_FMT_NONE) {
-        char *tail;
-        c->pix_fmt = strtol(pix_fmt_str, &tail, 10);
-        if (*tail || c->pix_fmt < 0 || c->pix_fmt >= AV_PIX_FMT_NB) {
-            av_log(ctx, AV_LOG_ERROR, "Invalid pixel format string '%s'\n", pix_fmt_str);
-            return AVERROR(EINVAL);
-        }
->>>>>>> 716d413c
     }
     av_log(ctx, AV_LOG_WARNING, "Flat options syntax is deprecated, use key=value pairs\n");
 
